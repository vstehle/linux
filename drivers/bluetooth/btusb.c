/*
 *
 *  Generic Bluetooth USB driver
 *
 *  Copyright (C) 2005-2008  Marcel Holtmann <marcel@holtmann.org>
 *
 *
 *  This program is free software; you can redistribute it and/or modify
 *  it under the terms of the GNU General Public License as published by
 *  the Free Software Foundation; either version 2 of the License, or
 *  (at your option) any later version.
 *
 *  This program is distributed in the hope that it will be useful,
 *  but WITHOUT ANY WARRANTY; without even the implied warranty of
 *  MERCHANTABILITY or FITNESS FOR A PARTICULAR PURPOSE.  See the
 *  GNU General Public License for more details.
 *
 *  You should have received a copy of the GNU General Public License
 *  along with this program; if not, write to the Free Software
 *  Foundation, Inc., 59 Temple Place, Suite 330, Boston, MA  02111-1307  USA
 *
 */

#include <linux/module.h>
#include <linux/usb.h>
#include <linux/firmware.h>
#include <asm/unaligned.h>

#include <net/bluetooth/bluetooth.h>
#include <net/bluetooth/hci_core.h>

#include "btintel.h"
#include "btbcm.h"
#include "btrtl.h"

#define VERSION "0.8"

static bool disable_scofix;
static bool force_scofix;

static bool reset = true;

static struct usb_driver btusb_driver;

#define BTUSB_IGNORE		0x01
#define BTUSB_DIGIANSWER	0x02
#define BTUSB_CSR		0x04
#define BTUSB_SNIFFER		0x08
#define BTUSB_BCM92035		0x10
#define BTUSB_BROKEN_ISOC	0x20
#define BTUSB_WRONG_SCO_MTU	0x40
#define BTUSB_ATH3012		0x80
#define BTUSB_INTEL		0x100
#define BTUSB_INTEL_BOOT	0x200
#define BTUSB_BCM_PATCHRAM	0x400
#define BTUSB_MARVELL		0x800
#define BTUSB_SWAVE		0x1000
#define BTUSB_INTEL_NEW		0x2000
#define BTUSB_AMP		0x4000
#define BTUSB_QCA_ROME		0x8000
#define BTUSB_BCM_APPLE		0x10000
#define BTUSB_REALTEK		0x20000
#define BTUSB_BCM2045		0x40000
#define BTUSB_IFNUM_2		0x80000

static const struct usb_device_id btusb_table[] = {
	/* Generic Bluetooth USB device */
	{ USB_DEVICE_INFO(0xe0, 0x01, 0x01) },

	/* Generic Bluetooth AMP device */
	{ USB_DEVICE_INFO(0xe0, 0x01, 0x04), .driver_info = BTUSB_AMP },

	/* Generic Bluetooth USB interface */
	{ USB_INTERFACE_INFO(0xe0, 0x01, 0x01) },

	/* Apple-specific (Broadcom) devices */
	{ USB_VENDOR_AND_INTERFACE_INFO(0x05ac, 0xff, 0x01, 0x01),
	  .driver_info = BTUSB_BCM_APPLE | BTUSB_IFNUM_2 },

	/* MediaTek MT76x0E */
	{ USB_DEVICE(0x0e8d, 0x763f) },

	/* Broadcom SoftSailing reporting vendor specific */
	{ USB_DEVICE(0x0a5c, 0x21e1) },

	/* Apple MacBookPro 7,1 */
	{ USB_DEVICE(0x05ac, 0x8213) },

	/* Apple iMac11,1 */
	{ USB_DEVICE(0x05ac, 0x8215) },

	/* Apple MacBookPro6,2 */
	{ USB_DEVICE(0x05ac, 0x8218) },

	/* Apple MacBookAir3,1, MacBookAir3,2 */
	{ USB_DEVICE(0x05ac, 0x821b) },

	/* Apple MacBookAir4,1 */
	{ USB_DEVICE(0x05ac, 0x821f) },

	/* Apple MacBookPro8,2 */
	{ USB_DEVICE(0x05ac, 0x821a) },

	/* Apple MacMini5,1 */
	{ USB_DEVICE(0x05ac, 0x8281) },

	/* AVM BlueFRITZ! USB v2.0 */
	{ USB_DEVICE(0x057c, 0x3800), .driver_info = BTUSB_SWAVE },

	/* Bluetooth Ultraport Module from IBM */
	{ USB_DEVICE(0x04bf, 0x030a) },

	/* ALPS Modules with non-standard id */
	{ USB_DEVICE(0x044e, 0x3001) },
	{ USB_DEVICE(0x044e, 0x3002) },

	/* Ericsson with non-standard id */
	{ USB_DEVICE(0x0bdb, 0x1002) },

	/* Canyon CN-BTU1 with HID interfaces */
	{ USB_DEVICE(0x0c10, 0x0000) },

	/* Broadcom BCM20702A0 */
	{ USB_DEVICE(0x413c, 0x8197) },

	/* Broadcom BCM20702B0 (Dynex/Insignia) */
	{ USB_DEVICE(0x19ff, 0x0239), .driver_info = BTUSB_BCM_PATCHRAM },

	/* Broadcom BCM43142A0 (Foxconn/Lenovo) */
	{ USB_DEVICE(0x105b, 0xe065), .driver_info = BTUSB_BCM_PATCHRAM },

	/* Foxconn - Hon Hai */
	{ USB_VENDOR_AND_INTERFACE_INFO(0x0489, 0xff, 0x01, 0x01),
	  .driver_info = BTUSB_BCM_PATCHRAM },

	/* Lite-On Technology - Broadcom based */
	{ USB_VENDOR_AND_INTERFACE_INFO(0x04ca, 0xff, 0x01, 0x01),
	  .driver_info = BTUSB_BCM_PATCHRAM },

	/* Broadcom devices with vendor specific id */
	{ USB_VENDOR_AND_INTERFACE_INFO(0x0a5c, 0xff, 0x01, 0x01),
	  .driver_info = BTUSB_BCM_PATCHRAM },

	/* ASUSTek Computer - Broadcom based */
	{ USB_VENDOR_AND_INTERFACE_INFO(0x0b05, 0xff, 0x01, 0x01),
	  .driver_info = BTUSB_BCM_PATCHRAM },

	/* Belkin F8065bf - Broadcom based */
	{ USB_VENDOR_AND_INTERFACE_INFO(0x050d, 0xff, 0x01, 0x01),
	  .driver_info = BTUSB_BCM_PATCHRAM },

	/* IMC Networks - Broadcom based */
	{ USB_VENDOR_AND_INTERFACE_INFO(0x13d3, 0xff, 0x01, 0x01),
	  .driver_info = BTUSB_BCM_PATCHRAM },

	/* Toshiba Corp - Broadcom based */
	{ USB_VENDOR_AND_INTERFACE_INFO(0x0930, 0xff, 0x01, 0x01),
	  .driver_info = BTUSB_BCM_PATCHRAM },

	/* Intel Bluetooth USB Bootloader (RAM module) */
	{ USB_DEVICE(0x8087, 0x0a5a),
	  .driver_info = BTUSB_INTEL_BOOT | BTUSB_BROKEN_ISOC },

	{ }	/* Terminating entry */
};

MODULE_DEVICE_TABLE(usb, btusb_table);

static const struct usb_device_id blacklist_table[] = {
	/* CSR BlueCore devices */
	{ USB_DEVICE(0x0a12, 0x0001), .driver_info = BTUSB_CSR },

	/* Broadcom BCM2033 without firmware */
	{ USB_DEVICE(0x0a5c, 0x2033), .driver_info = BTUSB_IGNORE },

	/* Broadcom BCM2045 devices */
	{ USB_DEVICE(0x0a5c, 0x2045), .driver_info = BTUSB_BCM2045 },

	/* Atheros 3011 with sflash firmware */
	{ USB_DEVICE(0x0489, 0xe027), .driver_info = BTUSB_IGNORE },
	{ USB_DEVICE(0x0489, 0xe03d), .driver_info = BTUSB_IGNORE },
	{ USB_DEVICE(0x04f2, 0xaff1), .driver_info = BTUSB_IGNORE },
	{ USB_DEVICE(0x0930, 0x0215), .driver_info = BTUSB_IGNORE },
	{ USB_DEVICE(0x0cf3, 0x3002), .driver_info = BTUSB_IGNORE },
	{ USB_DEVICE(0x0cf3, 0xe019), .driver_info = BTUSB_IGNORE },
	{ USB_DEVICE(0x13d3, 0x3304), .driver_info = BTUSB_IGNORE },

	/* Atheros AR9285 Malbec with sflash firmware */
	{ USB_DEVICE(0x03f0, 0x311d), .driver_info = BTUSB_IGNORE },

	/* Atheros 3012 with sflash firmware */
	{ USB_DEVICE(0x0489, 0xe04d), .driver_info = BTUSB_ATH3012 },
	{ USB_DEVICE(0x0489, 0xe04e), .driver_info = BTUSB_ATH3012 },
	{ USB_DEVICE(0x0489, 0xe056), .driver_info = BTUSB_ATH3012 },
	{ USB_DEVICE(0x0489, 0xe057), .driver_info = BTUSB_ATH3012 },
	{ USB_DEVICE(0x0489, 0xe05f), .driver_info = BTUSB_ATH3012 },
	{ USB_DEVICE(0x0489, 0xe076), .driver_info = BTUSB_ATH3012 },
	{ USB_DEVICE(0x0489, 0xe078), .driver_info = BTUSB_ATH3012 },
	{ USB_DEVICE(0x0489, 0xe095), .driver_info = BTUSB_ATH3012 },
	{ USB_DEVICE(0x04c5, 0x1330), .driver_info = BTUSB_ATH3012 },
	{ USB_DEVICE(0x04ca, 0x3004), .driver_info = BTUSB_ATH3012 },
	{ USB_DEVICE(0x04ca, 0x3005), .driver_info = BTUSB_ATH3012 },
	{ USB_DEVICE(0x04ca, 0x3006), .driver_info = BTUSB_ATH3012 },
	{ USB_DEVICE(0x04ca, 0x3007), .driver_info = BTUSB_ATH3012 },
	{ USB_DEVICE(0x04ca, 0x3008), .driver_info = BTUSB_ATH3012 },
	{ USB_DEVICE(0x04ca, 0x300b), .driver_info = BTUSB_ATH3012 },
	{ USB_DEVICE(0x04ca, 0x300d), .driver_info = BTUSB_ATH3012 },
	{ USB_DEVICE(0x04ca, 0x300f), .driver_info = BTUSB_ATH3012 },
	{ USB_DEVICE(0x04ca, 0x3010), .driver_info = BTUSB_ATH3012 },
	{ USB_DEVICE(0x04ca, 0x3014), .driver_info = BTUSB_ATH3012 },
	{ USB_DEVICE(0x0930, 0x0219), .driver_info = BTUSB_ATH3012 },
	{ USB_DEVICE(0x0930, 0x021c), .driver_info = BTUSB_ATH3012 },
	{ USB_DEVICE(0x0930, 0x0220), .driver_info = BTUSB_ATH3012 },
	{ USB_DEVICE(0x0930, 0x0227), .driver_info = BTUSB_ATH3012 },
	{ USB_DEVICE(0x0b05, 0x17d0), .driver_info = BTUSB_ATH3012 },
	{ USB_DEVICE(0x0cf3, 0x0036), .driver_info = BTUSB_ATH3012 },
	{ USB_DEVICE(0x0cf3, 0x3004), .driver_info = BTUSB_ATH3012 },
	{ USB_DEVICE(0x0cf3, 0x3008), .driver_info = BTUSB_ATH3012 },
	{ USB_DEVICE(0x0cf3, 0x311d), .driver_info = BTUSB_ATH3012 },
	{ USB_DEVICE(0x0cf3, 0x311e), .driver_info = BTUSB_ATH3012 },
	{ USB_DEVICE(0x0cf3, 0x311f), .driver_info = BTUSB_ATH3012 },
	{ USB_DEVICE(0x0cf3, 0x3121), .driver_info = BTUSB_ATH3012 },
	{ USB_DEVICE(0x0cf3, 0x817a), .driver_info = BTUSB_ATH3012 },
	{ USB_DEVICE(0x0cf3, 0x817b), .driver_info = BTUSB_ATH3012 },
	{ USB_DEVICE(0x0cf3, 0xe003), .driver_info = BTUSB_ATH3012 },
	{ USB_DEVICE(0x0cf3, 0xe004), .driver_info = BTUSB_ATH3012 },
	{ USB_DEVICE(0x0cf3, 0xe005), .driver_info = BTUSB_ATH3012 },
	{ USB_DEVICE(0x0cf3, 0xe006), .driver_info = BTUSB_ATH3012 },
	{ USB_DEVICE(0x13d3, 0x3362), .driver_info = BTUSB_ATH3012 },
	{ USB_DEVICE(0x13d3, 0x3375), .driver_info = BTUSB_ATH3012 },
	{ USB_DEVICE(0x13d3, 0x3393), .driver_info = BTUSB_ATH3012 },
	{ USB_DEVICE(0x13d3, 0x3395), .driver_info = BTUSB_ATH3012 },
	{ USB_DEVICE(0x13d3, 0x3402), .driver_info = BTUSB_ATH3012 },
	{ USB_DEVICE(0x13d3, 0x3408), .driver_info = BTUSB_ATH3012 },
	{ USB_DEVICE(0x13d3, 0x3423), .driver_info = BTUSB_ATH3012 },
	{ USB_DEVICE(0x13d3, 0x3432), .driver_info = BTUSB_ATH3012 },
	{ USB_DEVICE(0x13d3, 0x3472), .driver_info = BTUSB_ATH3012 },
	{ USB_DEVICE(0x13d3, 0x3474), .driver_info = BTUSB_ATH3012 },

	/* Atheros AR5BBU12 with sflash firmware */
	{ USB_DEVICE(0x0489, 0xe02c), .driver_info = BTUSB_IGNORE },

	/* Atheros AR5BBU12 with sflash firmware */
	{ USB_DEVICE(0x0489, 0xe036), .driver_info = BTUSB_ATH3012 },
	{ USB_DEVICE(0x0489, 0xe03c), .driver_info = BTUSB_ATH3012 },

	/* QCA ROME chipset */
	{ USB_DEVICE(0x0cf3, 0xe007), .driver_info = BTUSB_QCA_ROME },
	{ USB_DEVICE(0x0cf3, 0xe300), .driver_info = BTUSB_QCA_ROME },
	{ USB_DEVICE(0x0cf3, 0xe360), .driver_info = BTUSB_QCA_ROME },

	/* Broadcom BCM2035 */
	{ USB_DEVICE(0x0a5c, 0x2009), .driver_info = BTUSB_BCM92035 },
	{ USB_DEVICE(0x0a5c, 0x200a), .driver_info = BTUSB_WRONG_SCO_MTU },
	{ USB_DEVICE(0x0a5c, 0x2035), .driver_info = BTUSB_WRONG_SCO_MTU },

	/* Broadcom BCM2045 */
	{ USB_DEVICE(0x0a5c, 0x2039), .driver_info = BTUSB_WRONG_SCO_MTU },
	{ USB_DEVICE(0x0a5c, 0x2101), .driver_info = BTUSB_WRONG_SCO_MTU },

	/* IBM/Lenovo ThinkPad with Broadcom chip */
	{ USB_DEVICE(0x0a5c, 0x201e), .driver_info = BTUSB_WRONG_SCO_MTU },
	{ USB_DEVICE(0x0a5c, 0x2110), .driver_info = BTUSB_WRONG_SCO_MTU },

	/* HP laptop with Broadcom chip */
	{ USB_DEVICE(0x03f0, 0x171d), .driver_info = BTUSB_WRONG_SCO_MTU },

	/* Dell laptop with Broadcom chip */
	{ USB_DEVICE(0x413c, 0x8126), .driver_info = BTUSB_WRONG_SCO_MTU },

	/* Dell Wireless 370 and 410 devices */
	{ USB_DEVICE(0x413c, 0x8152), .driver_info = BTUSB_WRONG_SCO_MTU },
	{ USB_DEVICE(0x413c, 0x8156), .driver_info = BTUSB_WRONG_SCO_MTU },

	/* Belkin F8T012 and F8T013 devices */
	{ USB_DEVICE(0x050d, 0x0012), .driver_info = BTUSB_WRONG_SCO_MTU },
	{ USB_DEVICE(0x050d, 0x0013), .driver_info = BTUSB_WRONG_SCO_MTU },

	/* Asus WL-BTD202 device */
	{ USB_DEVICE(0x0b05, 0x1715), .driver_info = BTUSB_WRONG_SCO_MTU },

	/* Kensington Bluetooth USB adapter */
	{ USB_DEVICE(0x047d, 0x105e), .driver_info = BTUSB_WRONG_SCO_MTU },

	/* RTX Telecom based adapters with buggy SCO support */
	{ USB_DEVICE(0x0400, 0x0807), .driver_info = BTUSB_BROKEN_ISOC },
	{ USB_DEVICE(0x0400, 0x080a), .driver_info = BTUSB_BROKEN_ISOC },

	/* CONWISE Technology based adapters with buggy SCO support */
	{ USB_DEVICE(0x0e5e, 0x6622), .driver_info = BTUSB_BROKEN_ISOC },

	/* Roper Class 1 Bluetooth Dongle (Silicon Wave based) */
	{ USB_DEVICE(0x1310, 0x0001), .driver_info = BTUSB_SWAVE },

	/* Digianswer devices */
	{ USB_DEVICE(0x08fd, 0x0001), .driver_info = BTUSB_DIGIANSWER },
	{ USB_DEVICE(0x08fd, 0x0002), .driver_info = BTUSB_IGNORE },

	/* CSR BlueCore Bluetooth Sniffer */
	{ USB_DEVICE(0x0a12, 0x0002),
	  .driver_info = BTUSB_SNIFFER | BTUSB_BROKEN_ISOC },

	/* Frontline ComProbe Bluetooth Sniffer */
	{ USB_DEVICE(0x16d3, 0x0002),
	  .driver_info = BTUSB_SNIFFER | BTUSB_BROKEN_ISOC },

	/* Marvell Bluetooth devices */
	{ USB_DEVICE(0x1286, 0x2044), .driver_info = BTUSB_MARVELL },
	{ USB_DEVICE(0x1286, 0x2046), .driver_info = BTUSB_MARVELL },

	/* Intel Bluetooth devices */
	{ USB_DEVICE(0x8087, 0x07da), .driver_info = BTUSB_CSR },
	{ USB_DEVICE(0x8087, 0x07dc), .driver_info = BTUSB_INTEL },
	{ USB_DEVICE(0x8087, 0x0a2a), .driver_info = BTUSB_INTEL },
	{ USB_DEVICE(0x8087, 0x0a2b), .driver_info = BTUSB_INTEL_NEW },

	/* Other Intel Bluetooth devices */
	{ USB_VENDOR_AND_INTERFACE_INFO(0x8087, 0xe0, 0x01, 0x01),
	  .driver_info = BTUSB_IGNORE },

	/* Realtek Bluetooth devices */
	{ USB_VENDOR_AND_INTERFACE_INFO(0x0bda, 0xe0, 0x01, 0x01),
	  .driver_info = BTUSB_REALTEK },

	/* Additional Realtek 8723AE Bluetooth devices */
	{ USB_DEVICE(0x0930, 0x021d), .driver_info = BTUSB_REALTEK },
	{ USB_DEVICE(0x13d3, 0x3394), .driver_info = BTUSB_REALTEK },

	/* Additional Realtek 8723BE Bluetooth devices */
	{ USB_DEVICE(0x0489, 0xe085), .driver_info = BTUSB_REALTEK },
	{ USB_DEVICE(0x0489, 0xe08b), .driver_info = BTUSB_REALTEK },
	{ USB_DEVICE(0x13d3, 0x3410), .driver_info = BTUSB_REALTEK },
	{ USB_DEVICE(0x13d3, 0x3416), .driver_info = BTUSB_REALTEK },
	{ USB_DEVICE(0x13d3, 0x3459), .driver_info = BTUSB_REALTEK },

	/* Additional Realtek 8821AE Bluetooth devices */
	{ USB_DEVICE(0x0b05, 0x17dc), .driver_info = BTUSB_REALTEK },
	{ USB_DEVICE(0x13d3, 0x3414), .driver_info = BTUSB_REALTEK },
	{ USB_DEVICE(0x13d3, 0x3458), .driver_info = BTUSB_REALTEK },
	{ USB_DEVICE(0x13d3, 0x3461), .driver_info = BTUSB_REALTEK },
	{ USB_DEVICE(0x13d3, 0x3462), .driver_info = BTUSB_REALTEK },

	/* Silicon Wave based devices */
	{ USB_DEVICE(0x0c10, 0x0000), .driver_info = BTUSB_SWAVE },

	{ }	/* Terminating entry */
};

#define BTUSB_MAX_ISOC_FRAMES	10

#define BTUSB_INTR_RUNNING	0
#define BTUSB_BULK_RUNNING	1
#define BTUSB_ISOC_RUNNING	2
#define BTUSB_SUSPENDING	3
#define BTUSB_DID_ISO_RESUME	4
#define BTUSB_BOOTLOADER	5
#define BTUSB_DOWNLOADING	6
#define BTUSB_FIRMWARE_LOADED	7
#define BTUSB_FIRMWARE_FAILED	8
#define BTUSB_BOOTING		9
#define BTUSB_RESET_RESUME	10
#define BTUSB_DIAG_RUNNING	11

struct btusb_data {
	struct hci_dev       *hdev;
	struct usb_device    *udev;
	struct usb_interface *intf;
	struct usb_interface *isoc;
	struct usb_interface *diag;

	unsigned long flags;

	struct work_struct work;
	struct work_struct waker;

	struct usb_anchor deferred;
	struct usb_anchor tx_anchor;
	int tx_in_flight;
	spinlock_t txlock;

	struct usb_anchor intr_anchor;
	struct usb_anchor bulk_anchor;
	struct usb_anchor isoc_anchor;
	struct usb_anchor diag_anchor;
	spinlock_t rxlock;

	struct sk_buff *evt_skb;
	struct sk_buff *acl_skb;
	struct sk_buff *sco_skb;

	struct usb_endpoint_descriptor *intr_ep;
	struct usb_endpoint_descriptor *bulk_tx_ep;
	struct usb_endpoint_descriptor *bulk_rx_ep;
	struct usb_endpoint_descriptor *isoc_tx_ep;
	struct usb_endpoint_descriptor *isoc_rx_ep;
	struct usb_endpoint_descriptor *diag_tx_ep;
	struct usb_endpoint_descriptor *diag_rx_ep;

	__u8 cmdreq_type;
	__u8 cmdreq;

	unsigned int sco_num;
	int isoc_altsetting;
	int suspend_count;

	int (*recv_event)(struct hci_dev *hdev, struct sk_buff *skb);
	int (*recv_bulk)(struct btusb_data *data, void *buffer, int count);

	int (*setup_on_usb)(struct hci_dev *hdev);
};

static inline void btusb_free_frags(struct btusb_data *data)
{
	unsigned long flags;

	spin_lock_irqsave(&data->rxlock, flags);

	kfree_skb(data->evt_skb);
	data->evt_skb = NULL;

	kfree_skb(data->acl_skb);
	data->acl_skb = NULL;

	kfree_skb(data->sco_skb);
	data->sco_skb = NULL;

	spin_unlock_irqrestore(&data->rxlock, flags);
}

static int btusb_recv_intr(struct btusb_data *data, void *buffer, int count)
{
	struct sk_buff *skb;
	int err = 0;

	spin_lock(&data->rxlock);
	skb = data->evt_skb;

	while (count) {
		int len;

		if (!skb) {
			skb = bt_skb_alloc(HCI_MAX_EVENT_SIZE, GFP_ATOMIC);
			if (!skb) {
				err = -ENOMEM;
				break;
			}

			hci_skb_pkt_type(skb) = HCI_EVENT_PKT;
			hci_skb_expect(skb) = HCI_EVENT_HDR_SIZE;
		}

		len = min_t(uint, hci_skb_expect(skb), count);
		memcpy(skb_put(skb, len), buffer, len);

		count -= len;
		buffer += len;
		hci_skb_expect(skb) -= len;

		if (skb->len == HCI_EVENT_HDR_SIZE) {
			/* Complete event header */
			hci_skb_expect(skb) = hci_event_hdr(skb)->plen;

			if (skb_tailroom(skb) < hci_skb_expect(skb)) {
				kfree_skb(skb);
				skb = NULL;

				err = -EILSEQ;
				break;
			}
		}

		if (!hci_skb_expect(skb)) {
			/* Complete frame */
			data->recv_event(data->hdev, skb);
			skb = NULL;
		}
	}

	data->evt_skb = skb;
	spin_unlock(&data->rxlock);

	return err;
}

static int btusb_recv_bulk(struct btusb_data *data, void *buffer, int count)
{
	struct sk_buff *skb;
	int err = 0;

	spin_lock(&data->rxlock);
	skb = data->acl_skb;

	while (count) {
		int len;

		if (!skb) {
			skb = bt_skb_alloc(HCI_MAX_FRAME_SIZE, GFP_ATOMIC);
			if (!skb) {
				err = -ENOMEM;
				break;
			}

			hci_skb_pkt_type(skb) = HCI_ACLDATA_PKT;
			hci_skb_expect(skb) = HCI_ACL_HDR_SIZE;
		}

		len = min_t(uint, hci_skb_expect(skb), count);
		memcpy(skb_put(skb, len), buffer, len);

		count -= len;
		buffer += len;
		hci_skb_expect(skb) -= len;

		if (skb->len == HCI_ACL_HDR_SIZE) {
			__le16 dlen = hci_acl_hdr(skb)->dlen;

			/* Complete ACL header */
			hci_skb_expect(skb) = __le16_to_cpu(dlen);

			if (skb_tailroom(skb) < hci_skb_expect(skb)) {
				kfree_skb(skb);
				skb = NULL;

				err = -EILSEQ;
				break;
			}
		}

		if (!hci_skb_expect(skb)) {
			/* Complete frame */
			hci_recv_frame(data->hdev, skb);
			skb = NULL;
		}
	}

	data->acl_skb = skb;
	spin_unlock(&data->rxlock);

	return err;
}

static int btusb_recv_isoc(struct btusb_data *data, void *buffer, int count)
{
	struct sk_buff *skb;
	int err = 0;

	spin_lock(&data->rxlock);
	skb = data->sco_skb;

	while (count) {
		int len;

		if (!skb) {
			skb = bt_skb_alloc(HCI_MAX_SCO_SIZE, GFP_ATOMIC);
			if (!skb) {
				err = -ENOMEM;
				break;
			}

			hci_skb_pkt_type(skb) = HCI_SCODATA_PKT;
			hci_skb_expect(skb) = HCI_SCO_HDR_SIZE;
		}

		len = min_t(uint, hci_skb_expect(skb), count);
		memcpy(skb_put(skb, len), buffer, len);

		count -= len;
		buffer += len;
		hci_skb_expect(skb) -= len;

		if (skb->len == HCI_SCO_HDR_SIZE) {
			/* Complete SCO header */
			hci_skb_expect(skb) = hci_sco_hdr(skb)->dlen;

			if (skb_tailroom(skb) < hci_skb_expect(skb)) {
				kfree_skb(skb);
				skb = NULL;

				err = -EILSEQ;
				break;
			}
		}

		if (!hci_skb_expect(skb)) {
			/* Complete frame */
			hci_recv_frame(data->hdev, skb);
			skb = NULL;
		}
	}

	data->sco_skb = skb;
	spin_unlock(&data->rxlock);

	return err;
}

static void btusb_intr_complete(struct urb *urb)
{
	struct hci_dev *hdev = urb->context;
	struct btusb_data *data = hci_get_drvdata(hdev);
	int err;

	BT_DBG("%s urb %p status %d count %d", hdev->name, urb, urb->status,
	       urb->actual_length);

	if (!test_bit(HCI_RUNNING, &hdev->flags))
		return;

	if (urb->status == 0) {
		hdev->stat.byte_rx += urb->actual_length;

		if (btusb_recv_intr(data, urb->transfer_buffer,
				    urb->actual_length) < 0) {
			BT_ERR("%s corrupted event packet", hdev->name);
			hdev->stat.err_rx++;
		}
	} else if (urb->status == -ENOENT) {
		/* Avoid suspend failed when usb_kill_urb */
		return;
	}

	if (!test_bit(BTUSB_INTR_RUNNING, &data->flags))
		return;

	usb_mark_last_busy(data->udev);
	usb_anchor_urb(urb, &data->intr_anchor);

	err = usb_submit_urb(urb, GFP_ATOMIC);
	if (err < 0) {
		/* -EPERM: urb is being killed;
		 * -ENODEV: device got disconnected */
		if (err != -EPERM && err != -ENODEV)
			BT_ERR("%s urb %p failed to resubmit (%d)",
			       hdev->name, urb, -err);
		usb_unanchor_urb(urb);
	}
}

static int btusb_submit_intr_urb(struct hci_dev *hdev, gfp_t mem_flags)
{
	struct btusb_data *data = hci_get_drvdata(hdev);
	struct urb *urb;
	unsigned char *buf;
	unsigned int pipe;
	int err, size;

	BT_DBG("%s", hdev->name);

	if (!data->intr_ep)
		return -ENODEV;

	urb = usb_alloc_urb(0, mem_flags);
	if (!urb)
		return -ENOMEM;

	size = le16_to_cpu(data->intr_ep->wMaxPacketSize);

	buf = kmalloc(size, mem_flags);
	if (!buf) {
		usb_free_urb(urb);
		return -ENOMEM;
	}

	pipe = usb_rcvintpipe(data->udev, data->intr_ep->bEndpointAddress);

	usb_fill_int_urb(urb, data->udev, pipe, buf, size,
			 btusb_intr_complete, hdev, data->intr_ep->bInterval);

	urb->transfer_flags |= URB_FREE_BUFFER;

	usb_anchor_urb(urb, &data->intr_anchor);

	err = usb_submit_urb(urb, mem_flags);
	if (err < 0) {
		if (err != -EPERM && err != -ENODEV)
			BT_ERR("%s urb %p submission failed (%d)",
			       hdev->name, urb, -err);
		usb_unanchor_urb(urb);
	}

	usb_free_urb(urb);

	return err;
}

static void btusb_bulk_complete(struct urb *urb)
{
	struct hci_dev *hdev = urb->context;
	struct btusb_data *data = hci_get_drvdata(hdev);
	int err;

	BT_DBG("%s urb %p status %d count %d", hdev->name, urb, urb->status,
	       urb->actual_length);

	if (!test_bit(HCI_RUNNING, &hdev->flags))
		return;

	if (urb->status == 0) {
		hdev->stat.byte_rx += urb->actual_length;

		if (data->recv_bulk(data, urb->transfer_buffer,
				    urb->actual_length) < 0) {
			BT_ERR("%s corrupted ACL packet", hdev->name);
			hdev->stat.err_rx++;
		}
	} else if (urb->status == -ENOENT) {
		/* Avoid suspend failed when usb_kill_urb */
		return;
	}

	if (!test_bit(BTUSB_BULK_RUNNING, &data->flags))
		return;

	usb_anchor_urb(urb, &data->bulk_anchor);
	usb_mark_last_busy(data->udev);

	err = usb_submit_urb(urb, GFP_ATOMIC);
	if (err < 0) {
		/* -EPERM: urb is being killed;
		 * -ENODEV: device got disconnected */
		if (err != -EPERM && err != -ENODEV)
			BT_ERR("%s urb %p failed to resubmit (%d)",
			       hdev->name, urb, -err);
		usb_unanchor_urb(urb);
	}
}

static int btusb_submit_bulk_urb(struct hci_dev *hdev, gfp_t mem_flags)
{
	struct btusb_data *data = hci_get_drvdata(hdev);
	struct urb *urb;
	unsigned char *buf;
	unsigned int pipe;
	int err, size = HCI_MAX_FRAME_SIZE;

	BT_DBG("%s", hdev->name);

	if (!data->bulk_rx_ep)
		return -ENODEV;

	urb = usb_alloc_urb(0, mem_flags);
	if (!urb)
		return -ENOMEM;

	buf = kmalloc(size, mem_flags);
	if (!buf) {
		usb_free_urb(urb);
		return -ENOMEM;
	}

	pipe = usb_rcvbulkpipe(data->udev, data->bulk_rx_ep->bEndpointAddress);

	usb_fill_bulk_urb(urb, data->udev, pipe, buf, size,
			  btusb_bulk_complete, hdev);

	urb->transfer_flags |= URB_FREE_BUFFER;

	usb_mark_last_busy(data->udev);
	usb_anchor_urb(urb, &data->bulk_anchor);

	err = usb_submit_urb(urb, mem_flags);
	if (err < 0) {
		if (err != -EPERM && err != -ENODEV)
			BT_ERR("%s urb %p submission failed (%d)",
			       hdev->name, urb, -err);
		usb_unanchor_urb(urb);
	}

	usb_free_urb(urb);

	return err;
}

static void btusb_isoc_complete(struct urb *urb)
{
	struct hci_dev *hdev = urb->context;
	struct btusb_data *data = hci_get_drvdata(hdev);
	int i, err;

	BT_DBG("%s urb %p status %d count %d", hdev->name, urb, urb->status,
	       urb->actual_length);

	if (!test_bit(HCI_RUNNING, &hdev->flags))
		return;

	if (urb->status == 0) {
		for (i = 0; i < urb->number_of_packets; i++) {
			unsigned int offset = urb->iso_frame_desc[i].offset;
			unsigned int length = urb->iso_frame_desc[i].actual_length;

			if (urb->iso_frame_desc[i].status)
				continue;

			hdev->stat.byte_rx += length;

			if (btusb_recv_isoc(data, urb->transfer_buffer + offset,
					    length) < 0) {
				BT_ERR("%s corrupted SCO packet", hdev->name);
				hdev->stat.err_rx++;
			}
		}
	} else if (urb->status == -ENOENT) {
		/* Avoid suspend failed when usb_kill_urb */
		return;
	}

	if (!test_bit(BTUSB_ISOC_RUNNING, &data->flags))
		return;

	usb_anchor_urb(urb, &data->isoc_anchor);

	err = usb_submit_urb(urb, GFP_ATOMIC);
	if (err < 0) {
		/* -EPERM: urb is being killed;
		 * -ENODEV: device got disconnected */
		if (err != -EPERM && err != -ENODEV)
			BT_ERR("%s urb %p failed to resubmit (%d)",
			       hdev->name, urb, -err);
		usb_unanchor_urb(urb);
	}
}

static inline void __fill_isoc_descriptor(struct urb *urb, int len, int mtu)
{
	int i, offset = 0;

	BT_DBG("len %d mtu %d", len, mtu);

	for (i = 0; i < BTUSB_MAX_ISOC_FRAMES && len >= mtu;
					i++, offset += mtu, len -= mtu) {
		urb->iso_frame_desc[i].offset = offset;
		urb->iso_frame_desc[i].length = mtu;
	}

	if (len && i < BTUSB_MAX_ISOC_FRAMES) {
		urb->iso_frame_desc[i].offset = offset;
		urb->iso_frame_desc[i].length = len;
		i++;
	}

	urb->number_of_packets = i;
}

static int btusb_submit_isoc_urb(struct hci_dev *hdev, gfp_t mem_flags)
{
	struct btusb_data *data = hci_get_drvdata(hdev);
	struct urb *urb;
	unsigned char *buf;
	unsigned int pipe;
	int err, size;

	BT_DBG("%s", hdev->name);

	if (!data->isoc_rx_ep)
		return -ENODEV;

	urb = usb_alloc_urb(BTUSB_MAX_ISOC_FRAMES, mem_flags);
	if (!urb)
		return -ENOMEM;

	size = le16_to_cpu(data->isoc_rx_ep->wMaxPacketSize) *
						BTUSB_MAX_ISOC_FRAMES;

	buf = kmalloc(size, mem_flags);
	if (!buf) {
		usb_free_urb(urb);
		return -ENOMEM;
	}

	pipe = usb_rcvisocpipe(data->udev, data->isoc_rx_ep->bEndpointAddress);

	usb_fill_int_urb(urb, data->udev, pipe, buf, size, btusb_isoc_complete,
			 hdev, data->isoc_rx_ep->bInterval);

	urb->transfer_flags = URB_FREE_BUFFER | URB_ISO_ASAP;

	__fill_isoc_descriptor(urb, size,
			       le16_to_cpu(data->isoc_rx_ep->wMaxPacketSize));

	usb_anchor_urb(urb, &data->isoc_anchor);

	err = usb_submit_urb(urb, mem_flags);
	if (err < 0) {
		if (err != -EPERM && err != -ENODEV)
			BT_ERR("%s urb %p submission failed (%d)",
			       hdev->name, urb, -err);
		usb_unanchor_urb(urb);
	}

	usb_free_urb(urb);

	return err;
}

static void btusb_diag_complete(struct urb *urb)
{
	struct hci_dev *hdev = urb->context;
	struct btusb_data *data = hci_get_drvdata(hdev);
	int err;

	BT_DBG("%s urb %p status %d count %d", hdev->name, urb, urb->status,
	       urb->actual_length);

	if (urb->status == 0) {
		struct sk_buff *skb;

		skb = bt_skb_alloc(urb->actual_length, GFP_ATOMIC);
		if (skb) {
			memcpy(skb_put(skb, urb->actual_length),
			       urb->transfer_buffer, urb->actual_length);
			hci_recv_diag(hdev, skb);
		}
	} else if (urb->status == -ENOENT) {
		/* Avoid suspend failed when usb_kill_urb */
		return;
	}

	if (!test_bit(BTUSB_DIAG_RUNNING, &data->flags))
		return;

	usb_anchor_urb(urb, &data->diag_anchor);
	usb_mark_last_busy(data->udev);

	err = usb_submit_urb(urb, GFP_ATOMIC);
	if (err < 0) {
		/* -EPERM: urb is being killed;
		 * -ENODEV: device got disconnected */
		if (err != -EPERM && err != -ENODEV)
			BT_ERR("%s urb %p failed to resubmit (%d)",
			       hdev->name, urb, -err);
		usb_unanchor_urb(urb);
	}
}

static int btusb_submit_diag_urb(struct hci_dev *hdev, gfp_t mem_flags)
{
	struct btusb_data *data = hci_get_drvdata(hdev);
	struct urb *urb;
	unsigned char *buf;
	unsigned int pipe;
	int err, size = HCI_MAX_FRAME_SIZE;

	BT_DBG("%s", hdev->name);

	if (!data->diag_rx_ep)
		return -ENODEV;

	urb = usb_alloc_urb(0, mem_flags);
	if (!urb)
		return -ENOMEM;

	buf = kmalloc(size, mem_flags);
	if (!buf) {
		usb_free_urb(urb);
		return -ENOMEM;
	}

	pipe = usb_rcvbulkpipe(data->udev, data->diag_rx_ep->bEndpointAddress);

	usb_fill_bulk_urb(urb, data->udev, pipe, buf, size,
			  btusb_diag_complete, hdev);

	urb->transfer_flags |= URB_FREE_BUFFER;

	usb_mark_last_busy(data->udev);
	usb_anchor_urb(urb, &data->diag_anchor);

	err = usb_submit_urb(urb, mem_flags);
	if (err < 0) {
		if (err != -EPERM && err != -ENODEV)
			BT_ERR("%s urb %p submission failed (%d)",
			       hdev->name, urb, -err);
		usb_unanchor_urb(urb);
	}

	usb_free_urb(urb);

	return err;
}

static void btusb_tx_complete(struct urb *urb)
{
	struct sk_buff *skb = urb->context;
	struct hci_dev *hdev = (struct hci_dev *)skb->dev;
	struct btusb_data *data = hci_get_drvdata(hdev);

	BT_DBG("%s urb %p status %d count %d", hdev->name, urb, urb->status,
	       urb->actual_length);

	if (!test_bit(HCI_RUNNING, &hdev->flags))
		goto done;

	if (!urb->status)
		hdev->stat.byte_tx += urb->transfer_buffer_length;
	else
		hdev->stat.err_tx++;

done:
	spin_lock(&data->txlock);
	data->tx_in_flight--;
	spin_unlock(&data->txlock);

	kfree(urb->setup_packet);

	kfree_skb(skb);
}

static void btusb_isoc_tx_complete(struct urb *urb)
{
	struct sk_buff *skb = urb->context;
	struct hci_dev *hdev = (struct hci_dev *)skb->dev;

	BT_DBG("%s urb %p status %d count %d", hdev->name, urb, urb->status,
	       urb->actual_length);

	if (!test_bit(HCI_RUNNING, &hdev->flags))
		goto done;

	if (!urb->status)
		hdev->stat.byte_tx += urb->transfer_buffer_length;
	else
		hdev->stat.err_tx++;

done:
	kfree(urb->setup_packet);

	kfree_skb(skb);
}

static int btusb_open(struct hci_dev *hdev)
{
	struct btusb_data *data = hci_get_drvdata(hdev);
	int err;

	BT_DBG("%s", hdev->name);

	/* Patching USB firmware files prior to starting any URBs of HCI path
	 * It is more safe to use USB bulk channel for downloading USB patch
	 */
	if (data->setup_on_usb) {
		err = data->setup_on_usb(hdev);
		if (err < 0)
			return err;
	}

	err = usb_autopm_get_interface(data->intf);
	if (err < 0)
		return err;

	data->intf->needs_remote_wakeup = 1;

	if (test_and_set_bit(BTUSB_INTR_RUNNING, &data->flags))
		goto done;

	err = btusb_submit_intr_urb(hdev, GFP_KERNEL);
	if (err < 0)
		goto failed;

	err = btusb_submit_bulk_urb(hdev, GFP_KERNEL);
	if (err < 0) {
		usb_kill_anchored_urbs(&data->intr_anchor);
		goto failed;
	}

	set_bit(BTUSB_BULK_RUNNING, &data->flags);
	btusb_submit_bulk_urb(hdev, GFP_KERNEL);

	if (data->diag) {
		if (!btusb_submit_diag_urb(hdev, GFP_KERNEL))
			set_bit(BTUSB_DIAG_RUNNING, &data->flags);
	}

done:
	usb_autopm_put_interface(data->intf);
	return 0;

failed:
	clear_bit(BTUSB_INTR_RUNNING, &data->flags);
	usb_autopm_put_interface(data->intf);
	return err;
}

static void btusb_stop_traffic(struct btusb_data *data)
{
	usb_kill_anchored_urbs(&data->intr_anchor);
	usb_kill_anchored_urbs(&data->bulk_anchor);
	usb_kill_anchored_urbs(&data->isoc_anchor);
	usb_kill_anchored_urbs(&data->diag_anchor);
}

static int btusb_close(struct hci_dev *hdev)
{
	struct btusb_data *data = hci_get_drvdata(hdev);
	int err;

	BT_DBG("%s", hdev->name);

	cancel_work_sync(&data->work);
	cancel_work_sync(&data->waker);

	clear_bit(BTUSB_ISOC_RUNNING, &data->flags);
	clear_bit(BTUSB_BULK_RUNNING, &data->flags);
	clear_bit(BTUSB_INTR_RUNNING, &data->flags);
	clear_bit(BTUSB_DIAG_RUNNING, &data->flags);

	btusb_stop_traffic(data);
	btusb_free_frags(data);

	err = usb_autopm_get_interface(data->intf);
	if (err < 0)
		goto failed;

	data->intf->needs_remote_wakeup = 0;
	usb_autopm_put_interface(data->intf);

failed:
	usb_scuttle_anchored_urbs(&data->deferred);
	return 0;
}

static int btusb_flush(struct hci_dev *hdev)
{
	struct btusb_data *data = hci_get_drvdata(hdev);

	BT_DBG("%s", hdev->name);

	usb_kill_anchored_urbs(&data->tx_anchor);
	btusb_free_frags(data);

	return 0;
}

static struct urb *alloc_ctrl_urb(struct hci_dev *hdev, struct sk_buff *skb)
{
	struct btusb_data *data = hci_get_drvdata(hdev);
	struct usb_ctrlrequest *dr;
	struct urb *urb;
	unsigned int pipe;

	urb = usb_alloc_urb(0, GFP_KERNEL);
	if (!urb)
		return ERR_PTR(-ENOMEM);

	dr = kmalloc(sizeof(*dr), GFP_KERNEL);
	if (!dr) {
		usb_free_urb(urb);
		return ERR_PTR(-ENOMEM);
	}

	dr->bRequestType = data->cmdreq_type;
	dr->bRequest     = data->cmdreq;
	dr->wIndex       = 0;
	dr->wValue       = 0;
	dr->wLength      = __cpu_to_le16(skb->len);

	pipe = usb_sndctrlpipe(data->udev, 0x00);

	usb_fill_control_urb(urb, data->udev, pipe, (void *)dr,
			     skb->data, skb->len, btusb_tx_complete, skb);

	skb->dev = (void *)hdev;

	return urb;
}

static struct urb *alloc_bulk_urb(struct hci_dev *hdev, struct sk_buff *skb)
{
	struct btusb_data *data = hci_get_drvdata(hdev);
	struct urb *urb;
	unsigned int pipe;

	if (!data->bulk_tx_ep)
		return ERR_PTR(-ENODEV);

	urb = usb_alloc_urb(0, GFP_KERNEL);
	if (!urb)
		return ERR_PTR(-ENOMEM);

	pipe = usb_sndbulkpipe(data->udev, data->bulk_tx_ep->bEndpointAddress);

	usb_fill_bulk_urb(urb, data->udev, pipe,
			  skb->data, skb->len, btusb_tx_complete, skb);

	skb->dev = (void *)hdev;

	return urb;
}

static struct urb *alloc_isoc_urb(struct hci_dev *hdev, struct sk_buff *skb)
{
	struct btusb_data *data = hci_get_drvdata(hdev);
	struct urb *urb;
	unsigned int pipe;

	if (!data->isoc_tx_ep)
		return ERR_PTR(-ENODEV);

	urb = usb_alloc_urb(BTUSB_MAX_ISOC_FRAMES, GFP_KERNEL);
	if (!urb)
		return ERR_PTR(-ENOMEM);

	pipe = usb_sndisocpipe(data->udev, data->isoc_tx_ep->bEndpointAddress);

	usb_fill_int_urb(urb, data->udev, pipe,
			 skb->data, skb->len, btusb_isoc_tx_complete,
			 skb, data->isoc_tx_ep->bInterval);

	urb->transfer_flags  = URB_ISO_ASAP;

	__fill_isoc_descriptor(urb, skb->len,
			       le16_to_cpu(data->isoc_tx_ep->wMaxPacketSize));

	skb->dev = (void *)hdev;

	return urb;
}

static int submit_tx_urb(struct hci_dev *hdev, struct urb *urb)
{
	struct btusb_data *data = hci_get_drvdata(hdev);
	int err;

	usb_anchor_urb(urb, &data->tx_anchor);

	err = usb_submit_urb(urb, GFP_KERNEL);
	if (err < 0) {
		if (err != -EPERM && err != -ENODEV)
			BT_ERR("%s urb %p submission failed (%d)",
			       hdev->name, urb, -err);
		kfree(urb->setup_packet);
		usb_unanchor_urb(urb);
	} else {
		usb_mark_last_busy(data->udev);
	}

	usb_free_urb(urb);
	return err;
}

static int submit_or_queue_tx_urb(struct hci_dev *hdev, struct urb *urb)
{
	struct btusb_data *data = hci_get_drvdata(hdev);
	unsigned long flags;
	bool suspending;

	spin_lock_irqsave(&data->txlock, flags);
	suspending = test_bit(BTUSB_SUSPENDING, &data->flags);
	if (!suspending)
		data->tx_in_flight++;
	spin_unlock_irqrestore(&data->txlock, flags);

	if (!suspending)
		return submit_tx_urb(hdev, urb);

	usb_anchor_urb(urb, &data->deferred);
	schedule_work(&data->waker);

	usb_free_urb(urb);
	return 0;
}

static int btusb_send_frame(struct hci_dev *hdev, struct sk_buff *skb)
{
	struct urb *urb;

	BT_DBG("%s", hdev->name);

	switch (hci_skb_pkt_type(skb)) {
	case HCI_COMMAND_PKT:
		urb = alloc_ctrl_urb(hdev, skb);
		if (IS_ERR(urb))
			return PTR_ERR(urb);

		hdev->stat.cmd_tx++;
		return submit_or_queue_tx_urb(hdev, urb);

	case HCI_ACLDATA_PKT:
		urb = alloc_bulk_urb(hdev, skb);
		if (IS_ERR(urb))
			return PTR_ERR(urb);

		hdev->stat.acl_tx++;
		return submit_or_queue_tx_urb(hdev, urb);

	case HCI_SCODATA_PKT:
		if (hci_conn_num(hdev, SCO_LINK) < 1)
			return -ENODEV;

		urb = alloc_isoc_urb(hdev, skb);
		if (IS_ERR(urb))
			return PTR_ERR(urb);

		hdev->stat.sco_tx++;
		return submit_tx_urb(hdev, urb);
	}

	return -EILSEQ;
}

static void btusb_notify(struct hci_dev *hdev, unsigned int evt)
{
	struct btusb_data *data = hci_get_drvdata(hdev);

	BT_DBG("%s evt %d", hdev->name, evt);

	if (hci_conn_num(hdev, SCO_LINK) != data->sco_num) {
		data->sco_num = hci_conn_num(hdev, SCO_LINK);
		schedule_work(&data->work);
	}
}

static inline int __set_isoc_interface(struct hci_dev *hdev, int altsetting)
{
	struct btusb_data *data = hci_get_drvdata(hdev);
	struct usb_interface *intf = data->isoc;
	struct usb_endpoint_descriptor *ep_desc;
	int i, err;

	if (!data->isoc)
		return -ENODEV;

	err = usb_set_interface(data->udev, 1, altsetting);
	if (err < 0) {
		BT_ERR("%s setting interface failed (%d)", hdev->name, -err);
		return err;
	}

	data->isoc_altsetting = altsetting;

	data->isoc_tx_ep = NULL;
	data->isoc_rx_ep = NULL;

	for (i = 0; i < intf->cur_altsetting->desc.bNumEndpoints; i++) {
		ep_desc = &intf->cur_altsetting->endpoint[i].desc;

		if (!data->isoc_tx_ep && usb_endpoint_is_isoc_out(ep_desc)) {
			data->isoc_tx_ep = ep_desc;
			continue;
		}

		if (!data->isoc_rx_ep && usb_endpoint_is_isoc_in(ep_desc)) {
			data->isoc_rx_ep = ep_desc;
			continue;
		}
	}

	if (!data->isoc_tx_ep || !data->isoc_rx_ep) {
		BT_ERR("%s invalid SCO descriptors", hdev->name);
		return -ENODEV;
	}

	return 0;
}

static void btusb_work(struct work_struct *work)
{
	struct btusb_data *data = container_of(work, struct btusb_data, work);
	struct hci_dev *hdev = data->hdev;
	int new_alts;
	int err;

	if (data->sco_num > 0) {
		if (!test_bit(BTUSB_DID_ISO_RESUME, &data->flags)) {
			err = usb_autopm_get_interface(data->isoc ? data->isoc : data->intf);
			if (err < 0) {
				clear_bit(BTUSB_ISOC_RUNNING, &data->flags);
				usb_kill_anchored_urbs(&data->isoc_anchor);
				return;
			}

			set_bit(BTUSB_DID_ISO_RESUME, &data->flags);
		}

		if (hdev->voice_setting & 0x0020) {
			static const int alts[3] = { 2, 4, 5 };

			new_alts = alts[data->sco_num - 1];
		} else {
			new_alts = data->sco_num;
		}

		if (data->isoc_altsetting != new_alts) {
			unsigned long flags;

			clear_bit(BTUSB_ISOC_RUNNING, &data->flags);
			usb_kill_anchored_urbs(&data->isoc_anchor);

			/* When isochronous alternate setting needs to be
			 * changed, because SCO connection has been added
			 * or removed, a packet fragment may be left in the
			 * reassembling state. This could lead to wrongly
			 * assembled fragments.
			 *
			 * Clear outstanding fragment when selecting a new
			 * alternate setting.
			 */
			spin_lock_irqsave(&data->rxlock, flags);
			kfree_skb(data->sco_skb);
			data->sco_skb = NULL;
			spin_unlock_irqrestore(&data->rxlock, flags);

			if (__set_isoc_interface(hdev, new_alts) < 0)
				return;
		}

		if (!test_and_set_bit(BTUSB_ISOC_RUNNING, &data->flags)) {
			if (btusb_submit_isoc_urb(hdev, GFP_KERNEL) < 0)
				clear_bit(BTUSB_ISOC_RUNNING, &data->flags);
			else
				btusb_submit_isoc_urb(hdev, GFP_KERNEL);
		}
	} else {
		clear_bit(BTUSB_ISOC_RUNNING, &data->flags);
		usb_kill_anchored_urbs(&data->isoc_anchor);

		__set_isoc_interface(hdev, 0);
		if (test_and_clear_bit(BTUSB_DID_ISO_RESUME, &data->flags))
			usb_autopm_put_interface(data->isoc ? data->isoc : data->intf);
	}
}

static void btusb_waker(struct work_struct *work)
{
	struct btusb_data *data = container_of(work, struct btusb_data, waker);
	int err;

	err = usb_autopm_get_interface(data->intf);
	if (err < 0)
		return;

	usb_autopm_put_interface(data->intf);
}

static int btusb_setup_bcm92035(struct hci_dev *hdev)
{
	struct sk_buff *skb;
	u8 val = 0x00;

	BT_DBG("%s", hdev->name);

	skb = __hci_cmd_sync(hdev, 0xfc3b, 1, &val, HCI_INIT_TIMEOUT);
	if (IS_ERR(skb))
		BT_ERR("BCM92035 command failed (%ld)", -PTR_ERR(skb));
	else
		kfree_skb(skb);

	return 0;
}

static int btusb_setup_csr(struct hci_dev *hdev)
{
	struct hci_rp_read_local_version *rp;
	struct sk_buff *skb;

	BT_DBG("%s", hdev->name);

	skb = __hci_cmd_sync(hdev, HCI_OP_READ_LOCAL_VERSION, 0, NULL,
			     HCI_INIT_TIMEOUT);
	if (IS_ERR(skb)) {
		int err = PTR_ERR(skb);
		BT_ERR("%s: CSR: Local version failed (%d)", hdev->name, err);
		return err;
	}

	if (skb->len != sizeof(struct hci_rp_read_local_version)) {
		BT_ERR("%s: CSR: Local version length mismatch", hdev->name);
		kfree_skb(skb);
		return -EIO;
	}

	rp = (struct hci_rp_read_local_version *)skb->data;

	/* Detect controllers which aren't real CSR ones. */
	if (le16_to_cpu(rp->manufacturer) != 10 ||
	    le16_to_cpu(rp->lmp_subver) == 0x0c5c) {
		/* Clear the reset quirk since this is not an actual
		 * early Bluetooth 1.1 device from CSR.
		 */
		clear_bit(HCI_QUIRK_RESET_ON_CLOSE, &hdev->quirks);

		/* These fake CSR controllers have all a broken
		 * stored link key handling and so just disable it.
		 */
		set_bit(HCI_QUIRK_BROKEN_STORED_LINK_KEY, &hdev->quirks);
	}

	kfree_skb(skb);

	return 0;
}

static const struct firmware *btusb_setup_intel_get_fw(struct hci_dev *hdev,
						       struct intel_version *ver)
{
	const struct firmware *fw;
	char fwname[64];
	int ret;

	snprintf(fwname, sizeof(fwname),
		 "intel/ibt-hw-%x.%x.%x-fw-%x.%x.%x.%x.%x.bseq",
		 ver->hw_platform, ver->hw_variant, ver->hw_revision,
		 ver->fw_variant,  ver->fw_revision, ver->fw_build_num,
		 ver->fw_build_ww, ver->fw_build_yy);

	ret = request_firmware(&fw, fwname, &hdev->dev);
	if (ret < 0) {
		if (ret == -EINVAL) {
			BT_ERR("%s Intel firmware file request failed (%d)",
			       hdev->name, ret);
			return NULL;
		}

		BT_ERR("%s failed to open Intel firmware file: %s(%d)",
		       hdev->name, fwname, ret);

		/* If the correct firmware patch file is not found, use the
		 * default firmware patch file instead
		 */
		snprintf(fwname, sizeof(fwname), "intel/ibt-hw-%x.%x.bseq",
			 ver->hw_platform, ver->hw_variant);
		if (request_firmware(&fw, fwname, &hdev->dev) < 0) {
			BT_ERR("%s failed to open default Intel fw file: %s",
			       hdev->name, fwname);
			return NULL;
		}
	}

	BT_INFO("%s: Intel Bluetooth firmware file: %s", hdev->name, fwname);

	return fw;
}

static int btusb_setup_intel_patching(struct hci_dev *hdev,
				      const struct firmware *fw,
				      const u8 **fw_ptr, int *disable_patch)
{
	struct sk_buff *skb;
	struct hci_command_hdr *cmd;
	const u8 *cmd_param;
	struct hci_event_hdr *evt = NULL;
	const u8 *evt_param = NULL;
	int remain = fw->size - (*fw_ptr - fw->data);

	/* The first byte indicates the types of the patch command or event.
	 * 0x01 means HCI command and 0x02 is HCI event. If the first bytes
	 * in the current firmware buffer doesn't start with 0x01 or
	 * the size of remain buffer is smaller than HCI command header,
	 * the firmware file is corrupted and it should stop the patching
	 * process.
	 */
	if (remain > HCI_COMMAND_HDR_SIZE && *fw_ptr[0] != 0x01) {
		BT_ERR("%s Intel fw corrupted: invalid cmd read", hdev->name);
		return -EINVAL;
	}
	(*fw_ptr)++;
	remain--;

	cmd = (struct hci_command_hdr *)(*fw_ptr);
	*fw_ptr += sizeof(*cmd);
	remain -= sizeof(*cmd);

	/* Ensure that the remain firmware data is long enough than the length
	 * of command parameter. If not, the firmware file is corrupted.
	 */
	if (remain < cmd->plen) {
		BT_ERR("%s Intel fw corrupted: invalid cmd len", hdev->name);
		return -EFAULT;
	}

	/* If there is a command that loads a patch in the firmware
	 * file, then enable the patch upon success, otherwise just
	 * disable the manufacturer mode, for example patch activation
	 * is not required when the default firmware patch file is used
	 * because there are no patch data to load.
	 */
	if (*disable_patch && le16_to_cpu(cmd->opcode) == 0xfc8e)
		*disable_patch = 0;

	cmd_param = *fw_ptr;
	*fw_ptr += cmd->plen;
	remain -= cmd->plen;

	/* This reads the expected events when the above command is sent to the
	 * device. Some vendor commands expects more than one events, for
	 * example command status event followed by vendor specific event.
	 * For this case, it only keeps the last expected event. so the command
	 * can be sent with __hci_cmd_sync_ev() which returns the sk_buff of
	 * last expected event.
	 */
	while (remain > HCI_EVENT_HDR_SIZE && *fw_ptr[0] == 0x02) {
		(*fw_ptr)++;
		remain--;

		evt = (struct hci_event_hdr *)(*fw_ptr);
		*fw_ptr += sizeof(*evt);
		remain -= sizeof(*evt);

		if (remain < evt->plen) {
			BT_ERR("%s Intel fw corrupted: invalid evt len",
			       hdev->name);
			return -EFAULT;
		}

		evt_param = *fw_ptr;
		*fw_ptr += evt->plen;
		remain -= evt->plen;
	}

	/* Every HCI commands in the firmware file has its correspond event.
	 * If event is not found or remain is smaller than zero, the firmware
	 * file is corrupted.
	 */
	if (!evt || !evt_param || remain < 0) {
		BT_ERR("%s Intel fw corrupted: invalid evt read", hdev->name);
		return -EFAULT;
	}

	skb = __hci_cmd_sync_ev(hdev, le16_to_cpu(cmd->opcode), cmd->plen,
				cmd_param, evt->evt, HCI_INIT_TIMEOUT);
	if (IS_ERR(skb)) {
		BT_ERR("%s sending Intel patch command (0x%4.4x) failed (%ld)",
		       hdev->name, cmd->opcode, PTR_ERR(skb));
		return PTR_ERR(skb);
	}

	/* It ensures that the returned event matches the event data read from
	 * the firmware file. At fist, it checks the length and then
	 * the contents of the event.
	 */
	if (skb->len != evt->plen) {
		BT_ERR("%s mismatch event length (opcode 0x%4.4x)", hdev->name,
		       le16_to_cpu(cmd->opcode));
		kfree_skb(skb);
		return -EFAULT;
	}

	if (memcmp(skb->data, evt_param, evt->plen)) {
		BT_ERR("%s mismatch event parameter (opcode 0x%4.4x)",
		       hdev->name, le16_to_cpu(cmd->opcode));
		kfree_skb(skb);
		return -EFAULT;
	}
	kfree_skb(skb);

	return 0;
}

static int btusb_setup_intel(struct hci_dev *hdev)
{
	struct sk_buff *skb;
	const struct firmware *fw;
	const u8 *fw_ptr;
	int disable_patch, err;
	struct intel_version ver;

	BT_DBG("%s", hdev->name);

	/* The controller has a bug with the first HCI command sent to it
	 * returning number of completed commands as zero. This would stall the
	 * command processing in the Bluetooth core.
	 *
	 * As a workaround, send HCI Reset command first which will reset the
	 * number of completed commands and allow normal command processing
	 * from now on.
	 */
	skb = __hci_cmd_sync(hdev, HCI_OP_RESET, 0, NULL, HCI_INIT_TIMEOUT);
	if (IS_ERR(skb)) {
		BT_ERR("%s sending initial HCI reset command failed (%ld)",
		       hdev->name, PTR_ERR(skb));
		return PTR_ERR(skb);
	}
	kfree_skb(skb);

	/* Read Intel specific controller version first to allow selection of
	 * which firmware file to load.
	 *
	 * The returned information are hardware variant and revision plus
	 * firmware variant, revision and build number.
	 */
	err = btintel_read_version(hdev, &ver);
	if (err)
		return err;

	BT_INFO("%s: read Intel version: %02x%02x%02x%02x%02x%02x%02x%02x%02x",
		hdev->name, ver.hw_platform, ver.hw_variant, ver.hw_revision,
		ver.fw_variant,  ver.fw_revision, ver.fw_build_num,
		ver.fw_build_ww, ver.fw_build_yy, ver.fw_patch_num);

	/* fw_patch_num indicates the version of patch the device currently
	 * have. If there is no patch data in the device, it is always 0x00.
	 * So, if it is other than 0x00, no need to patch the device again.
	 */
	if (ver.fw_patch_num) {
		BT_INFO("%s: Intel device is already patched. patch num: %02x",
			hdev->name, ver.fw_patch_num);
		goto complete;
	}

	/* Opens the firmware patch file based on the firmware version read
	 * from the controller. If it fails to open the matching firmware
	 * patch file, it tries to open the default firmware patch file.
	 * If no patch file is found, allow the device to operate without
	 * a patch.
	 */
	fw = btusb_setup_intel_get_fw(hdev, &ver);
	if (!fw)
		goto complete;
	fw_ptr = fw->data;

	/* Enable the manufacturer mode of the controller.
	 * Only while this mode is enabled, the driver can download the
	 * firmware patch data and configuration parameters.
	 */
	err = btintel_enter_mfg(hdev);
	if (err) {
		release_firmware(fw);
		return err;
	}

	disable_patch = 1;

	/* The firmware data file consists of list of Intel specific HCI
	 * commands and its expected events. The first byte indicates the
	 * type of the message, either HCI command or HCI event.
	 *
	 * It reads the command and its expected event from the firmware file,
	 * and send to the controller. Once __hci_cmd_sync_ev() returns,
	 * the returned event is compared with the event read from the firmware
	 * file and it will continue until all the messages are downloaded to
	 * the controller.
	 *
	 * Once the firmware patching is completed successfully,
	 * the manufacturer mode is disabled with reset and activating the
	 * downloaded patch.
	 *
	 * If the firmware patching fails, the manufacturer mode is
	 * disabled with reset and deactivating the patch.
	 *
	 * If the default patch file is used, no reset is done when disabling
	 * the manufacturer.
	 */
	while (fw->size > fw_ptr - fw->data) {
		int ret;

		ret = btusb_setup_intel_patching(hdev, fw, &fw_ptr,
						 &disable_patch);
		if (ret < 0)
			goto exit_mfg_deactivate;
	}

	release_firmware(fw);

	if (disable_patch)
		goto exit_mfg_disable;

	/* Patching completed successfully and disable the manufacturer mode
	 * with reset and activate the downloaded firmware patches.
	 */
	err = btintel_exit_mfg(hdev, true, true);
	if (err)
		return err;

	BT_INFO("%s: Intel Bluetooth firmware patch completed and activated",
		hdev->name);

	goto complete;

exit_mfg_disable:
	/* Disable the manufacturer mode without reset */
	err = btintel_exit_mfg(hdev, false, false);
	if (err)
		return err;

	BT_INFO("%s: Intel Bluetooth firmware patch completed", hdev->name);

	goto complete;

exit_mfg_deactivate:
	release_firmware(fw);

	/* Patching failed. Disable the manufacturer mode with reset and
	 * deactivate the downloaded firmware patches.
	 */
	err = btintel_exit_mfg(hdev, true, false);
	if (err)
		return err;

	BT_INFO("%s: Intel Bluetooth firmware patch completed and deactivated",
		hdev->name);

complete:
	/* Set the event mask for Intel specific vendor events. This enables
	 * a few extra events that are useful during general operation.
	 */
	btintel_set_event_mask_mfg(hdev, false);

	btintel_check_bdaddr(hdev);
	return 0;
}

static int inject_cmd_complete(struct hci_dev *hdev, __u16 opcode)
{
	struct sk_buff *skb;
	struct hci_event_hdr *hdr;
	struct hci_ev_cmd_complete *evt;

	skb = bt_skb_alloc(sizeof(*hdr) + sizeof(*evt) + 1, GFP_ATOMIC);
	if (!skb)
		return -ENOMEM;

	hdr = (struct hci_event_hdr *)skb_put(skb, sizeof(*hdr));
	hdr->evt = HCI_EV_CMD_COMPLETE;
	hdr->plen = sizeof(*evt) + 1;

	evt = (struct hci_ev_cmd_complete *)skb_put(skb, sizeof(*evt));
	evt->ncmd = 0x01;
	evt->opcode = cpu_to_le16(opcode);

	*skb_put(skb, 1) = 0x00;

	hci_skb_pkt_type(skb) = HCI_EVENT_PKT;

	return hci_recv_frame(hdev, skb);
}

static int btusb_recv_bulk_intel(struct btusb_data *data, void *buffer,
				 int count)
{
	/* When the device is in bootloader mode, then it can send
	 * events via the bulk endpoint. These events are treated the
	 * same way as the ones received from the interrupt endpoint.
	 */
	if (test_bit(BTUSB_BOOTLOADER, &data->flags))
		return btusb_recv_intr(data, buffer, count);

	return btusb_recv_bulk(data, buffer, count);
}

static void btusb_intel_bootup(struct btusb_data *data, const void *ptr,
			       unsigned int len)
{
	const struct intel_bootup *evt = ptr;

	if (len != sizeof(*evt))
		return;

	if (test_and_clear_bit(BTUSB_BOOTING, &data->flags)) {
		smp_mb__after_atomic();
		wake_up_bit(&data->flags, BTUSB_BOOTING);
	}
}

static void btusb_intel_secure_send_result(struct btusb_data *data,
					   const void *ptr, unsigned int len)
{
	const struct intel_secure_send_result *evt = ptr;

	if (len != sizeof(*evt))
		return;

	if (evt->result)
		set_bit(BTUSB_FIRMWARE_FAILED, &data->flags);

	if (test_and_clear_bit(BTUSB_DOWNLOADING, &data->flags) &&
	    test_bit(BTUSB_FIRMWARE_LOADED, &data->flags)) {
		smp_mb__after_atomic();
		wake_up_bit(&data->flags, BTUSB_DOWNLOADING);
	}
}

static int btusb_recv_event_intel(struct hci_dev *hdev, struct sk_buff *skb)
{
	struct btusb_data *data = hci_get_drvdata(hdev);

	if (test_bit(BTUSB_BOOTLOADER, &data->flags)) {
		struct hci_event_hdr *hdr = (void *)skb->data;

		if (skb->len > HCI_EVENT_HDR_SIZE && hdr->evt == 0xff &&
		    hdr->plen > 0) {
			const void *ptr = skb->data + HCI_EVENT_HDR_SIZE + 1;
			unsigned int len = skb->len - HCI_EVENT_HDR_SIZE - 1;

			switch (skb->data[2]) {
			case 0x02:
				/* When switching to the operational firmware
				 * the device sends a vendor specific event
				 * indicating that the bootup completed.
				 */
				btusb_intel_bootup(data, ptr, len);
				break;
			case 0x06:
				/* When the firmware loading completes the
				 * device sends out a vendor specific event
				 * indicating the result of the firmware
				 * loading.
				 */
				btusb_intel_secure_send_result(data, ptr, len);
				break;
			}
		}
	}

	return hci_recv_frame(hdev, skb);
}

static int btusb_send_frame_intel(struct hci_dev *hdev, struct sk_buff *skb)
{
	struct btusb_data *data = hci_get_drvdata(hdev);
	struct urb *urb;

	BT_DBG("%s", hdev->name);

	switch (hci_skb_pkt_type(skb)) {
	case HCI_COMMAND_PKT:
		if (test_bit(BTUSB_BOOTLOADER, &data->flags)) {
			struct hci_command_hdr *cmd = (void *)skb->data;
			__u16 opcode = le16_to_cpu(cmd->opcode);

			/* When in bootloader mode and the command 0xfc09
			 * is received, it needs to be send down the
			 * bulk endpoint. So allocate a bulk URB instead.
			 */
			if (opcode == 0xfc09)
				urb = alloc_bulk_urb(hdev, skb);
			else
				urb = alloc_ctrl_urb(hdev, skb);

			/* When the 0xfc01 command is issued to boot into
			 * the operational firmware, it will actually not
			 * send a command complete event. To keep the flow
			 * control working inject that event here.
			 */
			if (opcode == 0xfc01)
				inject_cmd_complete(hdev, opcode);
		} else {
			urb = alloc_ctrl_urb(hdev, skb);
		}
		if (IS_ERR(urb))
			return PTR_ERR(urb);

		hdev->stat.cmd_tx++;
		return submit_or_queue_tx_urb(hdev, urb);

	case HCI_ACLDATA_PKT:
		urb = alloc_bulk_urb(hdev, skb);
		if (IS_ERR(urb))
			return PTR_ERR(urb);

		hdev->stat.acl_tx++;
		return submit_or_queue_tx_urb(hdev, urb);

	case HCI_SCODATA_PKT:
		if (hci_conn_num(hdev, SCO_LINK) < 1)
			return -ENODEV;

		urb = alloc_isoc_urb(hdev, skb);
		if (IS_ERR(urb))
			return PTR_ERR(urb);

		hdev->stat.sco_tx++;
		return submit_tx_urb(hdev, urb);
	}

	return -EILSEQ;
}

static int btusb_setup_intel_new(struct hci_dev *hdev)
{
	static const u8 reset_param[] = { 0x00, 0x01, 0x00, 0x01,
					  0x00, 0x08, 0x04, 0x00 };
	struct btusb_data *data = hci_get_drvdata(hdev);
	struct sk_buff *skb;
	struct intel_version ver;
	struct intel_boot_params *params;
	const struct firmware *fw;
	const u8 *fw_ptr;
	u32 frag_len;
	char fwname[64];
	ktime_t calltime, delta, rettime;
	unsigned long long duration;
	int err;

	BT_DBG("%s", hdev->name);

	calltime = ktime_get();

	/* Read the Intel version information to determine if the device
	 * is in bootloader mode or if it already has operational firmware
	 * loaded.
	 */
	err = btintel_read_version(hdev, &ver);
	if (err)
		return err;

	/* The hardware platform number has a fixed value of 0x37 and
	 * for now only accept this single value.
	 */
	if (ver.hw_platform != 0x37) {
		BT_ERR("%s: Unsupported Intel hardware platform (%u)",
		       hdev->name, ver.hw_platform);
		return -EINVAL;
	}

	/* At the moment the iBT 3.0 hardware variants 0x0b (LnP/SfP)
	 * and 0x0c (WsP) are supported by this firmware loading method.
	 *
	 * This check has been put in place to ensure correct forward
	 * compatibility options when newer hardware variants come along.
	 */
<<<<<<< HEAD
	if (ver.hw_variant != 0x0b) {
=======
	if (ver->hw_variant != 0x0b && ver->hw_variant != 0x0c) {
>>>>>>> ed927f00
		BT_ERR("%s: Unsupported Intel hardware variant (%u)",
		       hdev->name, ver.hw_variant);
		return -EINVAL;
	}

	btintel_version_info(hdev, &ver);

	/* The firmware variant determines if the device is in bootloader
	 * mode or is running operational firmware. The value 0x06 identifies
	 * the bootloader and the value 0x23 identifies the operational
	 * firmware.
	 *
	 * When the operational firmware is already present, then only
	 * the check for valid Bluetooth device address is needed. This
	 * determines if the device will be added as configured or
	 * unconfigured controller.
	 *
	 * It is not possible to use the Secure Boot Parameters in this
	 * case since that command is only available in bootloader mode.
	 */
	if (ver.fw_variant == 0x23) {
		clear_bit(BTUSB_BOOTLOADER, &data->flags);
		btintel_check_bdaddr(hdev);
		return 0;
	}

	/* If the device is not in bootloader mode, then the only possible
	 * choice is to return an error and abort the device initialization.
	 */
	if (ver.fw_variant != 0x06) {
		BT_ERR("%s: Unsupported Intel firmware variant (%u)",
		       hdev->name, ver.fw_variant);
		return -ENODEV;
	}

	/* Read the secure boot parameters to identify the operating
	 * details of the bootloader.
	 */
	skb = __hci_cmd_sync(hdev, 0xfc0d, 0, NULL, HCI_INIT_TIMEOUT);
	if (IS_ERR(skb)) {
		BT_ERR("%s: Reading Intel boot parameters failed (%ld)",
		       hdev->name, PTR_ERR(skb));
		return PTR_ERR(skb);
	}

	if (skb->len != sizeof(*params)) {
		BT_ERR("%s: Intel boot parameters size mismatch", hdev->name);
		kfree_skb(skb);
		return -EILSEQ;
	}

	params = (struct intel_boot_params *)skb->data;

	BT_INFO("%s: Device revision is %u", hdev->name,
		le16_to_cpu(params->dev_revid));

	BT_INFO("%s: Secure boot is %s", hdev->name,
		params->secure_boot ? "enabled" : "disabled");

	BT_INFO("%s: OTP lock is %s", hdev->name,
		params->otp_lock ? "enabled" : "disabled");

	BT_INFO("%s: API lock is %s", hdev->name,
		params->api_lock ? "enabled" : "disabled");

	BT_INFO("%s: Debug lock is %s", hdev->name,
		params->debug_lock ? "enabled" : "disabled");

	BT_INFO("%s: Minimum firmware build %u week %u %u", hdev->name,
		params->min_fw_build_nn, params->min_fw_build_cw,
		2000 + params->min_fw_build_yy);

	/* It is required that every single firmware fragment is acknowledged
	 * with a command complete event. If the boot parameters indicate
	 * that this bootloader does not send them, then abort the setup.
	 */
	if (params->limited_cce != 0x00) {
		BT_ERR("%s: Unsupported Intel firmware loading method (%u)",
		       hdev->name, params->limited_cce);
		kfree_skb(skb);
		return -EINVAL;
	}

	/* If the OTP has no valid Bluetooth device address, then there will
	 * also be no valid address for the operational firmware.
	 */
	if (!bacmp(&params->otp_bdaddr, BDADDR_ANY)) {
		BT_INFO("%s: No device address configured", hdev->name);
		set_bit(HCI_QUIRK_INVALID_BDADDR, &hdev->quirks);
	}

	/* With this Intel bootloader only the hardware variant and device
	 * revision information are used to select the right firmware.
	 *
	 * Currently this bootloader support is limited to hardware variant
	 * iBT 3.0 (LnP/SfP) which is identified by the value 11 (0x0b).
	 */
	snprintf(fwname, sizeof(fwname), "intel/ibt-11-%u.sfi",
		 le16_to_cpu(params->dev_revid));

	err = request_firmware(&fw, fwname, &hdev->dev);
	if (err < 0) {
		BT_ERR("%s: Failed to load Intel firmware file (%d)",
		       hdev->name, err);
		kfree_skb(skb);
		return err;
	}

	BT_INFO("%s: Found device firmware: %s", hdev->name, fwname);

	/* Save the DDC file name for later use to apply once the firmware
	 * downloading is done.
	 */
	snprintf(fwname, sizeof(fwname), "intel/ibt-11-%u.ddc",
		 le16_to_cpu(params->dev_revid));

	kfree_skb(skb);

	if (fw->size < 644) {
		BT_ERR("%s: Invalid size of firmware file (%zu)",
		       hdev->name, fw->size);
		err = -EBADF;
		goto done;
	}

	set_bit(BTUSB_DOWNLOADING, &data->flags);

	/* Start the firmware download transaction with the Init fragment
	 * represented by the 128 bytes of CSS header.
	 */
	err = btintel_secure_send(hdev, 0x00, 128, fw->data);
	if (err < 0) {
		BT_ERR("%s: Failed to send firmware header (%d)",
		       hdev->name, err);
		goto done;
	}

	/* Send the 256 bytes of public key information from the firmware
	 * as the PKey fragment.
	 */
	err = btintel_secure_send(hdev, 0x03, 256, fw->data + 128);
	if (err < 0) {
		BT_ERR("%s: Failed to send firmware public key (%d)",
		       hdev->name, err);
		goto done;
	}

	/* Send the 256 bytes of signature information from the firmware
	 * as the Sign fragment.
	 */
	err = btintel_secure_send(hdev, 0x02, 256, fw->data + 388);
	if (err < 0) {
		BT_ERR("%s: Failed to send firmware signature (%d)",
		       hdev->name, err);
		goto done;
	}

	fw_ptr = fw->data + 644;
	frag_len = 0;

	while (fw_ptr - fw->data < fw->size) {
		struct hci_command_hdr *cmd = (void *)(fw_ptr + frag_len);

		frag_len += sizeof(*cmd) + cmd->plen;

		/* The parameter length of the secure send command requires
		 * a 4 byte alignment. It happens so that the firmware file
		 * contains proper Intel_NOP commands to align the fragments
		 * as needed.
		 *
		 * Send set of commands with 4 byte alignment from the
		 * firmware data buffer as a single Data fragement.
		 */
		if (!(frag_len % 4)) {
			err = btintel_secure_send(hdev, 0x01, frag_len, fw_ptr);
			if (err < 0) {
				BT_ERR("%s: Failed to send firmware data (%d)",
				       hdev->name, err);
				goto done;
			}

			fw_ptr += frag_len;
			frag_len = 0;
		}
	}

	set_bit(BTUSB_FIRMWARE_LOADED, &data->flags);

	BT_INFO("%s: Waiting for firmware download to complete", hdev->name);

	/* Before switching the device into operational mode and with that
	 * booting the loaded firmware, wait for the bootloader notification
	 * that all fragments have been successfully received.
	 *
	 * When the event processing receives the notification, then the
	 * BTUSB_DOWNLOADING flag will be cleared.
	 *
	 * The firmware loading should not take longer than 5 seconds
	 * and thus just timeout if that happens and fail the setup
	 * of this device.
	 */
	err = wait_on_bit_timeout(&data->flags, BTUSB_DOWNLOADING,
				  TASK_INTERRUPTIBLE,
				  msecs_to_jiffies(5000));
	if (err == 1) {
		BT_ERR("%s: Firmware loading interrupted", hdev->name);
		err = -EINTR;
		goto done;
	}

	if (err) {
		BT_ERR("%s: Firmware loading timeout", hdev->name);
		err = -ETIMEDOUT;
		goto done;
	}

	if (test_bit(BTUSB_FIRMWARE_FAILED, &data->flags)) {
		BT_ERR("%s: Firmware loading failed", hdev->name);
		err = -ENOEXEC;
		goto done;
	}

	rettime = ktime_get();
	delta = ktime_sub(rettime, calltime);
	duration = (unsigned long long) ktime_to_ns(delta) >> 10;

	BT_INFO("%s: Firmware loaded in %llu usecs", hdev->name, duration);

done:
	release_firmware(fw);

	if (err < 0)
		return err;

	calltime = ktime_get();

	set_bit(BTUSB_BOOTING, &data->flags);

	skb = __hci_cmd_sync(hdev, 0xfc01, sizeof(reset_param), reset_param,
			     HCI_INIT_TIMEOUT);
	if (IS_ERR(skb))
		return PTR_ERR(skb);

	kfree_skb(skb);

	/* The bootloader will not indicate when the device is ready. This
	 * is done by the operational firmware sending bootup notification.
	 *
	 * Booting into operational firmware should not take longer than
	 * 1 second. However if that happens, then just fail the setup
	 * since something went wrong.
	 */
	BT_INFO("%s: Waiting for device to boot", hdev->name);

	err = wait_on_bit_timeout(&data->flags, BTUSB_BOOTING,
				  TASK_INTERRUPTIBLE,
				  msecs_to_jiffies(1000));

	if (err == 1) {
		BT_ERR("%s: Device boot interrupted", hdev->name);
		return -EINTR;
	}

	if (err) {
		BT_ERR("%s: Device boot timeout", hdev->name);
		return -ETIMEDOUT;
	}

	rettime = ktime_get();
	delta = ktime_sub(rettime, calltime);
	duration = (unsigned long long) ktime_to_ns(delta) >> 10;

	BT_INFO("%s: Device booted in %llu usecs", hdev->name, duration);

	clear_bit(BTUSB_BOOTLOADER, &data->flags);

	/* Once the device is running in operational mode, it needs to apply
	 * the device configuration (DDC) parameters.
	 *
	 * The device can work without DDC parameters, so even if it fails
	 * to load the file, no need to fail the setup.
	 */
	btintel_load_ddc_config(hdev, fwname);

	/* Set the event mask for Intel specific vendor events. This enables
	 * a few extra events that are useful during general operation. It
	 * does not enable any debugging related events.
	 *
	 * The device will function correctly without these events enabled
	 * and thus no need to fail the setup.
	 */
	btintel_set_event_mask(hdev, false);

	return 0;
}

static int btusb_shutdown_intel(struct hci_dev *hdev)
{
	struct sk_buff *skb;
	long ret;

	/* Some platforms have an issue with BT LED when the interface is
	 * down or BT radio is turned off, which takes 5 seconds to BT LED
	 * goes off. This command turns off the BT LED immediately.
	 */
	skb = __hci_cmd_sync(hdev, 0xfc3f, 0, NULL, HCI_INIT_TIMEOUT);
	if (IS_ERR(skb)) {
		ret = PTR_ERR(skb);
		BT_ERR("%s: turning off Intel device LED failed (%ld)",
		       hdev->name, ret);
		return ret;
	}
	kfree_skb(skb);

	return 0;
}

static int btusb_set_bdaddr_marvell(struct hci_dev *hdev,
				    const bdaddr_t *bdaddr)
{
	struct sk_buff *skb;
	u8 buf[8];
	long ret;

	buf[0] = 0xfe;
	buf[1] = sizeof(bdaddr_t);
	memcpy(buf + 2, bdaddr, sizeof(bdaddr_t));

	skb = __hci_cmd_sync(hdev, 0xfc22, sizeof(buf), buf, HCI_INIT_TIMEOUT);
	if (IS_ERR(skb)) {
		ret = PTR_ERR(skb);
		BT_ERR("%s: changing Marvell device address failed (%ld)",
		       hdev->name, ret);
		return ret;
	}
	kfree_skb(skb);

	return 0;
}

static int btusb_set_bdaddr_ath3012(struct hci_dev *hdev,
				    const bdaddr_t *bdaddr)
{
	struct sk_buff *skb;
	u8 buf[10];
	long ret;

	buf[0] = 0x01;
	buf[1] = 0x01;
	buf[2] = 0x00;
	buf[3] = sizeof(bdaddr_t);
	memcpy(buf + 4, bdaddr, sizeof(bdaddr_t));

	skb = __hci_cmd_sync(hdev, 0xfc0b, sizeof(buf), buf, HCI_INIT_TIMEOUT);
	if (IS_ERR(skb)) {
		ret = PTR_ERR(skb);
		BT_ERR("%s: Change address command failed (%ld)",
		       hdev->name, ret);
		return ret;
	}
	kfree_skb(skb);

	return 0;
}

#define QCA_DFU_PACKET_LEN	4096

#define QCA_GET_TARGET_VERSION	0x09
#define QCA_CHECK_STATUS	0x05
#define QCA_DFU_DOWNLOAD	0x01

#define QCA_SYSCFG_UPDATED	0x40
#define QCA_PATCH_UPDATED	0x80
#define QCA_DFU_TIMEOUT		3000

struct qca_version {
	__le32	rom_version;
	__le32	patch_version;
	__le32	ram_version;
	__le32	ref_clock;
	__u8	reserved[4];
} __packed;

struct qca_rampatch_version {
	__le16	rom_version;
	__le16	patch_version;
} __packed;

struct qca_device_info {
	u32	rom_version;
	u8	rampatch_hdr;	/* length of header in rampatch */
	u8	nvm_hdr;	/* length of header in NVM */
	u8	ver_offset;	/* offset of version structure in rampatch */
};

static const struct qca_device_info qca_devices_table[] = {
	{ 0x00000100, 20, 4, 10 }, /* Rome 1.0 */
	{ 0x00000101, 20, 4, 10 }, /* Rome 1.1 */
	{ 0x00000200, 28, 4, 18 }, /* Rome 2.0 */
	{ 0x00000201, 28, 4, 18 }, /* Rome 2.1 */
	{ 0x00000300, 28, 4, 18 }, /* Rome 3.0 */
	{ 0x00000302, 28, 4, 18 }, /* Rome 3.2 */
};

static int btusb_qca_send_vendor_req(struct hci_dev *hdev, u8 request,
				     void *data, u16 size)
{
	struct btusb_data *btdata = hci_get_drvdata(hdev);
	struct usb_device *udev = btdata->udev;
	int pipe, err;
	u8 *buf;

	buf = kmalloc(size, GFP_KERNEL);
	if (!buf)
		return -ENOMEM;

	/* Found some of USB hosts have IOT issues with ours so that we should
	 * not wait until HCI layer is ready.
	 */
	pipe = usb_rcvctrlpipe(udev, 0);
	err = usb_control_msg(udev, pipe, request, USB_TYPE_VENDOR | USB_DIR_IN,
			      0, 0, buf, size, USB_CTRL_SET_TIMEOUT);
	if (err < 0) {
		BT_ERR("%s: Failed to access otp area (%d)", hdev->name, err);
		goto done;
	}

	memcpy(data, buf, size);

done:
	kfree(buf);

	return err;
}

static int btusb_setup_qca_download_fw(struct hci_dev *hdev,
				       const struct firmware *firmware,
				       size_t hdr_size)
{
	struct btusb_data *btdata = hci_get_drvdata(hdev);
	struct usb_device *udev = btdata->udev;
	size_t count, size, sent = 0;
	int pipe, len, err;
	u8 *buf;

	buf = kmalloc(QCA_DFU_PACKET_LEN, GFP_KERNEL);
	if (!buf)
		return -ENOMEM;

	count = firmware->size;

	size = min_t(size_t, count, hdr_size);
	memcpy(buf, firmware->data, size);

	/* USB patches should go down to controller through USB path
	 * because binary format fits to go down through USB channel.
	 * USB control path is for patching headers and USB bulk is for
	 * patch body.
	 */
	pipe = usb_sndctrlpipe(udev, 0);
	err = usb_control_msg(udev, pipe, QCA_DFU_DOWNLOAD, USB_TYPE_VENDOR,
			      0, 0, buf, size, USB_CTRL_SET_TIMEOUT);
	if (err < 0) {
		BT_ERR("%s: Failed to send headers (%d)", hdev->name, err);
		goto done;
	}

	sent += size;
	count -= size;

	while (count) {
		size = min_t(size_t, count, QCA_DFU_PACKET_LEN);

		memcpy(buf, firmware->data + sent, size);

		pipe = usb_sndbulkpipe(udev, 0x02);
		err = usb_bulk_msg(udev, pipe, buf, size, &len,
				   QCA_DFU_TIMEOUT);
		if (err < 0) {
			BT_ERR("%s: Failed to send body at %zd of %zd (%d)",
			       hdev->name, sent, firmware->size, err);
			break;
		}

		if (size != len) {
			BT_ERR("%s: Failed to get bulk buffer", hdev->name);
			err = -EILSEQ;
			break;
		}

		sent  += size;
		count -= size;
	}

done:
	kfree(buf);
	return err;
}

static int btusb_setup_qca_load_rampatch(struct hci_dev *hdev,
					 struct qca_version *ver,
					 const struct qca_device_info *info)
{
	struct qca_rampatch_version *rver;
	const struct firmware *fw;
	u32 ver_rom, ver_patch;
	u16 rver_rom, rver_patch;
	char fwname[64];
	int err;

	ver_rom = le32_to_cpu(ver->rom_version);
	ver_patch = le32_to_cpu(ver->patch_version);

	snprintf(fwname, sizeof(fwname), "qca/rampatch_usb_%08x.bin", ver_rom);

	err = request_firmware(&fw, fwname, &hdev->dev);
	if (err) {
		BT_ERR("%s: failed to request rampatch file: %s (%d)",
		       hdev->name, fwname, err);
		return err;
	}

	BT_INFO("%s: using rampatch file: %s", hdev->name, fwname);

	rver = (struct qca_rampatch_version *)(fw->data + info->ver_offset);
	rver_rom = le16_to_cpu(rver->rom_version);
	rver_patch = le16_to_cpu(rver->patch_version);

	BT_INFO("%s: QCA: patch rome 0x%x build 0x%x, firmware rome 0x%x "
		"build 0x%x", hdev->name, rver_rom, rver_patch, ver_rom,
		ver_patch);

	if (rver_rom != ver_rom || rver_patch <= ver_patch) {
		BT_ERR("%s: rampatch file version did not match with firmware",
		       hdev->name);
		err = -EINVAL;
		goto done;
	}

	err = btusb_setup_qca_download_fw(hdev, fw, info->rampatch_hdr);

done:
	release_firmware(fw);

	return err;
}

static int btusb_setup_qca_load_nvm(struct hci_dev *hdev,
				    struct qca_version *ver,
				    const struct qca_device_info *info)
{
	const struct firmware *fw;
	char fwname[64];
	int err;

	snprintf(fwname, sizeof(fwname), "qca/nvm_usb_%08x.bin",
		 le32_to_cpu(ver->rom_version));

	err = request_firmware(&fw, fwname, &hdev->dev);
	if (err) {
		BT_ERR("%s: failed to request NVM file: %s (%d)",
		       hdev->name, fwname, err);
		return err;
	}

	BT_INFO("%s: using NVM file: %s", hdev->name, fwname);

	err = btusb_setup_qca_download_fw(hdev, fw, info->nvm_hdr);

	release_firmware(fw);

	return err;
}

static int btusb_setup_qca(struct hci_dev *hdev)
{
	const struct qca_device_info *info = NULL;
	struct qca_version ver;
	u32 ver_rom;
	u8 status;
	int i, err;

	err = btusb_qca_send_vendor_req(hdev, QCA_GET_TARGET_VERSION, &ver,
					sizeof(ver));
	if (err < 0)
		return err;

	ver_rom = le32_to_cpu(ver.rom_version);
	for (i = 0; i < ARRAY_SIZE(qca_devices_table); i++) {
		if (ver_rom == qca_devices_table[i].rom_version)
			info = &qca_devices_table[i];
	}
	if (!info) {
		BT_ERR("%s: don't support firmware rome 0x%x", hdev->name,
		       ver_rom);
		return -ENODEV;
	}

	err = btusb_qca_send_vendor_req(hdev, QCA_CHECK_STATUS, &status,
					sizeof(status));
	if (err < 0)
		return err;

	if (!(status & QCA_PATCH_UPDATED)) {
		err = btusb_setup_qca_load_rampatch(hdev, &ver, info);
		if (err < 0)
			return err;
	}

	if (!(status & QCA_SYSCFG_UPDATED)) {
		err = btusb_setup_qca_load_nvm(hdev, &ver, info);
		if (err < 0)
			return err;
	}

	return 0;
}

#ifdef CONFIG_BT_HCIBTUSB_BCM
static inline int __set_diag_interface(struct hci_dev *hdev)
{
	struct btusb_data *data = hci_get_drvdata(hdev);
	struct usb_interface *intf = data->diag;
	int i;

	if (!data->diag)
		return -ENODEV;

	data->diag_tx_ep = NULL;
	data->diag_rx_ep = NULL;

	for (i = 0; i < intf->cur_altsetting->desc.bNumEndpoints; i++) {
		struct usb_endpoint_descriptor *ep_desc;

		ep_desc = &intf->cur_altsetting->endpoint[i].desc;

		if (!data->diag_tx_ep && usb_endpoint_is_bulk_out(ep_desc)) {
			data->diag_tx_ep = ep_desc;
			continue;
		}

		if (!data->diag_rx_ep && usb_endpoint_is_bulk_in(ep_desc)) {
			data->diag_rx_ep = ep_desc;
			continue;
		}
	}

	if (!data->diag_tx_ep || !data->diag_rx_ep) {
		BT_ERR("%s invalid diagnostic descriptors", hdev->name);
		return -ENODEV;
	}

	return 0;
}

static struct urb *alloc_diag_urb(struct hci_dev *hdev, bool enable)
{
	struct btusb_data *data = hci_get_drvdata(hdev);
	struct sk_buff *skb;
	struct urb *urb;
	unsigned int pipe;

	if (!data->diag_tx_ep)
		return ERR_PTR(-ENODEV);

	urb = usb_alloc_urb(0, GFP_KERNEL);
	if (!urb)
		return ERR_PTR(-ENOMEM);

	skb = bt_skb_alloc(2, GFP_KERNEL);
	if (!skb) {
		usb_free_urb(urb);
		return ERR_PTR(-ENOMEM);
	}

	*skb_put(skb, 1) = 0xf0;
	*skb_put(skb, 1) = enable;

	pipe = usb_sndbulkpipe(data->udev, data->diag_tx_ep->bEndpointAddress);

	usb_fill_bulk_urb(urb, data->udev, pipe,
			  skb->data, skb->len, btusb_tx_complete, skb);

	skb->dev = (void *)hdev;

	return urb;
}

static int btusb_bcm_set_diag(struct hci_dev *hdev, bool enable)
{
	struct btusb_data *data = hci_get_drvdata(hdev);
	struct urb *urb;

	if (!data->diag)
		return -ENODEV;

	if (!test_bit(HCI_RUNNING, &hdev->flags))
		return -ENETDOWN;

	urb = alloc_diag_urb(hdev, enable);
	if (IS_ERR(urb))
		return PTR_ERR(urb);

	return submit_or_queue_tx_urb(hdev, urb);
}
#endif

static int btusb_probe(struct usb_interface *intf,
		       const struct usb_device_id *id)
{
	struct usb_endpoint_descriptor *ep_desc;
	struct btusb_data *data;
	struct hci_dev *hdev;
	unsigned ifnum_base;
	int i, err;

	BT_DBG("intf %p id %p", intf, id);

	/* interface numbers are hardcoded in the spec */
	if (intf->cur_altsetting->desc.bInterfaceNumber != 0) {
		if (!(id->driver_info & BTUSB_IFNUM_2))
			return -ENODEV;
		if (intf->cur_altsetting->desc.bInterfaceNumber != 2)
			return -ENODEV;
	}

	ifnum_base = intf->cur_altsetting->desc.bInterfaceNumber;

	if (!id->driver_info) {
		const struct usb_device_id *match;

		match = usb_match_id(intf, blacklist_table);
		if (match)
			id = match;
	}

	if (id->driver_info == BTUSB_IGNORE)
		return -ENODEV;

	if (id->driver_info & BTUSB_ATH3012) {
		struct usb_device *udev = interface_to_usbdev(intf);

		/* Old firmware would otherwise let ath3k driver load
		 * patch and sysconfig files */
		if (le16_to_cpu(udev->descriptor.bcdDevice) <= 0x0001)
			return -ENODEV;
	}

	data = devm_kzalloc(&intf->dev, sizeof(*data), GFP_KERNEL);
	if (!data)
		return -ENOMEM;

	for (i = 0; i < intf->cur_altsetting->desc.bNumEndpoints; i++) {
		ep_desc = &intf->cur_altsetting->endpoint[i].desc;

		if (!data->intr_ep && usb_endpoint_is_int_in(ep_desc)) {
			data->intr_ep = ep_desc;
			continue;
		}

		if (!data->bulk_tx_ep && usb_endpoint_is_bulk_out(ep_desc)) {
			data->bulk_tx_ep = ep_desc;
			continue;
		}

		if (!data->bulk_rx_ep && usb_endpoint_is_bulk_in(ep_desc)) {
			data->bulk_rx_ep = ep_desc;
			continue;
		}
	}

	if (!data->intr_ep || !data->bulk_tx_ep || !data->bulk_rx_ep)
		return -ENODEV;

	if (id->driver_info & BTUSB_AMP) {
		data->cmdreq_type = USB_TYPE_CLASS | 0x01;
		data->cmdreq = 0x2b;
	} else {
		data->cmdreq_type = USB_TYPE_CLASS;
		data->cmdreq = 0x00;
	}

	data->udev = interface_to_usbdev(intf);
	data->intf = intf;

	INIT_WORK(&data->work, btusb_work);
	INIT_WORK(&data->waker, btusb_waker);
	init_usb_anchor(&data->deferred);
	init_usb_anchor(&data->tx_anchor);
	spin_lock_init(&data->txlock);

	init_usb_anchor(&data->intr_anchor);
	init_usb_anchor(&data->bulk_anchor);
	init_usb_anchor(&data->isoc_anchor);
	init_usb_anchor(&data->diag_anchor);
	spin_lock_init(&data->rxlock);

	if (id->driver_info & BTUSB_INTEL_NEW) {
		data->recv_event = btusb_recv_event_intel;
		data->recv_bulk = btusb_recv_bulk_intel;
		set_bit(BTUSB_BOOTLOADER, &data->flags);
	} else {
		data->recv_event = hci_recv_frame;
		data->recv_bulk = btusb_recv_bulk;
	}

	hdev = hci_alloc_dev();
	if (!hdev)
		return -ENOMEM;

	hdev->bus = HCI_USB;
	hci_set_drvdata(hdev, data);

	if (id->driver_info & BTUSB_AMP)
		hdev->dev_type = HCI_AMP;
	else
		hdev->dev_type = HCI_BREDR;

	data->hdev = hdev;

	SET_HCIDEV_DEV(hdev, &intf->dev);

	hdev->open   = btusb_open;
	hdev->close  = btusb_close;
	hdev->flush  = btusb_flush;
	hdev->send   = btusb_send_frame;
	hdev->notify = btusb_notify;

	if (id->driver_info & BTUSB_BCM2045)
		set_bit(HCI_QUIRK_BROKEN_STORED_LINK_KEY, &hdev->quirks);

	if (id->driver_info & BTUSB_BCM92035)
		hdev->setup = btusb_setup_bcm92035;

#ifdef CONFIG_BT_HCIBTUSB_BCM
	if (id->driver_info & BTUSB_BCM_PATCHRAM) {
		hdev->manufacturer = 15;
		hdev->setup = btbcm_setup_patchram;
		hdev->set_diag = btusb_bcm_set_diag;
		hdev->set_bdaddr = btbcm_set_bdaddr;

		/* Broadcom LM_DIAG Interface numbers are hardcoded */
		data->diag = usb_ifnum_to_if(data->udev, ifnum_base + 2);
	}

	if (id->driver_info & BTUSB_BCM_APPLE) {
		hdev->manufacturer = 15;
		hdev->setup = btbcm_setup_apple;
		hdev->set_diag = btusb_bcm_set_diag;

		/* Broadcom LM_DIAG Interface numbers are hardcoded */
		data->diag = usb_ifnum_to_if(data->udev, ifnum_base + 2);
	}
#endif

	if (id->driver_info & BTUSB_INTEL) {
		hdev->manufacturer = 2;
		hdev->setup = btusb_setup_intel;
		hdev->shutdown = btusb_shutdown_intel;
		hdev->set_diag = btintel_set_diag_mfg;
		hdev->set_bdaddr = btintel_set_bdaddr;
		set_bit(HCI_QUIRK_STRICT_DUPLICATE_FILTER, &hdev->quirks);
		set_bit(HCI_QUIRK_SIMULTANEOUS_DISCOVERY, &hdev->quirks);
		set_bit(HCI_QUIRK_NON_PERSISTENT_DIAG, &hdev->quirks);
	}

	if (id->driver_info & BTUSB_INTEL_NEW) {
		hdev->manufacturer = 2;
		hdev->send = btusb_send_frame_intel;
		hdev->setup = btusb_setup_intel_new;
		hdev->hw_error = btintel_hw_error;
		hdev->set_diag = btintel_set_diag;
		hdev->set_bdaddr = btintel_set_bdaddr;
		set_bit(HCI_QUIRK_STRICT_DUPLICATE_FILTER, &hdev->quirks);
		set_bit(HCI_QUIRK_NON_PERSISTENT_DIAG, &hdev->quirks);
	}

	if (id->driver_info & BTUSB_MARVELL)
		hdev->set_bdaddr = btusb_set_bdaddr_marvell;

	if (id->driver_info & BTUSB_SWAVE) {
		set_bit(HCI_QUIRK_FIXUP_INQUIRY_MODE, &hdev->quirks);
		set_bit(HCI_QUIRK_BROKEN_LOCAL_COMMANDS, &hdev->quirks);
	}

	if (id->driver_info & BTUSB_INTEL_BOOT) {
		hdev->manufacturer = 2;
		set_bit(HCI_QUIRK_RAW_DEVICE, &hdev->quirks);
	}

	if (id->driver_info & BTUSB_ATH3012) {
		hdev->set_bdaddr = btusb_set_bdaddr_ath3012;
		set_bit(HCI_QUIRK_SIMULTANEOUS_DISCOVERY, &hdev->quirks);
		set_bit(HCI_QUIRK_STRICT_DUPLICATE_FILTER, &hdev->quirks);
	}

	if (id->driver_info & BTUSB_QCA_ROME) {
		data->setup_on_usb = btusb_setup_qca;
		hdev->set_bdaddr = btusb_set_bdaddr_ath3012;
	}

#ifdef CONFIG_BT_HCIBTUSB_RTL
	if (id->driver_info & BTUSB_REALTEK) {
		hdev->setup = btrtl_setup_realtek;

		/* Realtek devices lose their updated firmware over suspend,
		 * but the USB hub doesn't notice any status change.
		 * Explicitly request a device reset on resume.
		 */
		set_bit(BTUSB_RESET_RESUME, &data->flags);
	}
#endif

	if (id->driver_info & BTUSB_AMP) {
		/* AMP controllers do not support SCO packets */
		data->isoc = NULL;
	} else {
		/* Interface orders are hardcoded in the specification */
		data->isoc = usb_ifnum_to_if(data->udev, ifnum_base + 1);
	}

	if (!reset)
		set_bit(HCI_QUIRK_RESET_ON_CLOSE, &hdev->quirks);

	if (force_scofix || id->driver_info & BTUSB_WRONG_SCO_MTU) {
		if (!disable_scofix)
			set_bit(HCI_QUIRK_FIXUP_BUFFER_SIZE, &hdev->quirks);
	}

	if (id->driver_info & BTUSB_BROKEN_ISOC)
		data->isoc = NULL;

	if (id->driver_info & BTUSB_DIGIANSWER) {
		data->cmdreq_type = USB_TYPE_VENDOR;
		set_bit(HCI_QUIRK_RESET_ON_CLOSE, &hdev->quirks);
	}

	if (id->driver_info & BTUSB_CSR) {
		struct usb_device *udev = data->udev;
		u16 bcdDevice = le16_to_cpu(udev->descriptor.bcdDevice);

		/* Old firmware would otherwise execute USB reset */
		if (bcdDevice < 0x117)
			set_bit(HCI_QUIRK_RESET_ON_CLOSE, &hdev->quirks);

		/* Fake CSR devices with broken commands */
		if (bcdDevice <= 0x100 || bcdDevice == 0x134)
			hdev->setup = btusb_setup_csr;

		set_bit(HCI_QUIRK_SIMULTANEOUS_DISCOVERY, &hdev->quirks);
	}

	if (id->driver_info & BTUSB_SNIFFER) {
		struct usb_device *udev = data->udev;

		/* New sniffer firmware has crippled HCI interface */
		if (le16_to_cpu(udev->descriptor.bcdDevice) > 0x997)
			set_bit(HCI_QUIRK_RAW_DEVICE, &hdev->quirks);
	}

	if (id->driver_info & BTUSB_INTEL_BOOT) {
		/* A bug in the bootloader causes that interrupt interface is
		 * only enabled after receiving SetInterface(0, AltSetting=0).
		 */
		err = usb_set_interface(data->udev, 0, 0);
		if (err < 0) {
			BT_ERR("failed to set interface 0, alt 0 %d", err);
			hci_free_dev(hdev);
			return err;
		}
	}

	if (data->isoc) {
		err = usb_driver_claim_interface(&btusb_driver,
						 data->isoc, data);
		if (err < 0) {
			hci_free_dev(hdev);
			return err;
		}
	}

#ifdef CONFIG_BT_HCIBTUSB_BCM
	if (data->diag) {
		if (!usb_driver_claim_interface(&btusb_driver,
						data->diag, data))
			__set_diag_interface(hdev);
		else
			data->diag = NULL;
	}
#endif

	err = hci_register_dev(hdev);
	if (err < 0) {
		hci_free_dev(hdev);
		return err;
	}

	usb_set_intfdata(intf, data);

	return 0;
}

static void btusb_disconnect(struct usb_interface *intf)
{
	struct btusb_data *data = usb_get_intfdata(intf);
	struct hci_dev *hdev;

	BT_DBG("intf %p", intf);

	if (!data)
		return;

	hdev = data->hdev;
	usb_set_intfdata(data->intf, NULL);

	if (data->isoc)
		usb_set_intfdata(data->isoc, NULL);

	if (data->diag)
		usb_set_intfdata(data->diag, NULL);

	hci_unregister_dev(hdev);

	if (intf == data->intf) {
		if (data->isoc)
			usb_driver_release_interface(&btusb_driver, data->isoc);
		if (data->diag)
			usb_driver_release_interface(&btusb_driver, data->diag);
	} else if (intf == data->isoc) {
		if (data->diag)
			usb_driver_release_interface(&btusb_driver, data->diag);
		usb_driver_release_interface(&btusb_driver, data->intf);
	} else if (intf == data->diag) {
		usb_driver_release_interface(&btusb_driver, data->intf);
		if (data->isoc)
			usb_driver_release_interface(&btusb_driver, data->isoc);
	}

	hci_free_dev(hdev);
}

#ifdef CONFIG_PM
static int btusb_suspend(struct usb_interface *intf, pm_message_t message)
{
	struct btusb_data *data = usb_get_intfdata(intf);

	BT_DBG("intf %p", intf);

	if (data->suspend_count++)
		return 0;

	spin_lock_irq(&data->txlock);
	if (!(PMSG_IS_AUTO(message) && data->tx_in_flight)) {
		set_bit(BTUSB_SUSPENDING, &data->flags);
		spin_unlock_irq(&data->txlock);
	} else {
		spin_unlock_irq(&data->txlock);
		data->suspend_count--;
		return -EBUSY;
	}

	cancel_work_sync(&data->work);

	btusb_stop_traffic(data);
	usb_kill_anchored_urbs(&data->tx_anchor);

	/* Optionally request a device reset on resume, but only when
	 * wakeups are disabled. If wakeups are enabled we assume the
	 * device will stay powered up throughout suspend.
	 */
	if (test_bit(BTUSB_RESET_RESUME, &data->flags) &&
	    !device_may_wakeup(&data->udev->dev))
		data->udev->reset_resume = 1;

	return 0;
}

static void play_deferred(struct btusb_data *data)
{
	struct urb *urb;
	int err;

	while ((urb = usb_get_from_anchor(&data->deferred))) {
		err = usb_submit_urb(urb, GFP_ATOMIC);
		if (err < 0)
			break;

		data->tx_in_flight++;
	}
	usb_scuttle_anchored_urbs(&data->deferred);
}

static int btusb_resume(struct usb_interface *intf)
{
	struct btusb_data *data = usb_get_intfdata(intf);
	struct hci_dev *hdev = data->hdev;
	int err = 0;

	BT_DBG("intf %p", intf);

	if (--data->suspend_count)
		return 0;

	if (!test_bit(HCI_RUNNING, &hdev->flags))
		goto done;

	if (test_bit(BTUSB_INTR_RUNNING, &data->flags)) {
		err = btusb_submit_intr_urb(hdev, GFP_NOIO);
		if (err < 0) {
			clear_bit(BTUSB_INTR_RUNNING, &data->flags);
			goto failed;
		}
	}

	if (test_bit(BTUSB_BULK_RUNNING, &data->flags)) {
		err = btusb_submit_bulk_urb(hdev, GFP_NOIO);
		if (err < 0) {
			clear_bit(BTUSB_BULK_RUNNING, &data->flags);
			goto failed;
		}

		btusb_submit_bulk_urb(hdev, GFP_NOIO);
	}

	if (test_bit(BTUSB_ISOC_RUNNING, &data->flags)) {
		if (btusb_submit_isoc_urb(hdev, GFP_NOIO) < 0)
			clear_bit(BTUSB_ISOC_RUNNING, &data->flags);
		else
			btusb_submit_isoc_urb(hdev, GFP_NOIO);
	}

	spin_lock_irq(&data->txlock);
	play_deferred(data);
	clear_bit(BTUSB_SUSPENDING, &data->flags);
	spin_unlock_irq(&data->txlock);
	schedule_work(&data->work);

	return 0;

failed:
	usb_scuttle_anchored_urbs(&data->deferred);
done:
	spin_lock_irq(&data->txlock);
	clear_bit(BTUSB_SUSPENDING, &data->flags);
	spin_unlock_irq(&data->txlock);

	return err;
}
#endif

static struct usb_driver btusb_driver = {
	.name		= "btusb",
	.probe		= btusb_probe,
	.disconnect	= btusb_disconnect,
#ifdef CONFIG_PM
	.suspend	= btusb_suspend,
	.resume		= btusb_resume,
#endif
	.id_table	= btusb_table,
	.supports_autosuspend = 1,
	.disable_hub_initiated_lpm = 1,
};

module_usb_driver(btusb_driver);

module_param(disable_scofix, bool, 0644);
MODULE_PARM_DESC(disable_scofix, "Disable fixup of wrong SCO buffer size");

module_param(force_scofix, bool, 0644);
MODULE_PARM_DESC(force_scofix, "Force fixup of wrong SCO buffers size");

module_param(reset, bool, 0644);
MODULE_PARM_DESC(reset, "Send HCI reset command on initialization");

MODULE_AUTHOR("Marcel Holtmann <marcel@holtmann.org>");
MODULE_DESCRIPTION("Generic Bluetooth USB driver ver " VERSION);
MODULE_VERSION(VERSION);
MODULE_LICENSE("GPL");<|MERGE_RESOLUTION|>--- conflicted
+++ resolved
@@ -2007,11 +2007,7 @@
 	 * This check has been put in place to ensure correct forward
 	 * compatibility options when newer hardware variants come along.
 	 */
-<<<<<<< HEAD
-	if (ver.hw_variant != 0x0b) {
-=======
-	if (ver->hw_variant != 0x0b && ver->hw_variant != 0x0c) {
->>>>>>> ed927f00
+	if (ver.hw_variant != 0x0b && ver.hw_variant != 0x0c) {
 		BT_ERR("%s: Unsupported Intel hardware variant (%u)",
 		       hdev->name, ver.hw_variant);
 		return -EINVAL;
