/*
 * Copyright (C) 2013 Red Hat
 * Author: Rob Clark <robdclark@gmail.com>
 *
 * This program is free software; you can redistribute it and/or modify it
 * under the terms of the GNU General Public License version 2 as published by
 * the Free Software Foundation.
 *
 * This program is distributed in the hope that it will be useful, but WITHOUT
 * ANY WARRANTY; without even the implied warranty of MERCHANTABILITY or
 * FITNESS FOR A PARTICULAR PURPOSE.  See the GNU General Public License for
 * more details.
 *
 * You should have received a copy of the GNU General Public License along with
 * this program.  If not, see <http://www.gnu.org/licenses/>.
 */

#include "msm_drv.h"
#include "msm_gpu.h"

static void msm_fb_output_poll_changed(struct drm_device *dev)
{
	struct msm_drm_private *priv = dev->dev_private;
	if (priv->fbdev)
		drm_fb_helper_hotplug_event(priv->fbdev);
}

static const struct drm_mode_config_funcs mode_config_funcs = {
	.fb_create = msm_framebuffer_create,
	.output_poll_changed = msm_fb_output_poll_changed,
};

static int msm_fault_handler(struct iommu_domain *iommu, struct device *dev,
		unsigned long iova, int flags, void *arg)
{
	DBG("*** fault: iova=%08lx, flags=%d", iova, flags);
	return 0;
}

int msm_register_iommu(struct drm_device *dev, struct iommu_domain *iommu)
{
	struct msm_drm_private *priv = dev->dev_private;
	int idx = priv->num_iommus++;

	if (WARN_ON(idx >= ARRAY_SIZE(priv->iommus)))
		return -EINVAL;

	priv->iommus[idx] = iommu;

	iommu_set_fault_handler(iommu, msm_fault_handler, dev);

	/* need to iommu_attach_device() somewhere??  on resume?? */

	return idx;
}

int msm_iommu_attach(struct drm_device *dev, struct iommu_domain *iommu,
		const char **names, int cnt)
{
	int i, ret;

	for (i = 0; i < cnt; i++) {
		/* TODO maybe some day msm iommu won't require this hack: */
		struct device *msm_iommu_get_ctx(const char *ctx_name);
		struct device *ctx = msm_iommu_get_ctx(names[i]);
		if (!ctx)
			continue;
		ret = iommu_attach_device(iommu, ctx);
		if (ret) {
			dev_warn(dev->dev, "could not attach iommu to %s", names[i]);
			return ret;
		}
	}
	return 0;
}

#ifdef CONFIG_DRM_MSM_REGISTER_LOGGING
static bool reglog = false;
MODULE_PARM_DESC(reglog, "Enable register read/write logging");
module_param(reglog, bool, 0600);
#else
#define reglog 0
#endif

void __iomem *msm_ioremap(struct platform_device *pdev, const char *name,
		const char *dbgname)
{
	struct resource *res;
	unsigned long size;
	void __iomem *ptr;

	if (name)
		res = platform_get_resource_byname(pdev, IORESOURCE_MEM, name);
	else
		res = platform_get_resource(pdev, IORESOURCE_MEM, 0);

	if (!res) {
		dev_err(&pdev->dev, "failed to get memory resource: %s\n", name);
		return ERR_PTR(-EINVAL);
	}

	size = resource_size(res);

	ptr = devm_ioremap_nocache(&pdev->dev, res->start, size);
	if (!ptr) {
		dev_err(&pdev->dev, "failed to ioremap: %s\n", name);
		return ERR_PTR(-ENOMEM);
	}

	if (reglog)
		printk(KERN_DEBUG "IO:region %s %08x %08lx\n", dbgname, (u32)ptr, size);

	return ptr;
}

void msm_writel(u32 data, void __iomem *addr)
{
	if (reglog)
		printk(KERN_DEBUG "IO:W %08x %08x\n", (u32)addr, data);
	writel(data, addr);
}

u32 msm_readl(const void __iomem *addr)
{
	u32 val = readl(addr);
	if (reglog)
		printk(KERN_ERR "IO:R %08x %08x\n", (u32)addr, val);
	return val;
}

/*
 * DRM operations:
 */

static int msm_unload(struct drm_device *dev)
{
	struct msm_drm_private *priv = dev->dev_private;
	struct msm_kms *kms = priv->kms;
	struct msm_gpu *gpu = priv->gpu;

	drm_kms_helper_poll_fini(dev);
	drm_mode_config_cleanup(dev);
	drm_vblank_cleanup(dev);

	pm_runtime_get_sync(dev->dev);
	drm_irq_uninstall(dev);
	pm_runtime_put_sync(dev->dev);

	flush_workqueue(priv->wq);
	destroy_workqueue(priv->wq);

	if (kms) {
		pm_runtime_disable(dev->dev);
		kms->funcs->destroy(kms);
	}

	if (gpu) {
		mutex_lock(&dev->struct_mutex);
		gpu->funcs->pm_suspend(gpu);
		gpu->funcs->destroy(gpu);
		mutex_unlock(&dev->struct_mutex);
	}

	dev->dev_private = NULL;

	kfree(priv);

	return 0;
}

static int msm_load(struct drm_device *dev, unsigned long flags)
{
	struct platform_device *pdev = dev->platformdev;
	struct msm_drm_private *priv;
	struct msm_kms *kms;
	int ret;

	priv = kzalloc(sizeof(*priv), GFP_KERNEL);
	if (!priv) {
		dev_err(dev->dev, "failed to allocate private data\n");
		return -ENOMEM;
	}

	dev->dev_private = priv;

	priv->wq = alloc_ordered_workqueue("msm", 0);
	init_waitqueue_head(&priv->fence_event);

	INIT_LIST_HEAD(&priv->inactive_list);
	INIT_LIST_HEAD(&priv->fence_cbs);

	drm_mode_config_init(dev);

	kms = mdp4_kms_init(dev);
	if (IS_ERR(kms)) {
		/*
		 * NOTE: once we have GPU support, having no kms should not
		 * be considered fatal.. ideally we would still support gpu
		 * and (for example) use dmabuf/prime to share buffers with
		 * imx drm driver on iMX5
		 */
		dev_err(dev->dev, "failed to load kms\n");
		ret = PTR_ERR(kms);
		goto fail;
	}

	priv->kms = kms;

	if (kms) {
		pm_runtime_enable(dev->dev);
		ret = kms->funcs->hw_init(kms);
		if (ret) {
			dev_err(dev->dev, "kms hw init failed: %d\n", ret);
			goto fail;
		}
	}

	dev->mode_config.min_width = 0;
	dev->mode_config.min_height = 0;
	dev->mode_config.max_width = 2048;
	dev->mode_config.max_height = 2048;
	dev->mode_config.funcs = &mode_config_funcs;

	ret = drm_vblank_init(dev, 1);
	if (ret < 0) {
		dev_err(dev->dev, "failed to initialize vblank\n");
		goto fail;
	}

	pm_runtime_get_sync(dev->dev);
	ret = drm_irq_install(dev);
	pm_runtime_put_sync(dev->dev);
	if (ret < 0) {
		dev_err(dev->dev, "failed to install IRQ handler\n");
		goto fail;
	}

	platform_set_drvdata(pdev, dev);

#ifdef CONFIG_DRM_MSM_FBDEV
	priv->fbdev = msm_fbdev_init(dev);
#endif

	drm_kms_helper_poll_init(dev);

	return 0;

fail:
	msm_unload(dev);
	return ret;
}

static void load_gpu(struct drm_device *dev)
{
	struct msm_drm_private *priv = dev->dev_private;
	struct msm_gpu *gpu;

	if (priv->gpu)
		return;

	mutex_lock(&dev->struct_mutex);
	gpu = a3xx_gpu_init(dev);
	if (IS_ERR(gpu)) {
		dev_warn(dev->dev, "failed to load a3xx gpu\n");
		gpu = NULL;
		/* not fatal */
	}
	mutex_unlock(&dev->struct_mutex);

	if (gpu) {
		int ret;
		gpu->funcs->pm_resume(gpu);
		ret = gpu->funcs->hw_init(gpu);
		if (ret) {
			dev_err(dev->dev, "gpu hw init failed: %d\n", ret);
			gpu->funcs->destroy(gpu);
			gpu = NULL;
		}
	}

	priv->gpu = gpu;
}

static int msm_open(struct drm_device *dev, struct drm_file *file)
{
	struct msm_file_private *ctx;

	/* For now, load gpu on open.. to avoid the requirement of having
	 * firmware in the initrd.
	 */
	load_gpu(dev);

	ctx = kzalloc(sizeof(*ctx), GFP_KERNEL);
	if (!ctx)
		return -ENOMEM;

	file->driver_priv = ctx;

	return 0;
}

static void msm_preclose(struct drm_device *dev, struct drm_file *file)
{
	struct msm_drm_private *priv = dev->dev_private;
	struct msm_file_private *ctx = file->driver_priv;
	struct msm_kms *kms = priv->kms;

	if (kms)
		kms->funcs->preclose(kms, file);

	mutex_lock(&dev->struct_mutex);
	if (ctx == priv->lastctx)
		priv->lastctx = NULL;
	mutex_unlock(&dev->struct_mutex);

	kfree(ctx);
}

static void msm_lastclose(struct drm_device *dev)
{
	struct msm_drm_private *priv = dev->dev_private;
	if (priv->fbdev) {
		drm_modeset_lock_all(dev);
		drm_fb_helper_restore_fbdev_mode(priv->fbdev);
		drm_modeset_unlock_all(dev);
	}
}

static irqreturn_t msm_irq(DRM_IRQ_ARGS)
{
	struct drm_device *dev = arg;
	struct msm_drm_private *priv = dev->dev_private;
	struct msm_kms *kms = priv->kms;
	BUG_ON(!kms);
	return kms->funcs->irq(kms);
}

static void msm_irq_preinstall(struct drm_device *dev)
{
	struct msm_drm_private *priv = dev->dev_private;
	struct msm_kms *kms = priv->kms;
	BUG_ON(!kms);
	kms->funcs->irq_preinstall(kms);
}

static int msm_irq_postinstall(struct drm_device *dev)
{
	struct msm_drm_private *priv = dev->dev_private;
	struct msm_kms *kms = priv->kms;
	BUG_ON(!kms);
	return kms->funcs->irq_postinstall(kms);
}

static void msm_irq_uninstall(struct drm_device *dev)
{
	struct msm_drm_private *priv = dev->dev_private;
	struct msm_kms *kms = priv->kms;
	BUG_ON(!kms);
	kms->funcs->irq_uninstall(kms);
}

static int msm_enable_vblank(struct drm_device *dev, int crtc_id)
{
	struct msm_drm_private *priv = dev->dev_private;
	struct msm_kms *kms = priv->kms;
	if (!kms)
		return -ENXIO;
	DBG("dev=%p, crtc=%d", dev, crtc_id);
	return kms->funcs->enable_vblank(kms, priv->crtcs[crtc_id]);
}

static void msm_disable_vblank(struct drm_device *dev, int crtc_id)
{
	struct msm_drm_private *priv = dev->dev_private;
	struct msm_kms *kms = priv->kms;
	if (!kms)
		return;
	DBG("dev=%p, crtc=%d", dev, crtc_id);
	kms->funcs->disable_vblank(kms, priv->crtcs[crtc_id]);
}

/*
 * DRM debugfs:
 */

#ifdef CONFIG_DEBUG_FS
static int msm_gpu_show(struct drm_device *dev, struct seq_file *m)
{
	struct msm_drm_private *priv = dev->dev_private;
	struct msm_gpu *gpu = priv->gpu;

	if (gpu) {
		seq_printf(m, "%s Status:\n", gpu->name);
		gpu->funcs->show(gpu, m);
	}

	return 0;
}

static int msm_gem_show(struct drm_device *dev, struct seq_file *m)
{
	struct msm_drm_private *priv = dev->dev_private;
	struct msm_gpu *gpu = priv->gpu;

	if (gpu) {
		seq_printf(m, "Active Objects (%s):\n", gpu->name);
		msm_gem_describe_objects(&gpu->active_list, m);
	}

	seq_printf(m, "Inactive Objects:\n");
	msm_gem_describe_objects(&priv->inactive_list, m);

	return 0;
}

static int msm_mm_show(struct drm_device *dev, struct seq_file *m)
{
	return drm_mm_dump_table(m, dev->mm_private);
}

static int msm_fb_show(struct drm_device *dev, struct seq_file *m)
{
	struct msm_drm_private *priv = dev->dev_private;
	struct drm_framebuffer *fb, *fbdev_fb = NULL;

	if (priv->fbdev) {
		seq_printf(m, "fbcon ");
		fbdev_fb = priv->fbdev->fb;
		msm_framebuffer_describe(fbdev_fb, m);
	}

	mutex_lock(&dev->mode_config.fb_lock);
	list_for_each_entry(fb, &dev->mode_config.fb_list, head) {
		if (fb == fbdev_fb)
			continue;

		seq_printf(m, "user ");
		msm_framebuffer_describe(fb, m);
	}
	mutex_unlock(&dev->mode_config.fb_lock);

	return 0;
}

static int show_locked(struct seq_file *m, void *arg)
{
	struct drm_info_node *node = (struct drm_info_node *) m->private;
	struct drm_device *dev = node->minor->dev;
	int (*show)(struct drm_device *dev, struct seq_file *m) =
			node->info_ent->data;
	int ret;

	ret = mutex_lock_interruptible(&dev->struct_mutex);
	if (ret)
		return ret;

	ret = show(dev, m);

	mutex_unlock(&dev->struct_mutex);

	return ret;
}

static struct drm_info_list msm_debugfs_list[] = {
		{"gpu", show_locked, 0, msm_gpu_show},
		{"gem", show_locked, 0, msm_gem_show},
		{ "mm", show_locked, 0, msm_mm_show },
		{ "fb", show_locked, 0, msm_fb_show },
};

static int msm_debugfs_init(struct drm_minor *minor)
{
	struct drm_device *dev = minor->dev;
	int ret;

	ret = drm_debugfs_create_files(msm_debugfs_list,
			ARRAY_SIZE(msm_debugfs_list),
			minor->debugfs_root, minor);

	if (ret) {
		dev_err(dev->dev, "could not install msm_debugfs_list\n");
		return ret;
	}

	return ret;
}

static void msm_debugfs_cleanup(struct drm_minor *minor)
{
	drm_debugfs_remove_files(msm_debugfs_list,
			ARRAY_SIZE(msm_debugfs_list), minor);
}
#endif

/*
 * Fences:
 */

int msm_wait_fence_interruptable(struct drm_device *dev, uint32_t fence,
		struct timespec *timeout)
{
	struct msm_drm_private *priv = dev->dev_private;
	int ret;

	if (!priv->gpu)
		return 0;

	if (fence > priv->gpu->submitted_fence) {
		DRM_ERROR("waiting on invalid fence: %u (of %u)\n",
				fence, priv->gpu->submitted_fence);
		return -EINVAL;
	}

	if (!timeout) {
		/* no-wait: */
		ret = fence_completed(dev, fence) ? 0 : -EBUSY;
	} else {
		unsigned long timeout_jiffies = timespec_to_jiffies(timeout);
		unsigned long start_jiffies = jiffies;
		unsigned long remaining_jiffies;

		if (time_after(start_jiffies, timeout_jiffies))
			remaining_jiffies = 0;
		else
			remaining_jiffies = timeout_jiffies - start_jiffies;

		ret = wait_event_interruptible_timeout(priv->fence_event,
				fence_completed(dev, fence),
				remaining_jiffies);

		if (ret == 0) {
			DBG("timeout waiting for fence: %u (completed: %u)",
					fence, priv->completed_fence);
			ret = -ETIMEDOUT;
		} else if (ret != -ERESTARTSYS) {
			ret = 0;
		}
	}

	return ret;
}

/* called from workqueue */
void msm_update_fence(struct drm_device *dev, uint32_t fence)
{
	struct msm_drm_private *priv = dev->dev_private;

	mutex_lock(&dev->struct_mutex);
	priv->completed_fence = max(fence, priv->completed_fence);

	while (!list_empty(&priv->fence_cbs)) {
		struct msm_fence_cb *cb;

		cb = list_first_entry(&priv->fence_cbs,
				struct msm_fence_cb, work.entry);

		if (cb->fence > priv->completed_fence)
			break;

		list_del_init(&cb->work.entry);
		queue_work(priv->wq, &cb->work);
	}

	mutex_unlock(&dev->struct_mutex);

	wake_up_all(&priv->fence_event);
}

void __msm_fence_worker(struct work_struct *work)
{
	struct msm_fence_cb *cb = container_of(work, struct msm_fence_cb, work);
	cb->func(cb);
}

/*
 * DRM ioctls:
 */

static int msm_ioctl_get_param(struct drm_device *dev, void *data,
		struct drm_file *file)
{
	struct msm_drm_private *priv = dev->dev_private;
	struct drm_msm_param *args = data;
	struct msm_gpu *gpu;

	/* for now, we just have 3d pipe.. eventually this would need to
	 * be more clever to dispatch to appropriate gpu module:
	 */
	if (args->pipe != MSM_PIPE_3D0)
		return -EINVAL;

	gpu = priv->gpu;

	if (!gpu)
		return -ENXIO;

	return gpu->funcs->get_param(gpu, args->param, &args->value);
}

static int msm_ioctl_gem_new(struct drm_device *dev, void *data,
		struct drm_file *file)
{
	struct drm_msm_gem_new *args = data;
	return msm_gem_new_handle(dev, file, args->size,
			args->flags, &args->handle);
}

#define TS(t) ((struct timespec){ .tv_sec = (t).tv_sec, .tv_nsec = (t).tv_nsec })

static int msm_ioctl_gem_cpu_prep(struct drm_device *dev, void *data,
		struct drm_file *file)
{
	struct drm_msm_gem_cpu_prep *args = data;
	struct drm_gem_object *obj;
	int ret;

	obj = drm_gem_object_lookup(dev, file, args->handle);
	if (!obj)
		return -ENOENT;

	ret = msm_gem_cpu_prep(obj, args->op, &TS(args->timeout));

	drm_gem_object_unreference_unlocked(obj);

	return ret;
}

static int msm_ioctl_gem_cpu_fini(struct drm_device *dev, void *data,
		struct drm_file *file)
{
	struct drm_msm_gem_cpu_fini *args = data;
	struct drm_gem_object *obj;
	int ret;

	obj = drm_gem_object_lookup(dev, file, args->handle);
	if (!obj)
		return -ENOENT;

	ret = msm_gem_cpu_fini(obj);

	drm_gem_object_unreference_unlocked(obj);

	return ret;
}

static int msm_ioctl_gem_info(struct drm_device *dev, void *data,
		struct drm_file *file)
{
	struct drm_msm_gem_info *args = data;
	struct drm_gem_object *obj;
	int ret = 0;

	if (args->pad)
		return -EINVAL;

	obj = drm_gem_object_lookup(dev, file, args->handle);
	if (!obj)
		return -ENOENT;

	args->offset = msm_gem_mmap_offset(obj);

	drm_gem_object_unreference_unlocked(obj);

	return ret;
}

static int msm_ioctl_wait_fence(struct drm_device *dev, void *data,
		struct drm_file *file)
{
	struct drm_msm_wait_fence *args = data;
	return msm_wait_fence_interruptable(dev, args->fence, &TS(args->timeout));
}

static const struct drm_ioctl_desc msm_ioctls[] = {
	DRM_IOCTL_DEF_DRV(MSM_GET_PARAM,    msm_ioctl_get_param,    DRM_UNLOCKED|DRM_AUTH|DRM_RENDER_ALLOW),
	DRM_IOCTL_DEF_DRV(MSM_GEM_NEW,      msm_ioctl_gem_new,      DRM_UNLOCKED|DRM_AUTH|DRM_RENDER_ALLOW),
	DRM_IOCTL_DEF_DRV(MSM_GEM_INFO,     msm_ioctl_gem_info,     DRM_UNLOCKED|DRM_AUTH|DRM_RENDER_ALLOW),
	DRM_IOCTL_DEF_DRV(MSM_GEM_CPU_PREP, msm_ioctl_gem_cpu_prep, DRM_UNLOCKED|DRM_AUTH|DRM_RENDER_ALLOW),
	DRM_IOCTL_DEF_DRV(MSM_GEM_CPU_FINI, msm_ioctl_gem_cpu_fini, DRM_UNLOCKED|DRM_AUTH|DRM_RENDER_ALLOW),
	DRM_IOCTL_DEF_DRV(MSM_GEM_SUBMIT,   msm_ioctl_gem_submit,   DRM_UNLOCKED|DRM_AUTH|DRM_RENDER_ALLOW),
	DRM_IOCTL_DEF_DRV(MSM_WAIT_FENCE,   msm_ioctl_wait_fence,   DRM_UNLOCKED|DRM_AUTH|DRM_RENDER_ALLOW),
};

static const struct vm_operations_struct vm_ops = {
	.fault = msm_gem_fault,
	.open = drm_gem_vm_open,
	.close = drm_gem_vm_close,
};

static const struct file_operations fops = {
	.owner              = THIS_MODULE,
	.open               = drm_open,
	.release            = drm_release,
	.unlocked_ioctl     = drm_ioctl,
#ifdef CONFIG_COMPAT
	.compat_ioctl       = drm_compat_ioctl,
#endif
	.poll               = drm_poll,
	.read               = drm_read,
	.llseek             = no_llseek,
	.mmap               = msm_gem_mmap,
};

static struct drm_driver msm_driver = {
	.driver_features    = DRIVER_HAVE_IRQ |
				DRIVER_GEM |
				DRIVER_PRIME |
				DRIVER_RENDER |
				DRIVER_MODESET,
	.load               = msm_load,
	.unload             = msm_unload,
	.open               = msm_open,
	.preclose           = msm_preclose,
	.lastclose          = msm_lastclose,
	.irq_handler        = msm_irq,
	.irq_preinstall     = msm_irq_preinstall,
	.irq_postinstall    = msm_irq_postinstall,
	.irq_uninstall      = msm_irq_uninstall,
	.get_vblank_counter = drm_vblank_count,
	.enable_vblank      = msm_enable_vblank,
	.disable_vblank     = msm_disable_vblank,
	.gem_free_object    = msm_gem_free_object,
	.gem_vm_ops         = &vm_ops,
	.dumb_create        = msm_gem_dumb_create,
	.dumb_map_offset    = msm_gem_dumb_map_offset,
	.dumb_destroy       = drm_gem_dumb_destroy,
<<<<<<< HEAD
=======
	.prime_handle_to_fd = drm_gem_prime_handle_to_fd,
	.prime_fd_to_handle = drm_gem_prime_fd_to_handle,
	.gem_prime_export   = drm_gem_prime_export,
	.gem_prime_import   = drm_gem_prime_import,
	.gem_prime_pin      = msm_gem_prime_pin,
	.gem_prime_unpin    = msm_gem_prime_unpin,
	.gem_prime_get_sg_table = msm_gem_prime_get_sg_table,
	.gem_prime_import_sg_table = msm_gem_prime_import_sg_table,
	.gem_prime_vmap     = msm_gem_prime_vmap,
	.gem_prime_vunmap   = msm_gem_prime_vunmap,
>>>>>>> 9fee8240
#ifdef CONFIG_DEBUG_FS
	.debugfs_init       = msm_debugfs_init,
	.debugfs_cleanup    = msm_debugfs_cleanup,
#endif
	.ioctls             = msm_ioctls,
	.num_ioctls         = DRM_MSM_NUM_IOCTLS,
	.fops               = &fops,
	.name               = "msm",
	.desc               = "MSM Snapdragon DRM",
	.date               = "20130625",
	.major              = 1,
	.minor              = 0,
};

#ifdef CONFIG_PM_SLEEP
static int msm_pm_suspend(struct device *dev)
{
	struct drm_device *ddev = dev_get_drvdata(dev);

	drm_kms_helper_poll_disable(ddev);

	return 0;
}

static int msm_pm_resume(struct device *dev)
{
	struct drm_device *ddev = dev_get_drvdata(dev);

	drm_kms_helper_poll_enable(ddev);

	return 0;
}
#endif

static const struct dev_pm_ops msm_pm_ops = {
	SET_SYSTEM_SLEEP_PM_OPS(msm_pm_suspend, msm_pm_resume)
};

/*
 * Platform driver:
 */

static int msm_pdev_probe(struct platform_device *pdev)
{
	return drm_platform_init(&msm_driver, pdev);
}

static int msm_pdev_remove(struct platform_device *pdev)
{
	drm_platform_exit(&msm_driver, pdev);

	return 0;
}

static const struct platform_device_id msm_id[] = {
	{ "mdp", 0 },
	{ }
};

static struct platform_driver msm_platform_driver = {
	.probe      = msm_pdev_probe,
	.remove     = msm_pdev_remove,
	.driver     = {
		.owner  = THIS_MODULE,
		.name   = "msm",
		.pm     = &msm_pm_ops,
	},
	.id_table   = msm_id,
};

static int __init msm_drm_register(void)
{
	DBG("init");
	hdmi_register();
	a3xx_register();
	return platform_driver_register(&msm_platform_driver);
}

static void __exit msm_drm_unregister(void)
{
	DBG("fini");
	platform_driver_unregister(&msm_platform_driver);
	hdmi_unregister();
	a3xx_unregister();
}

module_init(msm_drm_register);
module_exit(msm_drm_unregister);

MODULE_AUTHOR("Rob Clark <robdclark@gmail.com");
MODULE_DESCRIPTION("MSM DRM Driver");
MODULE_LICENSE("GPL");<|MERGE_RESOLUTION|>--- conflicted
+++ resolved
@@ -724,8 +724,6 @@
 	.dumb_create        = msm_gem_dumb_create,
 	.dumb_map_offset    = msm_gem_dumb_map_offset,
 	.dumb_destroy       = drm_gem_dumb_destroy,
-<<<<<<< HEAD
-=======
 	.prime_handle_to_fd = drm_gem_prime_handle_to_fd,
 	.prime_fd_to_handle = drm_gem_prime_fd_to_handle,
 	.gem_prime_export   = drm_gem_prime_export,
@@ -736,7 +734,6 @@
 	.gem_prime_import_sg_table = msm_gem_prime_import_sg_table,
 	.gem_prime_vmap     = msm_gem_prime_vmap,
 	.gem_prime_vunmap   = msm_gem_prime_vunmap,
->>>>>>> 9fee8240
 #ifdef CONFIG_DEBUG_FS
 	.debugfs_init       = msm_debugfs_init,
 	.debugfs_cleanup    = msm_debugfs_cleanup,
