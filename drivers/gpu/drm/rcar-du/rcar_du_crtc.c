--- conflicted
+++ resolved
@@ -282,29 +282,6 @@
  * Page Flip
  */
 
-<<<<<<< HEAD
-void rcar_du_crtc_cancel_page_flip(struct rcar_du_crtc *rcrtc,
-				   struct drm_file *file)
-{
-	struct drm_pending_vblank_event *event;
-	struct drm_device *dev = rcrtc->crtc.dev;
-	unsigned long flags;
-
-	/* Destroy the pending vertical blanking event associated with the
-	 * pending page flip, if any, and disable vertical blanking interrupts.
-	 */
-	spin_lock_irqsave(&dev->event_lock, flags);
-	event = rcrtc->event;
-	if (event && event->base.file_priv == file) {
-		rcrtc->event = NULL;
-		kfree(&event->base);
-		drm_crtc_vblank_put(&rcrtc->crtc);
-	}
-	spin_unlock_irqrestore(&dev->event_lock, flags);
-}
-
-=======
->>>>>>> ae532833
 static void rcar_du_crtc_finish_page_flip(struct rcar_du_crtc *rcrtc)
 {
 	struct drm_pending_vblank_event *event;
