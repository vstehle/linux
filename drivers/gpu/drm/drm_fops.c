/**
 * \file drm_fops.c
 * File operations for DRM
 *
 * \author Rickard E. (Rik) Faith <faith@valinux.com>
 * \author Daryll Strauss <daryll@valinux.com>
 * \author Gareth Hughes <gareth@valinux.com>
 */

/*
 * Created: Mon Jan  4 08:58:31 1999 by faith@valinux.com
 *
 * Copyright 1999 Precision Insight, Inc., Cedar Park, Texas.
 * Copyright 2000 VA Linux Systems, Inc., Sunnyvale, California.
 * All Rights Reserved.
 *
 * Permission is hereby granted, free of charge, to any person obtaining a
 * copy of this software and associated documentation files (the "Software"),
 * to deal in the Software without restriction, including without limitation
 * the rights to use, copy, modify, merge, publish, distribute, sublicense,
 * and/or sell copies of the Software, and to permit persons to whom the
 * Software is furnished to do so, subject to the following conditions:
 *
 * The above copyright notice and this permission notice (including the next
 * paragraph) shall be included in all copies or substantial portions of the
 * Software.
 *
 * THE SOFTWARE IS PROVIDED "AS IS", WITHOUT WARRANTY OF ANY KIND, EXPRESS OR
 * IMPLIED, INCLUDING BUT NOT LIMITED TO THE WARRANTIES OF MERCHANTABILITY,
 * FITNESS FOR A PARTICULAR PURPOSE AND NONINFRINGEMENT.  IN NO EVENT SHALL
 * VA LINUX SYSTEMS AND/OR ITS SUPPLIERS BE LIABLE FOR ANY CLAIM, DAMAGES OR
 * OTHER LIABILITY, WHETHER IN AN ACTION OF CONTRACT, TORT OR OTHERWISE,
 * ARISING FROM, OUT OF OR IN CONNECTION WITH THE SOFTWARE OR THE USE OR
 * OTHER DEALINGS IN THE SOFTWARE.
 */

#include <drm/drmP.h>
#include <linux/poll.h>
#include <linux/slab.h>
#include <linux/module.h>

/* from BKL pushdown: note that nothing else serializes idr_find() */
DEFINE_MUTEX(drm_global_mutex);
EXPORT_SYMBOL(drm_global_mutex);

static int drm_open_helper(struct inode *inode, struct file *filp,
			   struct drm_device * dev);

static int drm_setup(struct drm_device * dev)
{
	int ret;

	if (dev->driver->firstopen &&
	    !drm_core_check_feature(dev, DRIVER_MODESET)) {
		ret = dev->driver->firstopen(dev);
		if (ret != 0)
			return ret;
	}

	ret = drm_legacy_dma_setup(dev);
	if (ret < 0)
		return ret;


	DRM_DEBUG("\n");
	return 0;
}

/**
 * Open file.
 *
 * \param inode device inode
 * \param filp file pointer.
 * \return zero on success or a negative number on failure.
 *
 * Searches the DRM device with the same minor number, calls open_helper(), and
 * increments the device open count. If the open count was previous at zero,
 * i.e., it's the first that the device is open, then calls setup().
 */
int drm_open(struct inode *inode, struct file *filp)
{
	struct drm_device *dev = NULL;
	int minor_id = iminor(inode);
	struct drm_minor *minor;
	int retcode = 0;
	int need_setup = 0;
	struct address_space *old_mapping;
	struct address_space *old_imapping;

	minor = idr_find(&drm_minors_idr, minor_id);
	if (!minor)
		return -ENODEV;

	if (!(dev = minor->dev))
		return -ENODEV;

	if (drm_device_is_unplugged(dev))
		return -ENODEV;

	if (!dev->open_count++)
		need_setup = 1;
	mutex_lock(&dev->struct_mutex);
	old_imapping = inode->i_mapping;
	old_mapping = dev->dev_mapping;
	if (old_mapping == NULL)
		dev->dev_mapping = &inode->i_data;
	/* ihold ensures nobody can remove inode with our i_data */
	ihold(container_of(dev->dev_mapping, struct inode, i_data));
	inode->i_mapping = dev->dev_mapping;
	filp->f_mapping = dev->dev_mapping;
	mutex_unlock(&dev->struct_mutex);

	retcode = drm_open_helper(inode, filp, dev);
	if (retcode)
		goto err_undo;
	if (need_setup) {
		retcode = drm_setup(dev);
		if (retcode)
			goto err_undo;
	}
	return 0;

err_undo:
	mutex_lock(&dev->struct_mutex);
	filp->f_mapping = old_imapping;
	inode->i_mapping = old_imapping;
	iput(container_of(dev->dev_mapping, struct inode, i_data));
	dev->dev_mapping = old_mapping;
	mutex_unlock(&dev->struct_mutex);
	dev->open_count--;
	return retcode;
}
EXPORT_SYMBOL(drm_open);

/**
 * File \c open operation.
 *
 * \param inode device inode.
 * \param filp file pointer.
 *
 * Puts the dev->fops corresponding to the device minor number into
 * \p filp, call the \c open method, and restore the file operations.
 */
int drm_stub_open(struct inode *inode, struct file *filp)
{
	struct drm_device *dev = NULL;
	struct drm_minor *minor;
	int minor_id = iminor(inode);
	int err = -ENODEV;
	const struct file_operations *new_fops;

	DRM_DEBUG("\n");

	mutex_lock(&drm_global_mutex);
	minor = idr_find(&drm_minors_idr, minor_id);
	if (!minor)
		goto out;

	if (!(dev = minor->dev))
		goto out;

	if (drm_device_is_unplugged(dev))
		goto out;

	new_fops = fops_get(dev->driver->fops);
	if (!new_fops)
		goto out;

	replace_fops(filp, new_fops);
	if (filp->f_op->open)
		err = filp->f_op->open(inode, filp);
out:
	mutex_unlock(&drm_global_mutex);
	return err;
}

/**
 * Check whether DRI will run on this CPU.
 *
 * \return non-zero if the DRI will run on this CPU, or zero otherwise.
 */
static int drm_cpu_valid(void)
{
#if defined(__i386__)
	if (boot_cpu_data.x86 == 3)
		return 0;	/* No cmpxchg on a 386 */
#endif
#if defined(__sparc__) && !defined(__sparc_v9__)
	return 0;		/* No cmpxchg before v9 sparc. */
#endif
	return 1;
}

/**
 * Called whenever a process opens /dev/drm.
 *
 * \param inode device inode.
 * \param filp file pointer.
 * \param dev device.
 * \return zero on success or a negative number on failure.
 *
 * Creates and initializes a drm_file structure for the file private data in \p
 * filp and add it into the double linked list in \p dev.
 */
static int drm_open_helper(struct inode *inode, struct file *filp,
			   struct drm_device * dev)
{
	int minor_id = iminor(inode);
	struct drm_file *priv;
	int ret;

	if (filp->f_flags & O_EXCL)
		return -EBUSY;	/* No exclusive opens */
	if (!drm_cpu_valid())
		return -EINVAL;
	if (dev->switch_power_state != DRM_SWITCH_POWER_ON && dev->switch_power_state != DRM_SWITCH_POWER_DYNAMIC_OFF)
		return -EINVAL;

	DRM_DEBUG("pid = %d, minor = %d\n", task_pid_nr(current), minor_id);

	priv = kzalloc(sizeof(*priv), GFP_KERNEL);
	if (!priv)
		return -ENOMEM;

	filp->private_data = priv;
	priv->filp = filp;
	priv->uid = current_euid();
	priv->pid = get_pid(task_pid(current));
	priv->minor = idr_find(&drm_minors_idr, minor_id);
	if (!priv->minor) {
		ret = -ENODEV;
		goto out_put_pid;
	}

	priv->ioctl_count = 0;
	/* for compatibility root is always authenticated */
	priv->always_authenticated = capable(CAP_SYS_ADMIN);
	priv->authenticated = priv->always_authenticated;
	priv->lock_count = 0;

	INIT_LIST_HEAD(&priv->lhead);
	INIT_LIST_HEAD(&priv->fbs);
	mutex_init(&priv->fbs_lock);
	INIT_LIST_HEAD(&priv->event_list);
	init_waitqueue_head(&priv->event_wait);
	priv->event_space = 4096; /* set aside 4k for event buffer */

	if (dev->driver->driver_features & DRIVER_GEM)
		drm_gem_open(dev, priv);

	if (drm_core_check_feature(dev, DRIVER_PRIME))
		drm_prime_init_file_private(&priv->prime);

	if (dev->driver->open) {
		ret = dev->driver->open(dev, priv);
		if (ret < 0)
			goto out_prime_destroy;
	}

	/* if there is no current master make this fd it, but do not create
	 * any master object for render clients */
	mutex_lock(&dev->struct_mutex);
	if (!priv->minor->master && !drm_is_render_client(priv)) {
		/* create a new master */
		priv->minor->master = drm_master_create(priv->minor);
		if (!priv->minor->master) {
			mutex_unlock(&dev->struct_mutex);
			ret = -ENOMEM;
			goto out_close;
		}

		priv->is_master = 1;
		/* take another reference for the copy in the local file priv */
		priv->master = drm_master_get(priv->minor->master);

		priv->authenticated = 1;

		mutex_unlock(&dev->struct_mutex);
		if (dev->driver->master_create) {
			ret = dev->driver->master_create(dev, priv->master);
			if (ret) {
				mutex_lock(&dev->struct_mutex);
				/* drop both references if this fails */
				drm_master_put(&priv->minor->master);
				drm_master_put(&priv->master);
				mutex_unlock(&dev->struct_mutex);
				goto out_close;
			}
		}
		mutex_lock(&dev->struct_mutex);
		if (dev->driver->master_set) {
			ret = dev->driver->master_set(dev, priv, true);
			if (ret) {
				/* drop both references if this fails */
				drm_master_put(&priv->minor->master);
				drm_master_put(&priv->master);
				mutex_unlock(&dev->struct_mutex);
				goto out_close;
			}
		}
	} else if (!drm_is_render_client(priv)) {
		/* get a reference to the master */
		priv->master = drm_master_get(priv->minor->master);
	}
	mutex_unlock(&dev->struct_mutex);

	mutex_lock(&dev->struct_mutex);
	list_add(&priv->lhead, &dev->filelist);
	mutex_unlock(&dev->struct_mutex);

#ifdef __alpha__
	/*
	 * Default the hose
	 */
	if (!dev->hose) {
		struct pci_dev *pci_dev;
		pci_dev = pci_get_class(PCI_CLASS_DISPLAY_VGA << 8, NULL);
		if (pci_dev) {
			dev->hose = pci_dev->sysdata;
			pci_dev_put(pci_dev);
		}
		if (!dev->hose) {
			struct pci_bus *b = pci_bus_b(pci_root_buses.next);
			if (b)
				dev->hose = b->sysdata;
		}
	}
#endif

	return 0;

out_close:
	if (dev->driver->postclose)
		dev->driver->postclose(dev, priv);
out_prime_destroy:
	if (drm_core_check_feature(dev, DRIVER_PRIME))
		drm_prime_destroy_file_private(&priv->prime);
	if (dev->driver->driver_features & DRIVER_GEM)
		drm_gem_release(dev, priv);
out_put_pid:
	put_pid(priv->pid);
	kfree(priv);
	filp->private_data = NULL;
	return ret;
}

static void drm_master_release(struct drm_device *dev, struct file *filp)
{
	struct drm_file *file_priv = filp->private_data;

	if (drm_i_have_hw_lock(dev, file_priv)) {
		DRM_DEBUG("File %p released, freeing lock for context %d\n",
			  filp, _DRM_LOCKING_CONTEXT(file_priv->master->lock.hw_lock->lock));
		drm_lock_free(&file_priv->master->lock,
			      _DRM_LOCKING_CONTEXT(file_priv->master->lock.hw_lock->lock));
	}
}

static void drm_events_release(struct drm_file *file_priv)
{
	struct drm_device *dev = file_priv->minor->dev;
	struct drm_pending_event *e, *et;
	struct drm_pending_vblank_event *v, *vt;
	unsigned long flags;

	spin_lock_irqsave(&dev->event_lock, flags);

	/* Remove pending flips */
	list_for_each_entry_safe(v, vt, &dev->vblank_event_list, base.link)
		if (v->base.file_priv == file_priv) {
			list_del(&v->base.link);
			drm_vblank_put(dev, v->pipe);
			v->base.destroy(&v->base);
		}

	/* Remove unconsumed events */
	list_for_each_entry_safe(e, et, &file_priv->event_list, link) {
		list_del(&e->link);
		e->destroy(e);
	}

	spin_unlock_irqrestore(&dev->event_lock, flags);
}

/**
 * drm_legacy_dev_reinit
 *
 * Reinitializes a legacy/ums drm device in it's lastclose function.
 */
static void drm_legacy_dev_reinit(struct drm_device *dev)
{
	if (drm_core_check_feature(dev, DRIVER_MODESET))
		return;

	atomic_set(&dev->ioctl_count, 0);
	atomic_set(&dev->vma_count, 0);

	dev->sigdata.lock = NULL;

	dev->context_flag = 0;
	dev->last_context = 0;
	dev->if_version = 0;
}

/**
 * Take down the DRM device.
 *
 * \param dev DRM device structure.
 *
 * Frees every resource in \p dev.
 *
 * \sa drm_device
 */
int drm_lastclose(struct drm_device * dev)
{
	struct drm_vma_entry *vma, *vma_temp;

	DRM_DEBUG("\n");

	if (dev->driver->lastclose)
		dev->driver->lastclose(dev);
	DRM_DEBUG("driver lastclose completed\n");

	if (dev->irq_enabled && !drm_core_check_feature(dev, DRIVER_MODESET))
		drm_irq_uninstall(dev);

	mutex_lock(&dev->struct_mutex);

	drm_agp_clear(dev);

	drm_legacy_sg_cleanup(dev);

	/* Clear vma list (only built for debugging) */
	list_for_each_entry_safe(vma, vma_temp, &dev->vmalist, head) {
		list_del(&vma->head);
		kfree(vma);
	}

	drm_legacy_dma_takedown(dev);

	dev->dev_mapping = NULL;
	mutex_unlock(&dev->struct_mutex);

	drm_legacy_dev_reinit(dev);

	DRM_DEBUG("lastclose completed\n");
	return 0;
}

/**
 * Release file.
 *
 * \param inode device inode
 * \param file_priv DRM file private.
 * \return zero on success or a negative number on failure.
 *
 * If the hardware lock is held then free it, and take it again for the kernel
 * context since it's necessary to reclaim buffers. Unlink the file private
 * data from its list and free it. Decreases the open count and if it reaches
 * zero calls drm_lastclose().
 */
int drm_release(struct inode *inode, struct file *filp)
{
	struct drm_file *file_priv = filp->private_data;
	struct drm_device *dev = file_priv->minor->dev;
	int retcode = 0;

	mutex_lock(&drm_global_mutex);

	DRM_DEBUG("open_count = %d\n", dev->open_count);

	if (dev->driver->preclose)
		dev->driver->preclose(dev, file_priv);

	/* ========================================================
	 * Begin inline drm_release
	 */

	DRM_DEBUG("pid = %d, device = 0x%lx, open_count = %d\n",
		  task_pid_nr(current),
		  (long)old_encode_dev(file_priv->minor->device),
		  dev->open_count);

	/* Release any auth tokens that might point to this file_priv,
	   (do that under the drm_global_mutex) */
	if (file_priv->magic)
		(void) drm_remove_magic(file_priv->master, file_priv->magic);

	/* if the master has gone away we can't do anything with the lock */
	if (file_priv->minor->master)
		drm_master_release(dev, filp);

	if (drm_core_check_feature(dev, DRIVER_HAVE_DMA))
		drm_core_reclaim_buffers(dev, file_priv);

	drm_events_release(file_priv);

	if (dev->driver->driver_features & DRIVER_MODESET)
		drm_fb_release(file_priv);

	if (dev->driver->driver_features & DRIVER_GEM)
		drm_gem_release(dev, file_priv);

	mutex_lock(&dev->ctxlist_mutex);
	if (!list_empty(&dev->ctxlist)) {
		struct drm_ctx_list *pos, *n;

		list_for_each_entry_safe(pos, n, &dev->ctxlist, head) {
			if (pos->tag == file_priv &&
			    pos->handle != DRM_KERNEL_CONTEXT) {
				if (dev->driver->context_dtor)
					dev->driver->context_dtor(dev,
								  pos->handle);

				drm_ctxbitmap_free(dev, pos->handle);

				list_del(&pos->head);
				kfree(pos);
<<<<<<< HEAD
				--dev->ctx_count;
=======
>>>>>>> 9fee8240
			}
		}
	}
	mutex_unlock(&dev->ctxlist_mutex);

	mutex_lock(&dev->struct_mutex);

	if (file_priv->is_master) {
		struct drm_master *master = file_priv->master;
		struct drm_file *temp;
		list_for_each_entry(temp, &dev->filelist, lhead) {
			if ((temp->master == file_priv->master) &&
			    (temp != file_priv))
				temp->authenticated = temp->always_authenticated;
		}

		/**
		 * Since the master is disappearing, so is the
		 * possibility to lock.
		 */

		if (master->lock.hw_lock) {
			if (dev->sigdata.lock == master->lock.hw_lock)
				dev->sigdata.lock = NULL;
			master->lock.hw_lock = NULL;
			master->lock.file_priv = NULL;
			wake_up_interruptible_all(&master->lock.lock_queue);
		}

		if (file_priv->minor->master == file_priv->master) {
			/* drop the reference held my the minor */
			if (dev->driver->master_drop)
				dev->driver->master_drop(dev, file_priv, true);
			drm_master_put(&file_priv->minor->master);
		}
	}

	BUG_ON(dev->dev_mapping == NULL);
	iput(container_of(dev->dev_mapping, struct inode, i_data));

	/* drop the reference held my the file priv */
	if (file_priv->master)
		drm_master_put(&file_priv->master);
	file_priv->is_master = 0;
	list_del(&file_priv->lhead);
	mutex_unlock(&dev->struct_mutex);

	if (dev->driver->postclose)
		dev->driver->postclose(dev, file_priv);


	if (drm_core_check_feature(dev, DRIVER_PRIME))
		drm_prime_destroy_file_private(&file_priv->prime);

	put_pid(file_priv->pid);
	kfree(file_priv);

	/* ========================================================
	 * End inline drm_release
	 */

	if (!--dev->open_count) {
		if (atomic_read(&dev->ioctl_count)) {
			DRM_ERROR("Device busy: %d\n",
				  atomic_read(&dev->ioctl_count));
			retcode = -EBUSY;
		} else
			retcode = drm_lastclose(dev);
		if (drm_device_is_unplugged(dev))
			drm_put_dev(dev);
	}
	mutex_unlock(&drm_global_mutex);

	return retcode;
}
EXPORT_SYMBOL(drm_release);

static bool
drm_dequeue_event(struct drm_file *file_priv,
		  size_t total, size_t max, struct drm_pending_event **out)
{
	struct drm_device *dev = file_priv->minor->dev;
	struct drm_pending_event *e;
	unsigned long flags;
	bool ret = false;

	spin_lock_irqsave(&dev->event_lock, flags);

	*out = NULL;
	if (list_empty(&file_priv->event_list))
		goto out;
	e = list_first_entry(&file_priv->event_list,
			     struct drm_pending_event, link);
	if (e->event->length + total > max)
		goto out;

	file_priv->event_space += e->event->length;
	list_del(&e->link);
	*out = e;
	ret = true;

out:
	spin_unlock_irqrestore(&dev->event_lock, flags);
	return ret;
}

ssize_t drm_read(struct file *filp, char __user *buffer,
		 size_t count, loff_t *offset)
{
	struct drm_file *file_priv = filp->private_data;
	struct drm_pending_event *e;
	size_t total;
	ssize_t ret;

	ret = wait_event_interruptible(file_priv->event_wait,
				       !list_empty(&file_priv->event_list));
	if (ret < 0)
		return ret;

	total = 0;
	while (drm_dequeue_event(file_priv, total, count, &e)) {
		if (copy_to_user(buffer + total,
				 e->event, e->event->length)) {
			total = -EFAULT;
			break;
		}

		total += e->event->length;
		e->destroy(e);
	}

	return total;
}
EXPORT_SYMBOL(drm_read);

unsigned int drm_poll(struct file *filp, struct poll_table_struct *wait)
{
	struct drm_file *file_priv = filp->private_data;
	unsigned int mask = 0;

	poll_wait(filp, &file_priv->event_wait, wait);

	if (!list_empty(&file_priv->event_list))
		mask |= POLLIN | POLLRDNORM;

	return mask;
}
EXPORT_SYMBOL(drm_poll);<|MERGE_RESOLUTION|>--- conflicted
+++ resolved
@@ -516,10 +516,6 @@
 
 				list_del(&pos->head);
 				kfree(pos);
-<<<<<<< HEAD
-				--dev->ctx_count;
-=======
->>>>>>> 9fee8240
 			}
 		}
 	}
