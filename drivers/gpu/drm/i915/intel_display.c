/*
 * Copyright © 2006-2007 Intel Corporation
 *
 * Permission is hereby granted, free of charge, to any person obtaining a
 * copy of this software and associated documentation files (the "Software"),
 * to deal in the Software without restriction, including without limitation
 * the rights to use, copy, modify, merge, publish, distribute, sublicense,
 * and/or sell copies of the Software, and to permit persons to whom the
 * Software is furnished to do so, subject to the following conditions:
 *
 * The above copyright notice and this permission notice (including the next
 * paragraph) shall be included in all copies or substantial portions of the
 * Software.
 *
 * THE SOFTWARE IS PROVIDED "AS IS", WITHOUT WARRANTY OF ANY KIND, EXPRESS OR
 * IMPLIED, INCLUDING BUT NOT LIMITED TO THE WARRANTIES OF MERCHANTABILITY,
 * FITNESS FOR A PARTICULAR PURPOSE AND NONINFRINGEMENT.  IN NO EVENT SHALL
 * THE AUTHORS OR COPYRIGHT HOLDERS BE LIABLE FOR ANY CLAIM, DAMAGES OR OTHER
 * LIABILITY, WHETHER IN AN ACTION OF CONTRACT, TORT OR OTHERWISE, ARISING
 * FROM, OUT OF OR IN CONNECTION WITH THE SOFTWARE OR THE USE OR OTHER
 * DEALINGS IN THE SOFTWARE.
 *
 * Authors:
 *	Eric Anholt <eric@anholt.net>
 */

#include <linux/dmi.h>
#include <linux/module.h>
#include <linux/input.h>
#include <linux/i2c.h>
#include <linux/kernel.h>
#include <linux/slab.h>
#include <linux/vgaarb.h>
#include <drm/drm_edid.h>
#include <drm/drmP.h>
#include "intel_drv.h"
#include <drm/i915_drm.h>
#include "i915_drv.h"
#include "i915_trace.h"
#include <drm/drm_dp_helper.h>
#include <drm/drm_crtc_helper.h>
#include <linux/dma_remapping.h>

bool intel_pipe_has_type(struct drm_crtc *crtc, int type);
static void intel_increase_pllclock(struct drm_crtc *crtc);
static void intel_crtc_update_cursor(struct drm_crtc *crtc, bool on);

typedef struct {
	int	min, max;
} intel_range_t;

typedef struct {
	int	dot_limit;
	int	p2_slow, p2_fast;
} intel_p2_t;

#define INTEL_P2_NUM		      2
typedef struct intel_limit intel_limit_t;
struct intel_limit {
	intel_range_t   dot, vco, n, m, m1, m2, p, p1;
	intel_p2_t	    p2;
};

/* FDI */
#define IRONLAKE_FDI_FREQ		2700000 /* in kHz for mode->clock */

int
intel_pch_rawclk(struct drm_device *dev)
{
	struct drm_i915_private *dev_priv = dev->dev_private;

	WARN_ON(!HAS_PCH_SPLIT(dev));

	return I915_READ(PCH_RAWCLK_FREQ) & RAWCLK_FREQ_MASK;
}

static inline u32 /* units of 100MHz */
intel_fdi_link_freq(struct drm_device *dev)
{
	if (IS_GEN5(dev)) {
		struct drm_i915_private *dev_priv = dev->dev_private;
		return (I915_READ(FDI_PLL_BIOS_0) & FDI_PLL_FB_CLOCK_MASK) + 2;
	} else
		return 27;
}

static const intel_limit_t intel_limits_i8xx_dvo = {
	.dot = { .min = 25000, .max = 350000 },
	.vco = { .min = 930000, .max = 1400000 },
	.n = { .min = 3, .max = 16 },
	.m = { .min = 96, .max = 140 },
	.m1 = { .min = 18, .max = 26 },
	.m2 = { .min = 6, .max = 16 },
	.p = { .min = 4, .max = 128 },
	.p1 = { .min = 2, .max = 33 },
	.p2 = { .dot_limit = 165000,
		.p2_slow = 4, .p2_fast = 2 },
};

static const intel_limit_t intel_limits_i8xx_lvds = {
	.dot = { .min = 25000, .max = 350000 },
	.vco = { .min = 930000, .max = 1400000 },
	.n = { .min = 3, .max = 16 },
	.m = { .min = 96, .max = 140 },
	.m1 = { .min = 18, .max = 26 },
	.m2 = { .min = 6, .max = 16 },
	.p = { .min = 4, .max = 128 },
	.p1 = { .min = 1, .max = 6 },
	.p2 = { .dot_limit = 165000,
		.p2_slow = 14, .p2_fast = 7 },
};

static const intel_limit_t intel_limits_i9xx_sdvo = {
	.dot = { .min = 20000, .max = 400000 },
	.vco = { .min = 1400000, .max = 2800000 },
	.n = { .min = 1, .max = 6 },
	.m = { .min = 70, .max = 120 },
	.m1 = { .min = 8, .max = 18 },
	.m2 = { .min = 3, .max = 7 },
	.p = { .min = 5, .max = 80 },
	.p1 = { .min = 1, .max = 8 },
	.p2 = { .dot_limit = 200000,
		.p2_slow = 10, .p2_fast = 5 },
};

static const intel_limit_t intel_limits_i9xx_lvds = {
	.dot = { .min = 20000, .max = 400000 },
	.vco = { .min = 1400000, .max = 2800000 },
	.n = { .min = 1, .max = 6 },
	.m = { .min = 70, .max = 120 },
	.m1 = { .min = 8, .max = 18 },
	.m2 = { .min = 3, .max = 7 },
	.p = { .min = 7, .max = 98 },
	.p1 = { .min = 1, .max = 8 },
	.p2 = { .dot_limit = 112000,
		.p2_slow = 14, .p2_fast = 7 },
};


static const intel_limit_t intel_limits_g4x_sdvo = {
	.dot = { .min = 25000, .max = 270000 },
	.vco = { .min = 1750000, .max = 3500000},
	.n = { .min = 1, .max = 4 },
	.m = { .min = 104, .max = 138 },
	.m1 = { .min = 17, .max = 23 },
	.m2 = { .min = 5, .max = 11 },
	.p = { .min = 10, .max = 30 },
	.p1 = { .min = 1, .max = 3},
	.p2 = { .dot_limit = 270000,
		.p2_slow = 10,
		.p2_fast = 10
	},
};

static const intel_limit_t intel_limits_g4x_hdmi = {
	.dot = { .min = 22000, .max = 400000 },
	.vco = { .min = 1750000, .max = 3500000},
	.n = { .min = 1, .max = 4 },
	.m = { .min = 104, .max = 138 },
	.m1 = { .min = 16, .max = 23 },
	.m2 = { .min = 5, .max = 11 },
	.p = { .min = 5, .max = 80 },
	.p1 = { .min = 1, .max = 8},
	.p2 = { .dot_limit = 165000,
		.p2_slow = 10, .p2_fast = 5 },
};

static const intel_limit_t intel_limits_g4x_single_channel_lvds = {
	.dot = { .min = 20000, .max = 115000 },
	.vco = { .min = 1750000, .max = 3500000 },
	.n = { .min = 1, .max = 3 },
	.m = { .min = 104, .max = 138 },
	.m1 = { .min = 17, .max = 23 },
	.m2 = { .min = 5, .max = 11 },
	.p = { .min = 28, .max = 112 },
	.p1 = { .min = 2, .max = 8 },
	.p2 = { .dot_limit = 0,
		.p2_slow = 14, .p2_fast = 14
	},
};

static const intel_limit_t intel_limits_g4x_dual_channel_lvds = {
	.dot = { .min = 80000, .max = 224000 },
	.vco = { .min = 1750000, .max = 3500000 },
	.n = { .min = 1, .max = 3 },
	.m = { .min = 104, .max = 138 },
	.m1 = { .min = 17, .max = 23 },
	.m2 = { .min = 5, .max = 11 },
	.p = { .min = 14, .max = 42 },
	.p1 = { .min = 2, .max = 6 },
	.p2 = { .dot_limit = 0,
		.p2_slow = 7, .p2_fast = 7
	},
};

static const intel_limit_t intel_limits_pineview_sdvo = {
	.dot = { .min = 20000, .max = 400000},
	.vco = { .min = 1700000, .max = 3500000 },
	/* Pineview's Ncounter is a ring counter */
	.n = { .min = 3, .max = 6 },
	.m = { .min = 2, .max = 256 },
	/* Pineview only has one combined m divider, which we treat as m2. */
	.m1 = { .min = 0, .max = 0 },
	.m2 = { .min = 0, .max = 254 },
	.p = { .min = 5, .max = 80 },
	.p1 = { .min = 1, .max = 8 },
	.p2 = { .dot_limit = 200000,
		.p2_slow = 10, .p2_fast = 5 },
};

static const intel_limit_t intel_limits_pineview_lvds = {
	.dot = { .min = 20000, .max = 400000 },
	.vco = { .min = 1700000, .max = 3500000 },
	.n = { .min = 3, .max = 6 },
	.m = { .min = 2, .max = 256 },
	.m1 = { .min = 0, .max = 0 },
	.m2 = { .min = 0, .max = 254 },
	.p = { .min = 7, .max = 112 },
	.p1 = { .min = 1, .max = 8 },
	.p2 = { .dot_limit = 112000,
		.p2_slow = 14, .p2_fast = 14 },
};

/* Ironlake / Sandybridge
 *
 * We calculate clock using (register_value + 2) for N/M1/M2, so here
 * the range value for them is (actual_value - 2).
 */
static const intel_limit_t intel_limits_ironlake_dac = {
	.dot = { .min = 25000, .max = 350000 },
	.vco = { .min = 1760000, .max = 3510000 },
	.n = { .min = 1, .max = 5 },
	.m = { .min = 79, .max = 127 },
	.m1 = { .min = 12, .max = 22 },
	.m2 = { .min = 5, .max = 9 },
	.p = { .min = 5, .max = 80 },
	.p1 = { .min = 1, .max = 8 },
	.p2 = { .dot_limit = 225000,
		.p2_slow = 10, .p2_fast = 5 },
};

static const intel_limit_t intel_limits_ironlake_single_lvds = {
	.dot = { .min = 25000, .max = 350000 },
	.vco = { .min = 1760000, .max = 3510000 },
	.n = { .min = 1, .max = 3 },
	.m = { .min = 79, .max = 118 },
	.m1 = { .min = 12, .max = 22 },
	.m2 = { .min = 5, .max = 9 },
	.p = { .min = 28, .max = 112 },
	.p1 = { .min = 2, .max = 8 },
	.p2 = { .dot_limit = 225000,
		.p2_slow = 14, .p2_fast = 14 },
};

static const intel_limit_t intel_limits_ironlake_dual_lvds = {
	.dot = { .min = 25000, .max = 350000 },
	.vco = { .min = 1760000, .max = 3510000 },
	.n = { .min = 1, .max = 3 },
	.m = { .min = 79, .max = 127 },
	.m1 = { .min = 12, .max = 22 },
	.m2 = { .min = 5, .max = 9 },
	.p = { .min = 14, .max = 56 },
	.p1 = { .min = 2, .max = 8 },
	.p2 = { .dot_limit = 225000,
		.p2_slow = 7, .p2_fast = 7 },
};

/* LVDS 100mhz refclk limits. */
static const intel_limit_t intel_limits_ironlake_single_lvds_100m = {
	.dot = { .min = 25000, .max = 350000 },
	.vco = { .min = 1760000, .max = 3510000 },
	.n = { .min = 1, .max = 2 },
	.m = { .min = 79, .max = 126 },
	.m1 = { .min = 12, .max = 22 },
	.m2 = { .min = 5, .max = 9 },
	.p = { .min = 28, .max = 112 },
	.p1 = { .min = 2, .max = 8 },
	.p2 = { .dot_limit = 225000,
		.p2_slow = 14, .p2_fast = 14 },
};

static const intel_limit_t intel_limits_ironlake_dual_lvds_100m = {
	.dot = { .min = 25000, .max = 350000 },
	.vco = { .min = 1760000, .max = 3510000 },
	.n = { .min = 1, .max = 3 },
	.m = { .min = 79, .max = 126 },
	.m1 = { .min = 12, .max = 22 },
	.m2 = { .min = 5, .max = 9 },
	.p = { .min = 14, .max = 42 },
	.p1 = { .min = 2, .max = 6 },
	.p2 = { .dot_limit = 225000,
		.p2_slow = 7, .p2_fast = 7 },
};

static const intel_limit_t intel_limits_vlv_dac = {
	.dot = { .min = 25000, .max = 270000 },
	.vco = { .min = 4000000, .max = 6000000 },
	.n = { .min = 1, .max = 7 },
	.m = { .min = 22, .max = 450 }, /* guess */
	.m1 = { .min = 2, .max = 3 },
	.m2 = { .min = 11, .max = 156 },
	.p = { .min = 10, .max = 30 },
	.p1 = { .min = 1, .max = 3 },
	.p2 = { .dot_limit = 270000,
		.p2_slow = 2, .p2_fast = 20 },
};

static const intel_limit_t intel_limits_vlv_hdmi = {
	.dot = { .min = 25000, .max = 270000 },
	.vco = { .min = 4000000, .max = 6000000 },
	.n = { .min = 1, .max = 7 },
	.m = { .min = 60, .max = 300 }, /* guess */
	.m1 = { .min = 2, .max = 3 },
	.m2 = { .min = 11, .max = 156 },
	.p = { .min = 10, .max = 30 },
	.p1 = { .min = 2, .max = 3 },
	.p2 = { .dot_limit = 270000,
		.p2_slow = 2, .p2_fast = 20 },
};

static const intel_limit_t intel_limits_vlv_dp = {
	.dot = { .min = 25000, .max = 270000 },
	.vco = { .min = 4000000, .max = 6000000 },
	.n = { .min = 1, .max = 7 },
	.m = { .min = 22, .max = 450 },
	.m1 = { .min = 2, .max = 3 },
	.m2 = { .min = 11, .max = 156 },
	.p = { .min = 10, .max = 30 },
	.p1 = { .min = 1, .max = 3 },
	.p2 = { .dot_limit = 270000,
		.p2_slow = 2, .p2_fast = 20 },
};

static const intel_limit_t *intel_ironlake_limit(struct drm_crtc *crtc,
						int refclk)
{
	struct drm_device *dev = crtc->dev;
	const intel_limit_t *limit;

	if (intel_pipe_has_type(crtc, INTEL_OUTPUT_LVDS)) {
		if (intel_is_dual_link_lvds(dev)) {
			if (refclk == 100000)
				limit = &intel_limits_ironlake_dual_lvds_100m;
			else
				limit = &intel_limits_ironlake_dual_lvds;
		} else {
			if (refclk == 100000)
				limit = &intel_limits_ironlake_single_lvds_100m;
			else
				limit = &intel_limits_ironlake_single_lvds;
		}
	} else
		limit = &intel_limits_ironlake_dac;

	return limit;
}

static const intel_limit_t *intel_g4x_limit(struct drm_crtc *crtc)
{
	struct drm_device *dev = crtc->dev;
	const intel_limit_t *limit;

	if (intel_pipe_has_type(crtc, INTEL_OUTPUT_LVDS)) {
		if (intel_is_dual_link_lvds(dev))
			limit = &intel_limits_g4x_dual_channel_lvds;
		else
			limit = &intel_limits_g4x_single_channel_lvds;
	} else if (intel_pipe_has_type(crtc, INTEL_OUTPUT_HDMI) ||
		   intel_pipe_has_type(crtc, INTEL_OUTPUT_ANALOG)) {
		limit = &intel_limits_g4x_hdmi;
	} else if (intel_pipe_has_type(crtc, INTEL_OUTPUT_SDVO)) {
		limit = &intel_limits_g4x_sdvo;
	} else /* The option is for other outputs */
		limit = &intel_limits_i9xx_sdvo;

	return limit;
}

static const intel_limit_t *intel_limit(struct drm_crtc *crtc, int refclk)
{
	struct drm_device *dev = crtc->dev;
	const intel_limit_t *limit;

	if (HAS_PCH_SPLIT(dev))
		limit = intel_ironlake_limit(crtc, refclk);
	else if (IS_G4X(dev)) {
		limit = intel_g4x_limit(crtc);
	} else if (IS_PINEVIEW(dev)) {
		if (intel_pipe_has_type(crtc, INTEL_OUTPUT_LVDS))
			limit = &intel_limits_pineview_lvds;
		else
			limit = &intel_limits_pineview_sdvo;
	} else if (IS_VALLEYVIEW(dev)) {
		if (intel_pipe_has_type(crtc, INTEL_OUTPUT_ANALOG))
			limit = &intel_limits_vlv_dac;
		else if (intel_pipe_has_type(crtc, INTEL_OUTPUT_HDMI))
			limit = &intel_limits_vlv_hdmi;
		else
			limit = &intel_limits_vlv_dp;
	} else if (!IS_GEN2(dev)) {
		if (intel_pipe_has_type(crtc, INTEL_OUTPUT_LVDS))
			limit = &intel_limits_i9xx_lvds;
		else
			limit = &intel_limits_i9xx_sdvo;
	} else {
		if (intel_pipe_has_type(crtc, INTEL_OUTPUT_LVDS))
			limit = &intel_limits_i8xx_lvds;
		else
			limit = &intel_limits_i8xx_dvo;
	}
	return limit;
}

/* m1 is reserved as 0 in Pineview, n is a ring counter */
static void pineview_clock(int refclk, intel_clock_t *clock)
{
	clock->m = clock->m2 + 2;
	clock->p = clock->p1 * clock->p2;
	clock->vco = refclk * clock->m / clock->n;
	clock->dot = clock->vco / clock->p;
}

static uint32_t i9xx_dpll_compute_m(struct dpll *dpll)
{
	return 5 * (dpll->m1 + 2) + (dpll->m2 + 2);
}

static void i9xx_clock(int refclk, intel_clock_t *clock)
{
	clock->m = i9xx_dpll_compute_m(clock);
	clock->p = clock->p1 * clock->p2;
	clock->vco = refclk * clock->m / (clock->n + 2);
	clock->dot = clock->vco / clock->p;
}

/**
 * Returns whether any output on the specified pipe is of the specified type
 */
bool intel_pipe_has_type(struct drm_crtc *crtc, int type)
{
	struct drm_device *dev = crtc->dev;
	struct intel_encoder *encoder;

	for_each_encoder_on_crtc(dev, crtc, encoder)
		if (encoder->type == type)
			return true;

	return false;
}

#define INTELPllInvalid(s)   do { /* DRM_DEBUG(s); */ return false; } while (0)
/**
 * Returns whether the given set of divisors are valid for a given refclk with
 * the given connectors.
 */

static bool intel_PLL_is_valid(struct drm_device *dev,
			       const intel_limit_t *limit,
			       const intel_clock_t *clock)
{
	if (clock->p1  < limit->p1.min  || limit->p1.max  < clock->p1)
		INTELPllInvalid("p1 out of range\n");
	if (clock->p   < limit->p.min   || limit->p.max   < clock->p)
		INTELPllInvalid("p out of range\n");
	if (clock->m2  < limit->m2.min  || limit->m2.max  < clock->m2)
		INTELPllInvalid("m2 out of range\n");
	if (clock->m1  < limit->m1.min  || limit->m1.max  < clock->m1)
		INTELPllInvalid("m1 out of range\n");
	if (clock->m1 <= clock->m2 && !IS_PINEVIEW(dev))
		INTELPllInvalid("m1 <= m2\n");
	if (clock->m   < limit->m.min   || limit->m.max   < clock->m)
		INTELPllInvalid("m out of range\n");
	if (clock->n   < limit->n.min   || limit->n.max   < clock->n)
		INTELPllInvalid("n out of range\n");
	if (clock->vco < limit->vco.min || limit->vco.max < clock->vco)
		INTELPllInvalid("vco out of range\n");
	/* XXX: We may need to be checking "Dot clock" depending on the multiplier,
	 * connector, etc., rather than just a single range.
	 */
	if (clock->dot < limit->dot.min || limit->dot.max < clock->dot)
		INTELPllInvalid("dot out of range\n");

	return true;
}

static bool
i9xx_find_best_dpll(const intel_limit_t *limit, struct drm_crtc *crtc,
		    int target, int refclk, intel_clock_t *match_clock,
		    intel_clock_t *best_clock)
{
	struct drm_device *dev = crtc->dev;
	intel_clock_t clock;
	int err = target;

	if (intel_pipe_has_type(crtc, INTEL_OUTPUT_LVDS)) {
		/*
		 * For LVDS just rely on its current settings for dual-channel.
		 * We haven't figured out how to reliably set up different
		 * single/dual channel state, if we even can.
		 */
		if (intel_is_dual_link_lvds(dev))
			clock.p2 = limit->p2.p2_fast;
		else
			clock.p2 = limit->p2.p2_slow;
	} else {
		if (target < limit->p2.dot_limit)
			clock.p2 = limit->p2.p2_slow;
		else
			clock.p2 = limit->p2.p2_fast;
	}

	memset(best_clock, 0, sizeof(*best_clock));

	for (clock.m1 = limit->m1.min; clock.m1 <= limit->m1.max;
	     clock.m1++) {
		for (clock.m2 = limit->m2.min;
		     clock.m2 <= limit->m2.max; clock.m2++) {
			if (clock.m2 >= clock.m1)
				break;
			for (clock.n = limit->n.min;
			     clock.n <= limit->n.max; clock.n++) {
				for (clock.p1 = limit->p1.min;
					clock.p1 <= limit->p1.max; clock.p1++) {
					int this_err;

					i9xx_clock(refclk, &clock);
					if (!intel_PLL_is_valid(dev, limit,
								&clock))
						continue;
					if (match_clock &&
					    clock.p != match_clock->p)
						continue;

					this_err = abs(clock.dot - target);
					if (this_err < err) {
						*best_clock = clock;
						err = this_err;
					}
				}
			}
		}
	}

	return (err != target);
}

static bool
pnv_find_best_dpll(const intel_limit_t *limit, struct drm_crtc *crtc,
		   int target, int refclk, intel_clock_t *match_clock,
		   intel_clock_t *best_clock)
{
	struct drm_device *dev = crtc->dev;
	intel_clock_t clock;
	int err = target;

	if (intel_pipe_has_type(crtc, INTEL_OUTPUT_LVDS)) {
		/*
		 * For LVDS just rely on its current settings for dual-channel.
		 * We haven't figured out how to reliably set up different
		 * single/dual channel state, if we even can.
		 */
		if (intel_is_dual_link_lvds(dev))
			clock.p2 = limit->p2.p2_fast;
		else
			clock.p2 = limit->p2.p2_slow;
	} else {
		if (target < limit->p2.dot_limit)
			clock.p2 = limit->p2.p2_slow;
		else
			clock.p2 = limit->p2.p2_fast;
	}

	memset(best_clock, 0, sizeof(*best_clock));

	for (clock.m1 = limit->m1.min; clock.m1 <= limit->m1.max;
	     clock.m1++) {
		for (clock.m2 = limit->m2.min;
		     clock.m2 <= limit->m2.max; clock.m2++) {
			for (clock.n = limit->n.min;
			     clock.n <= limit->n.max; clock.n++) {
				for (clock.p1 = limit->p1.min;
					clock.p1 <= limit->p1.max; clock.p1++) {
					int this_err;

					pineview_clock(refclk, &clock);
					if (!intel_PLL_is_valid(dev, limit,
								&clock))
						continue;
					if (match_clock &&
					    clock.p != match_clock->p)
						continue;

					this_err = abs(clock.dot - target);
					if (this_err < err) {
						*best_clock = clock;
						err = this_err;
					}
				}
			}
		}
	}

	return (err != target);
}

static bool
g4x_find_best_dpll(const intel_limit_t *limit, struct drm_crtc *crtc,
		   int target, int refclk, intel_clock_t *match_clock,
		   intel_clock_t *best_clock)
{
	struct drm_device *dev = crtc->dev;
	intel_clock_t clock;
	int max_n;
	bool found;
	/* approximately equals target * 0.00585 */
	int err_most = (target >> 8) + (target >> 9);
	found = false;

	if (intel_pipe_has_type(crtc, INTEL_OUTPUT_LVDS)) {
		if (intel_is_dual_link_lvds(dev))
			clock.p2 = limit->p2.p2_fast;
		else
			clock.p2 = limit->p2.p2_slow;
	} else {
		if (target < limit->p2.dot_limit)
			clock.p2 = limit->p2.p2_slow;
		else
			clock.p2 = limit->p2.p2_fast;
	}

	memset(best_clock, 0, sizeof(*best_clock));
	max_n = limit->n.max;
	/* based on hardware requirement, prefer smaller n to precision */
	for (clock.n = limit->n.min; clock.n <= max_n; clock.n++) {
		/* based on hardware requirement, prefere larger m1,m2 */
		for (clock.m1 = limit->m1.max;
		     clock.m1 >= limit->m1.min; clock.m1--) {
			for (clock.m2 = limit->m2.max;
			     clock.m2 >= limit->m2.min; clock.m2--) {
				for (clock.p1 = limit->p1.max;
				     clock.p1 >= limit->p1.min; clock.p1--) {
					int this_err;

					i9xx_clock(refclk, &clock);
					if (!intel_PLL_is_valid(dev, limit,
								&clock))
						continue;

					this_err = abs(clock.dot - target);
					if (this_err < err_most) {
						*best_clock = clock;
						err_most = this_err;
						max_n = clock.n;
						found = true;
					}
				}
			}
		}
	}
	return found;
}

static bool
vlv_find_best_dpll(const intel_limit_t *limit, struct drm_crtc *crtc,
		   int target, int refclk, intel_clock_t *match_clock,
		   intel_clock_t *best_clock)
{
	u32 p1, p2, m1, m2, vco, bestn, bestm1, bestm2, bestp1, bestp2;
	u32 m, n, fastclk;
	u32 updrate, minupdate, fracbits, p;
	unsigned long bestppm, ppm, absppm;
	int dotclk, flag;

	flag = 0;
	dotclk = target * 1000;
	bestppm = 1000000;
	ppm = absppm = 0;
	fastclk = dotclk / (2*100);
	updrate = 0;
	minupdate = 19200;
	fracbits = 1;
	n = p = p1 = p2 = m = m1 = m2 = vco = bestn = 0;
	bestm1 = bestm2 = bestp1 = bestp2 = 0;

	/* based on hardware requirement, prefer smaller n to precision */
	for (n = limit->n.min; n <= ((refclk) / minupdate); n++) {
		updrate = refclk / n;
		for (p1 = limit->p1.max; p1 > limit->p1.min; p1--) {
			for (p2 = limit->p2.p2_fast+1; p2 > 0; p2--) {
				if (p2 > 10)
					p2 = p2 - 1;
				p = p1 * p2;
				/* based on hardware requirement, prefer bigger m1,m2 values */
				for (m1 = limit->m1.min; m1 <= limit->m1.max; m1++) {
					m2 = (((2*(fastclk * p * n / m1 )) +
					       refclk) / (2*refclk));
					m = m1 * m2;
					vco = updrate * m;
					if (vco >= limit->vco.min && vco < limit->vco.max) {
						ppm = 1000000 * ((vco / p) - fastclk) / fastclk;
						absppm = (ppm > 0) ? ppm : (-ppm);
						if (absppm < 100 && ((p1 * p2) > (bestp1 * bestp2))) {
							bestppm = 0;
							flag = 1;
						}
						if (absppm < bestppm - 10) {
							bestppm = absppm;
							flag = 1;
						}
						if (flag) {
							bestn = n;
							bestm1 = m1;
							bestm2 = m2;
							bestp1 = p1;
							bestp2 = p2;
							flag = 0;
						}
					}
				}
			}
		}
	}
	best_clock->n = bestn;
	best_clock->m1 = bestm1;
	best_clock->m2 = bestm2;
	best_clock->p1 = bestp1;
	best_clock->p2 = bestp2;

	return true;
}

enum transcoder intel_pipe_to_cpu_transcoder(struct drm_i915_private *dev_priv,
					     enum pipe pipe)
{
	struct drm_crtc *crtc = dev_priv->pipe_to_crtc_mapping[pipe];
	struct intel_crtc *intel_crtc = to_intel_crtc(crtc);

	return intel_crtc->config.cpu_transcoder;
}

static void ironlake_wait_for_vblank(struct drm_device *dev, int pipe)
{
	struct drm_i915_private *dev_priv = dev->dev_private;
	u32 frame, frame_reg = PIPEFRAME(pipe);

	frame = I915_READ(frame_reg);

	if (wait_for(I915_READ_NOTRACE(frame_reg) != frame, 50))
		DRM_DEBUG_KMS("vblank wait timed out\n");
}

/**
 * intel_wait_for_vblank - wait for vblank on a given pipe
 * @dev: drm device
 * @pipe: pipe to wait for
 *
 * Wait for vblank to occur on a given pipe.  Needed for various bits of
 * mode setting code.
 */
void intel_wait_for_vblank(struct drm_device *dev, int pipe)
{
	struct drm_i915_private *dev_priv = dev->dev_private;
	int pipestat_reg = PIPESTAT(pipe);

	if (INTEL_INFO(dev)->gen >= 5) {
		ironlake_wait_for_vblank(dev, pipe);
		return;
	}

	/* Clear existing vblank status. Note this will clear any other
	 * sticky status fields as well.
	 *
	 * This races with i915_driver_irq_handler() with the result
	 * that either function could miss a vblank event.  Here it is not
	 * fatal, as we will either wait upon the next vblank interrupt or
	 * timeout.  Generally speaking intel_wait_for_vblank() is only
	 * called during modeset at which time the GPU should be idle and
	 * should *not* be performing page flips and thus not waiting on
	 * vblanks...
	 * Currently, the result of us stealing a vblank from the irq
	 * handler is that a single frame will be skipped during swapbuffers.
	 */
	I915_WRITE(pipestat_reg,
		   I915_READ(pipestat_reg) | PIPE_VBLANK_INTERRUPT_STATUS);

	/* Wait for vblank interrupt bit to set */
	if (wait_for(I915_READ(pipestat_reg) &
		     PIPE_VBLANK_INTERRUPT_STATUS,
		     50))
		DRM_DEBUG_KMS("vblank wait timed out\n");
}

/*
 * intel_wait_for_pipe_off - wait for pipe to turn off
 * @dev: drm device
 * @pipe: pipe to wait for
 *
 * After disabling a pipe, we can't wait for vblank in the usual way,
 * spinning on the vblank interrupt status bit, since we won't actually
 * see an interrupt when the pipe is disabled.
 *
 * On Gen4 and above:
 *   wait for the pipe register state bit to turn off
 *
 * Otherwise:
 *   wait for the display line value to settle (it usually
 *   ends up stopping at the start of the next frame).
 *
 */
void intel_wait_for_pipe_off(struct drm_device *dev, int pipe)
{
	struct drm_i915_private *dev_priv = dev->dev_private;
	enum transcoder cpu_transcoder = intel_pipe_to_cpu_transcoder(dev_priv,
								      pipe);

	if (INTEL_INFO(dev)->gen >= 4) {
		int reg = PIPECONF(cpu_transcoder);

		/* Wait for the Pipe State to go off */
		if (wait_for((I915_READ(reg) & I965_PIPECONF_ACTIVE) == 0,
			     100))
			WARN(1, "pipe_off wait timed out\n");
	} else {
		u32 last_line, line_mask;
		int reg = PIPEDSL(pipe);
		unsigned long timeout = jiffies + msecs_to_jiffies(100);

		if (IS_GEN2(dev))
			line_mask = DSL_LINEMASK_GEN2;
		else
			line_mask = DSL_LINEMASK_GEN3;

		/* Wait for the display line to settle */
		do {
			last_line = I915_READ(reg) & line_mask;
			mdelay(5);
		} while (((I915_READ(reg) & line_mask) != last_line) &&
			 time_after(timeout, jiffies));
		if (time_after(jiffies, timeout))
			WARN(1, "pipe_off wait timed out\n");
	}
}

/*
 * ibx_digital_port_connected - is the specified port connected?
 * @dev_priv: i915 private structure
 * @port: the port to test
 *
 * Returns true if @port is connected, false otherwise.
 */
bool ibx_digital_port_connected(struct drm_i915_private *dev_priv,
				struct intel_digital_port *port)
{
	u32 bit;

	if (HAS_PCH_IBX(dev_priv->dev)) {
		switch(port->port) {
		case PORT_B:
			bit = SDE_PORTB_HOTPLUG;
			break;
		case PORT_C:
			bit = SDE_PORTC_HOTPLUG;
			break;
		case PORT_D:
			bit = SDE_PORTD_HOTPLUG;
			break;
		default:
			return true;
		}
	} else {
		switch(port->port) {
		case PORT_B:
			bit = SDE_PORTB_HOTPLUG_CPT;
			break;
		case PORT_C:
			bit = SDE_PORTC_HOTPLUG_CPT;
			break;
		case PORT_D:
			bit = SDE_PORTD_HOTPLUG_CPT;
			break;
		default:
			return true;
		}
	}

	return I915_READ(SDEISR) & bit;
}

static const char *state_string(bool enabled)
{
	return enabled ? "on" : "off";
}

/* Only for pre-ILK configs */
void assert_pll(struct drm_i915_private *dev_priv,
		enum pipe pipe, bool state)
{
	int reg;
	u32 val;
	bool cur_state;

	reg = DPLL(pipe);
	val = I915_READ(reg);
	cur_state = !!(val & DPLL_VCO_ENABLE);
	WARN(cur_state != state,
	     "PLL state assertion failure (expected %s, current %s)\n",
	     state_string(state), state_string(cur_state));
}

struct intel_shared_dpll *
intel_crtc_to_shared_dpll(struct intel_crtc *crtc)
{
	struct drm_i915_private *dev_priv = crtc->base.dev->dev_private;

	if (crtc->config.shared_dpll < 0)
		return NULL;

	return &dev_priv->shared_dplls[crtc->config.shared_dpll];
}

/* For ILK+ */
void assert_shared_dpll(struct drm_i915_private *dev_priv,
			struct intel_shared_dpll *pll,
			bool state)
{
	bool cur_state;
	struct intel_dpll_hw_state hw_state;

	if (HAS_PCH_LPT(dev_priv->dev)) {
		DRM_DEBUG_DRIVER("LPT detected: skipping PCH PLL test\n");
		return;
	}

	if (WARN (!pll,
		  "asserting DPLL %s with no DPLL\n", state_string(state)))
		return;

	cur_state = pll->get_hw_state(dev_priv, pll, &hw_state);
	WARN(cur_state != state,
	     "%s assertion failure (expected %s, current %s)\n",
	     pll->name, state_string(state), state_string(cur_state));
}

static void assert_fdi_tx(struct drm_i915_private *dev_priv,
			  enum pipe pipe, bool state)
{
	int reg;
	u32 val;
	bool cur_state;
	enum transcoder cpu_transcoder = intel_pipe_to_cpu_transcoder(dev_priv,
								      pipe);

	if (HAS_DDI(dev_priv->dev)) {
		/* DDI does not have a specific FDI_TX register */
		reg = TRANS_DDI_FUNC_CTL(cpu_transcoder);
		val = I915_READ(reg);
		cur_state = !!(val & TRANS_DDI_FUNC_ENABLE);
	} else {
		reg = FDI_TX_CTL(pipe);
		val = I915_READ(reg);
		cur_state = !!(val & FDI_TX_ENABLE);
	}
	WARN(cur_state != state,
	     "FDI TX state assertion failure (expected %s, current %s)\n",
	     state_string(state), state_string(cur_state));
}
#define assert_fdi_tx_enabled(d, p) assert_fdi_tx(d, p, true)
#define assert_fdi_tx_disabled(d, p) assert_fdi_tx(d, p, false)

static void assert_fdi_rx(struct drm_i915_private *dev_priv,
			  enum pipe pipe, bool state)
{
	int reg;
	u32 val;
	bool cur_state;

	reg = FDI_RX_CTL(pipe);
	val = I915_READ(reg);
	cur_state = !!(val & FDI_RX_ENABLE);
	WARN(cur_state != state,
	     "FDI RX state assertion failure (expected %s, current %s)\n",
	     state_string(state), state_string(cur_state));
}
#define assert_fdi_rx_enabled(d, p) assert_fdi_rx(d, p, true)
#define assert_fdi_rx_disabled(d, p) assert_fdi_rx(d, p, false)

static void assert_fdi_tx_pll_enabled(struct drm_i915_private *dev_priv,
				      enum pipe pipe)
{
	int reg;
	u32 val;

	/* ILK FDI PLL is always enabled */
	if (dev_priv->info->gen == 5)
		return;

	/* On Haswell, DDI ports are responsible for the FDI PLL setup */
	if (HAS_DDI(dev_priv->dev))
		return;

	reg = FDI_TX_CTL(pipe);
	val = I915_READ(reg);
	WARN(!(val & FDI_TX_PLL_ENABLE), "FDI TX PLL assertion failure, should be active but is disabled\n");
}

void assert_fdi_rx_pll(struct drm_i915_private *dev_priv,
		       enum pipe pipe, bool state)
{
	int reg;
	u32 val;
	bool cur_state;

	reg = FDI_RX_CTL(pipe);
	val = I915_READ(reg);
	cur_state = !!(val & FDI_RX_PLL_ENABLE);
	WARN(cur_state != state,
	     "FDI RX PLL assertion failure (expected %s, current %s)\n",
	     state_string(state), state_string(cur_state));
}

static void assert_panel_unlocked(struct drm_i915_private *dev_priv,
				  enum pipe pipe)
{
	int pp_reg, lvds_reg;
	u32 val;
	enum pipe panel_pipe = PIPE_A;
	bool locked = true;

	if (HAS_PCH_SPLIT(dev_priv->dev)) {
		pp_reg = PCH_PP_CONTROL;
		lvds_reg = PCH_LVDS;
	} else {
		pp_reg = PP_CONTROL;
		lvds_reg = LVDS;
	}

	val = I915_READ(pp_reg);
	if (!(val & PANEL_POWER_ON) ||
	    ((val & PANEL_UNLOCK_REGS) == PANEL_UNLOCK_REGS))
		locked = false;

	if (I915_READ(lvds_reg) & LVDS_PIPEB_SELECT)
		panel_pipe = PIPE_B;

	WARN(panel_pipe == pipe && locked,
	     "panel assertion failure, pipe %c regs locked\n",
	     pipe_name(pipe));
}

void assert_pipe(struct drm_i915_private *dev_priv,
		 enum pipe pipe, bool state)
{
	int reg;
	u32 val;
	bool cur_state;
	enum transcoder cpu_transcoder = intel_pipe_to_cpu_transcoder(dev_priv,
								      pipe);

	/* if we need the pipe A quirk it must be always on */
	if (pipe == PIPE_A && dev_priv->quirks & QUIRK_PIPEA_FORCE)
		state = true;

	if (!intel_display_power_enabled(dev_priv->dev,
				POWER_DOMAIN_TRANSCODER(cpu_transcoder))) {
		cur_state = false;
	} else {
		reg = PIPECONF(cpu_transcoder);
		val = I915_READ(reg);
		cur_state = !!(val & PIPECONF_ENABLE);
	}

	WARN(cur_state != state,
	     "pipe %c assertion failure (expected %s, current %s)\n",
	     pipe_name(pipe), state_string(state), state_string(cur_state));
}

static void assert_plane(struct drm_i915_private *dev_priv,
			 enum plane plane, bool state)
{
	int reg;
	u32 val;
	bool cur_state;

	reg = DSPCNTR(plane);
	val = I915_READ(reg);
	cur_state = !!(val & DISPLAY_PLANE_ENABLE);
	WARN(cur_state != state,
	     "plane %c assertion failure (expected %s, current %s)\n",
	     plane_name(plane), state_string(state), state_string(cur_state));
}

#define assert_plane_enabled(d, p) assert_plane(d, p, true)
#define assert_plane_disabled(d, p) assert_plane(d, p, false)

static void assert_planes_disabled(struct drm_i915_private *dev_priv,
				   enum pipe pipe)
{
	struct drm_device *dev = dev_priv->dev;
	int reg, i;
	u32 val;
	int cur_pipe;

	/* Primary planes are fixed to pipes on gen4+ */
	if (INTEL_INFO(dev)->gen >= 4) {
		reg = DSPCNTR(pipe);
		val = I915_READ(reg);
		WARN((val & DISPLAY_PLANE_ENABLE),
		     "plane %c assertion failure, should be disabled but not\n",
		     plane_name(pipe));
		return;
	}

	/* Need to check both planes against the pipe */
	for (i = 0; i < INTEL_INFO(dev)->num_pipes; i++) {
		reg = DSPCNTR(i);
		val = I915_READ(reg);
		cur_pipe = (val & DISPPLANE_SEL_PIPE_MASK) >>
			DISPPLANE_SEL_PIPE_SHIFT;
		WARN((val & DISPLAY_PLANE_ENABLE) && pipe == cur_pipe,
		     "plane %c assertion failure, should be off on pipe %c but is still active\n",
		     plane_name(i), pipe_name(pipe));
	}
}

static void assert_sprites_disabled(struct drm_i915_private *dev_priv,
				    enum pipe pipe)
{
	struct drm_device *dev = dev_priv->dev;
	int reg, i;
	u32 val;

	if (IS_VALLEYVIEW(dev)) {
		for (i = 0; i < dev_priv->num_plane; i++) {
			reg = SPCNTR(pipe, i);
			val = I915_READ(reg);
			WARN((val & SP_ENABLE),
			     "sprite %c assertion failure, should be off on pipe %c but is still active\n",
			     sprite_name(pipe, i), pipe_name(pipe));
		}
	} else if (INTEL_INFO(dev)->gen >= 7) {
		reg = SPRCTL(pipe);
		val = I915_READ(reg);
		WARN((val & SPRITE_ENABLE),
		     "sprite %c assertion failure, should be off on pipe %c but is still active\n",
		     plane_name(pipe), pipe_name(pipe));
	} else if (INTEL_INFO(dev)->gen >= 5) {
		reg = DVSCNTR(pipe);
		val = I915_READ(reg);
		WARN((val & DVS_ENABLE),
		     "sprite %c assertion failure, should be off on pipe %c but is still active\n",
		     plane_name(pipe), pipe_name(pipe));
	}
}

static void assert_pch_refclk_enabled(struct drm_i915_private *dev_priv)
{
	u32 val;
	bool enabled;

	if (HAS_PCH_LPT(dev_priv->dev)) {
		DRM_DEBUG_DRIVER("LPT does not has PCH refclk, skipping check\n");
		return;
	}

	val = I915_READ(PCH_DREF_CONTROL);
	enabled = !!(val & (DREF_SSC_SOURCE_MASK | DREF_NONSPREAD_SOURCE_MASK |
			    DREF_SUPERSPREAD_SOURCE_MASK));
	WARN(!enabled, "PCH refclk assertion failure, should be active but is disabled\n");
}

static void assert_pch_transcoder_disabled(struct drm_i915_private *dev_priv,
					   enum pipe pipe)
{
	int reg;
	u32 val;
	bool enabled;

	reg = PCH_TRANSCONF(pipe);
	val = I915_READ(reg);
	enabled = !!(val & TRANS_ENABLE);
	WARN(enabled,
	     "transcoder assertion failed, should be off on pipe %c but is still active\n",
	     pipe_name(pipe));
}

static bool dp_pipe_enabled(struct drm_i915_private *dev_priv,
			    enum pipe pipe, u32 port_sel, u32 val)
{
	if ((val & DP_PORT_EN) == 0)
		return false;

	if (HAS_PCH_CPT(dev_priv->dev)) {
		u32	trans_dp_ctl_reg = TRANS_DP_CTL(pipe);
		u32	trans_dp_ctl = I915_READ(trans_dp_ctl_reg);
		if ((trans_dp_ctl & TRANS_DP_PORT_SEL_MASK) != port_sel)
			return false;
	} else {
		if ((val & DP_PIPE_MASK) != (pipe << 30))
			return false;
	}
	return true;
}

static bool hdmi_pipe_enabled(struct drm_i915_private *dev_priv,
			      enum pipe pipe, u32 val)
{
	if ((val & SDVO_ENABLE) == 0)
		return false;

	if (HAS_PCH_CPT(dev_priv->dev)) {
		if ((val & SDVO_PIPE_SEL_MASK_CPT) != SDVO_PIPE_SEL_CPT(pipe))
			return false;
	} else {
		if ((val & SDVO_PIPE_SEL_MASK) != SDVO_PIPE_SEL(pipe))
			return false;
	}
	return true;
}

static bool lvds_pipe_enabled(struct drm_i915_private *dev_priv,
			      enum pipe pipe, u32 val)
{
	if ((val & LVDS_PORT_EN) == 0)
		return false;

	if (HAS_PCH_CPT(dev_priv->dev)) {
		if ((val & PORT_TRANS_SEL_MASK) != PORT_TRANS_SEL_CPT(pipe))
			return false;
	} else {
		if ((val & LVDS_PIPE_MASK) != LVDS_PIPE(pipe))
			return false;
	}
	return true;
}

static bool adpa_pipe_enabled(struct drm_i915_private *dev_priv,
			      enum pipe pipe, u32 val)
{
	if ((val & ADPA_DAC_ENABLE) == 0)
		return false;
	if (HAS_PCH_CPT(dev_priv->dev)) {
		if ((val & PORT_TRANS_SEL_MASK) != PORT_TRANS_SEL_CPT(pipe))
			return false;
	} else {
		if ((val & ADPA_PIPE_SELECT_MASK) != ADPA_PIPE_SELECT(pipe))
			return false;
	}
	return true;
}

static void assert_pch_dp_disabled(struct drm_i915_private *dev_priv,
				   enum pipe pipe, int reg, u32 port_sel)
{
	u32 val = I915_READ(reg);
	WARN(dp_pipe_enabled(dev_priv, pipe, port_sel, val),
	     "PCH DP (0x%08x) enabled on transcoder %c, should be disabled\n",
	     reg, pipe_name(pipe));

	WARN(HAS_PCH_IBX(dev_priv->dev) && (val & DP_PORT_EN) == 0
	     && (val & DP_PIPEB_SELECT),
	     "IBX PCH dp port still using transcoder B\n");
}

static void assert_pch_hdmi_disabled(struct drm_i915_private *dev_priv,
				     enum pipe pipe, int reg)
{
	u32 val = I915_READ(reg);
	WARN(hdmi_pipe_enabled(dev_priv, pipe, val),
	     "PCH HDMI (0x%08x) enabled on transcoder %c, should be disabled\n",
	     reg, pipe_name(pipe));

	WARN(HAS_PCH_IBX(dev_priv->dev) && (val & SDVO_ENABLE) == 0
	     && (val & SDVO_PIPE_B_SELECT),
	     "IBX PCH hdmi port still using transcoder B\n");
}

static void assert_pch_ports_disabled(struct drm_i915_private *dev_priv,
				      enum pipe pipe)
{
	int reg;
	u32 val;

	assert_pch_dp_disabled(dev_priv, pipe, PCH_DP_B, TRANS_DP_PORT_SEL_B);
	assert_pch_dp_disabled(dev_priv, pipe, PCH_DP_C, TRANS_DP_PORT_SEL_C);
	assert_pch_dp_disabled(dev_priv, pipe, PCH_DP_D, TRANS_DP_PORT_SEL_D);

	reg = PCH_ADPA;
	val = I915_READ(reg);
	WARN(adpa_pipe_enabled(dev_priv, pipe, val),
	     "PCH VGA enabled on transcoder %c, should be disabled\n",
	     pipe_name(pipe));

	reg = PCH_LVDS;
	val = I915_READ(reg);
	WARN(lvds_pipe_enabled(dev_priv, pipe, val),
	     "PCH LVDS enabled on transcoder %c, should be disabled\n",
	     pipe_name(pipe));

	assert_pch_hdmi_disabled(dev_priv, pipe, PCH_HDMIB);
	assert_pch_hdmi_disabled(dev_priv, pipe, PCH_HDMIC);
	assert_pch_hdmi_disabled(dev_priv, pipe, PCH_HDMID);
}

static void vlv_enable_pll(struct drm_i915_private *dev_priv, enum pipe pipe)
{
	int reg;
	u32 val;

	assert_pipe_disabled(dev_priv, pipe);

	/* No really, not for ILK+ */
	BUG_ON(!IS_VALLEYVIEW(dev_priv->dev));

	/* PLL is protected by panel, make sure we can write it */
	if (IS_MOBILE(dev_priv->dev) && !IS_I830(dev_priv->dev))
		assert_panel_unlocked(dev_priv, pipe);

	reg = DPLL(pipe);
	val = I915_READ(reg);
	val |= DPLL_VCO_ENABLE;

	/* We do this three times for luck */
	I915_WRITE(reg, val);
	POSTING_READ(reg);
	udelay(150); /* wait for warmup */
	I915_WRITE(reg, val);
	POSTING_READ(reg);
	udelay(150); /* wait for warmup */
	I915_WRITE(reg, val);
	POSTING_READ(reg);
	udelay(150); /* wait for warmup */
}

static void i9xx_enable_pll(struct intel_crtc *crtc)
{
	struct drm_device *dev = crtc->base.dev;
	struct drm_i915_private *dev_priv = dev->dev_private;
	int reg = DPLL(crtc->pipe);
	u32 dpll = crtc->config.dpll_hw_state.dpll;

	assert_pipe_disabled(dev_priv, crtc->pipe);

	/* No really, not for ILK+ */
	BUG_ON(dev_priv->info->gen >= 5);

	/* PLL is protected by panel, make sure we can write it */
	if (IS_MOBILE(dev) && !IS_I830(dev))
		assert_panel_unlocked(dev_priv, crtc->pipe);

	I915_WRITE(reg, dpll);

	/* Wait for the clocks to stabilize. */
	POSTING_READ(reg);
	udelay(150);

	if (INTEL_INFO(dev)->gen >= 4) {
		I915_WRITE(DPLL_MD(crtc->pipe),
			   crtc->config.dpll_hw_state.dpll_md);
	} else {
		/* The pixel multiplier can only be updated once the
		 * DPLL is enabled and the clocks are stable.
		 *
		 * So write it again.
		 */
		I915_WRITE(reg, dpll);
	}

	/* We do this three times for luck */
	I915_WRITE(reg, dpll);
	POSTING_READ(reg);
	udelay(150); /* wait for warmup */
	I915_WRITE(reg, dpll);
	POSTING_READ(reg);
	udelay(150); /* wait for warmup */
	I915_WRITE(reg, dpll);
	POSTING_READ(reg);
	udelay(150); /* wait for warmup */
}

/**
 * intel_disable_pll - disable a PLL
 * @dev_priv: i915 private structure
 * @pipe: pipe PLL to disable
 *
 * Disable the PLL for @pipe, making sure the pipe is off first.
 *
 * Note!  This is for pre-ILK only.
 */
static void intel_disable_pll(struct drm_i915_private *dev_priv, enum pipe pipe)
{
	int reg;
	u32 val;

	/* Don't disable pipe A or pipe A PLLs if needed */
	if (pipe == PIPE_A && (dev_priv->quirks & QUIRK_PIPEA_FORCE))
		return;

	/* Make sure the pipe isn't still relying on us */
	assert_pipe_disabled(dev_priv, pipe);

	reg = DPLL(pipe);
	val = I915_READ(reg);
	val &= ~DPLL_VCO_ENABLE;
	I915_WRITE(reg, val);
	POSTING_READ(reg);
}

void vlv_wait_port_ready(struct drm_i915_private *dev_priv, int port)
{
	u32 port_mask;

	if (!port)
		port_mask = DPLL_PORTB_READY_MASK;
	else
		port_mask = DPLL_PORTC_READY_MASK;

	if (wait_for((I915_READ(DPLL(0)) & port_mask) == 0, 1000))
		WARN(1, "timed out waiting for port %c ready: 0x%08x\n",
		     'B' + port, I915_READ(DPLL(0)));
}

/**
 * ironlake_enable_shared_dpll - enable PCH PLL
 * @dev_priv: i915 private structure
 * @pipe: pipe PLL to enable
 *
 * The PCH PLL needs to be enabled before the PCH transcoder, since it
 * drives the transcoder clock.
 */
static void ironlake_enable_shared_dpll(struct intel_crtc *crtc)
{
	struct drm_i915_private *dev_priv = crtc->base.dev->dev_private;
	struct intel_shared_dpll *pll = intel_crtc_to_shared_dpll(crtc);

	/* PCH PLLs only available on ILK, SNB and IVB */
	BUG_ON(dev_priv->info->gen < 5);
	if (WARN_ON(pll == NULL))
		return;

	if (WARN_ON(pll->refcount == 0))
		return;

	DRM_DEBUG_KMS("enable %s (active %d, on? %d)for crtc %d\n",
		      pll->name, pll->active, pll->on,
		      crtc->base.base.id);

	if (pll->active++) {
		WARN_ON(!pll->on);
		assert_shared_dpll_enabled(dev_priv, pll);
		return;
	}
	WARN_ON(pll->on);

	DRM_DEBUG_KMS("enabling %s\n", pll->name);
	pll->enable(dev_priv, pll);
	pll->on = true;
}

static void intel_disable_shared_dpll(struct intel_crtc *crtc)
{
	struct drm_i915_private *dev_priv = crtc->base.dev->dev_private;
	struct intel_shared_dpll *pll = intel_crtc_to_shared_dpll(crtc);

	/* PCH only available on ILK+ */
	BUG_ON(dev_priv->info->gen < 5);
	if (WARN_ON(pll == NULL))
	       return;

	if (WARN_ON(pll->refcount == 0))
		return;

	DRM_DEBUG_KMS("disable %s (active %d, on? %d) for crtc %d\n",
		      pll->name, pll->active, pll->on,
		      crtc->base.base.id);

	if (WARN_ON(pll->active == 0)) {
		assert_shared_dpll_disabled(dev_priv, pll);
		return;
	}

	assert_shared_dpll_enabled(dev_priv, pll);
	WARN_ON(!pll->on);
	if (--pll->active)
		return;

	DRM_DEBUG_KMS("disabling %s\n", pll->name);
	pll->disable(dev_priv, pll);
	pll->on = false;
}

static void ironlake_enable_pch_transcoder(struct drm_i915_private *dev_priv,
					   enum pipe pipe)
{
	struct drm_device *dev = dev_priv->dev;
	struct drm_crtc *crtc = dev_priv->pipe_to_crtc_mapping[pipe];
	struct intel_crtc *intel_crtc = to_intel_crtc(crtc);
	uint32_t reg, val, pipeconf_val;

	/* PCH only available on ILK+ */
	BUG_ON(dev_priv->info->gen < 5);

	/* Make sure PCH DPLL is enabled */
	assert_shared_dpll_enabled(dev_priv,
				   intel_crtc_to_shared_dpll(intel_crtc));

	/* FDI must be feeding us bits for PCH ports */
	assert_fdi_tx_enabled(dev_priv, pipe);
	assert_fdi_rx_enabled(dev_priv, pipe);

	if (HAS_PCH_CPT(dev)) {
		/* Workaround: Set the timing override bit before enabling the
		 * pch transcoder. */
		reg = TRANS_CHICKEN2(pipe);
		val = I915_READ(reg);
		val |= TRANS_CHICKEN2_TIMING_OVERRIDE;
		I915_WRITE(reg, val);
	}

	reg = PCH_TRANSCONF(pipe);
	val = I915_READ(reg);
	pipeconf_val = I915_READ(PIPECONF(pipe));

	if (HAS_PCH_IBX(dev_priv->dev)) {
		/*
		 * make the BPC in transcoder be consistent with
		 * that in pipeconf reg.
		 */
		val &= ~PIPECONF_BPC_MASK;
		val |= pipeconf_val & PIPECONF_BPC_MASK;
	}

	val &= ~TRANS_INTERLACE_MASK;
	if ((pipeconf_val & PIPECONF_INTERLACE_MASK) == PIPECONF_INTERLACED_ILK)
		if (HAS_PCH_IBX(dev_priv->dev) &&
		    intel_pipe_has_type(crtc, INTEL_OUTPUT_SDVO))
			val |= TRANS_LEGACY_INTERLACED_ILK;
		else
			val |= TRANS_INTERLACED;
	else
		val |= TRANS_PROGRESSIVE;

	I915_WRITE(reg, val | TRANS_ENABLE);
	if (wait_for(I915_READ(reg) & TRANS_STATE_ENABLE, 100))
		DRM_ERROR("failed to enable transcoder %c\n", pipe_name(pipe));
}

static void lpt_enable_pch_transcoder(struct drm_i915_private *dev_priv,
				      enum transcoder cpu_transcoder)
{
	u32 val, pipeconf_val;

	/* PCH only available on ILK+ */
	BUG_ON(dev_priv->info->gen < 5);

	/* FDI must be feeding us bits for PCH ports */
	assert_fdi_tx_enabled(dev_priv, (enum pipe) cpu_transcoder);
	assert_fdi_rx_enabled(dev_priv, TRANSCODER_A);

	/* Workaround: set timing override bit. */
	val = I915_READ(_TRANSA_CHICKEN2);
	val |= TRANS_CHICKEN2_TIMING_OVERRIDE;
	I915_WRITE(_TRANSA_CHICKEN2, val);

	val = TRANS_ENABLE;
	pipeconf_val = I915_READ(PIPECONF(cpu_transcoder));

	if ((pipeconf_val & PIPECONF_INTERLACE_MASK_HSW) ==
	    PIPECONF_INTERLACED_ILK)
		val |= TRANS_INTERLACED;
	else
		val |= TRANS_PROGRESSIVE;

	I915_WRITE(LPT_TRANSCONF, val);
	if (wait_for(I915_READ(LPT_TRANSCONF) & TRANS_STATE_ENABLE, 100))
		DRM_ERROR("Failed to enable PCH transcoder\n");
}

static void ironlake_disable_pch_transcoder(struct drm_i915_private *dev_priv,
					    enum pipe pipe)
{
	struct drm_device *dev = dev_priv->dev;
	uint32_t reg, val;

	/* FDI relies on the transcoder */
	assert_fdi_tx_disabled(dev_priv, pipe);
	assert_fdi_rx_disabled(dev_priv, pipe);

	/* Ports must be off as well */
	assert_pch_ports_disabled(dev_priv, pipe);

	reg = PCH_TRANSCONF(pipe);
	val = I915_READ(reg);
	val &= ~TRANS_ENABLE;
	I915_WRITE(reg, val);
	/* wait for PCH transcoder off, transcoder state */
	if (wait_for((I915_READ(reg) & TRANS_STATE_ENABLE) == 0, 50))
		DRM_ERROR("failed to disable transcoder %c\n", pipe_name(pipe));

	if (!HAS_PCH_IBX(dev)) {
		/* Workaround: Clear the timing override chicken bit again. */
		reg = TRANS_CHICKEN2(pipe);
		val = I915_READ(reg);
		val &= ~TRANS_CHICKEN2_TIMING_OVERRIDE;
		I915_WRITE(reg, val);
	}
}

static void lpt_disable_pch_transcoder(struct drm_i915_private *dev_priv)
{
	u32 val;

	val = I915_READ(LPT_TRANSCONF);
	val &= ~TRANS_ENABLE;
	I915_WRITE(LPT_TRANSCONF, val);
	/* wait for PCH transcoder off, transcoder state */
	if (wait_for((I915_READ(LPT_TRANSCONF) & TRANS_STATE_ENABLE) == 0, 50))
		DRM_ERROR("Failed to disable PCH transcoder\n");

	/* Workaround: clear timing override bit. */
	val = I915_READ(_TRANSA_CHICKEN2);
	val &= ~TRANS_CHICKEN2_TIMING_OVERRIDE;
	I915_WRITE(_TRANSA_CHICKEN2, val);
}

/**
 * intel_enable_pipe - enable a pipe, asserting requirements
 * @dev_priv: i915 private structure
 * @pipe: pipe to enable
 * @pch_port: on ILK+, is this pipe driving a PCH port or not
 *
 * Enable @pipe, making sure that various hardware specific requirements
 * are met, if applicable, e.g. PLL enabled, LVDS pairs enabled, etc.
 *
 * @pipe should be %PIPE_A or %PIPE_B.
 *
 * Will wait until the pipe is actually running (i.e. first vblank) before
 * returning.
 */
static void intel_enable_pipe(struct drm_i915_private *dev_priv, enum pipe pipe,
			      bool pch_port)
{
	enum transcoder cpu_transcoder = intel_pipe_to_cpu_transcoder(dev_priv,
								      pipe);
	enum pipe pch_transcoder;
	int reg;
	u32 val;

	assert_planes_disabled(dev_priv, pipe);
	assert_sprites_disabled(dev_priv, pipe);

	if (HAS_PCH_LPT(dev_priv->dev))
		pch_transcoder = TRANSCODER_A;
	else
		pch_transcoder = pipe;

	/*
	 * A pipe without a PLL won't actually be able to drive bits from
	 * a plane.  On ILK+ the pipe PLLs are integrated, so we don't
	 * need the check.
	 */
	if (!HAS_PCH_SPLIT(dev_priv->dev))
		assert_pll_enabled(dev_priv, pipe);
	else {
		if (pch_port) {
			/* if driving the PCH, we need FDI enabled */
			assert_fdi_rx_pll_enabled(dev_priv, pch_transcoder);
			assert_fdi_tx_pll_enabled(dev_priv,
						  (enum pipe) cpu_transcoder);
		}
		/* FIXME: assert CPU port conditions for SNB+ */
	}

	reg = PIPECONF(cpu_transcoder);
	val = I915_READ(reg);
	if (val & PIPECONF_ENABLE)
		return;

	I915_WRITE(reg, val | PIPECONF_ENABLE);
	intel_wait_for_vblank(dev_priv->dev, pipe);
}

/**
 * intel_disable_pipe - disable a pipe, asserting requirements
 * @dev_priv: i915 private structure
 * @pipe: pipe to disable
 *
 * Disable @pipe, making sure that various hardware specific requirements
 * are met, if applicable, e.g. plane disabled, panel fitter off, etc.
 *
 * @pipe should be %PIPE_A or %PIPE_B.
 *
 * Will wait until the pipe has shut down before returning.
 */
static void intel_disable_pipe(struct drm_i915_private *dev_priv,
			       enum pipe pipe)
{
	enum transcoder cpu_transcoder = intel_pipe_to_cpu_transcoder(dev_priv,
								      pipe);
	int reg;
	u32 val;

	/*
	 * Make sure planes won't keep trying to pump pixels to us,
	 * or we might hang the display.
	 */
	assert_planes_disabled(dev_priv, pipe);
	assert_sprites_disabled(dev_priv, pipe);

	/* Don't disable pipe A or pipe A PLLs if needed */
	if (pipe == PIPE_A && (dev_priv->quirks & QUIRK_PIPEA_FORCE))
		return;

	reg = PIPECONF(cpu_transcoder);
	val = I915_READ(reg);
	if ((val & PIPECONF_ENABLE) == 0)
		return;

	I915_WRITE(reg, val & ~PIPECONF_ENABLE);
	intel_wait_for_pipe_off(dev_priv->dev, pipe);
}

/*
 * Plane regs are double buffered, going from enabled->disabled needs a
 * trigger in order to latch.  The display address reg provides this.
 */
void intel_flush_display_plane(struct drm_i915_private *dev_priv,
				      enum plane plane)
{
	if (dev_priv->info->gen >= 4)
		I915_WRITE(DSPSURF(plane), I915_READ(DSPSURF(plane)));
	else
		I915_WRITE(DSPADDR(plane), I915_READ(DSPADDR(plane)));
}

/**
 * intel_enable_plane - enable a display plane on a given pipe
 * @dev_priv: i915 private structure
 * @plane: plane to enable
 * @pipe: pipe being fed
 *
 * Enable @plane on @pipe, making sure that @pipe is running first.
 */
static void intel_enable_plane(struct drm_i915_private *dev_priv,
			       enum plane plane, enum pipe pipe)
{
	int reg;
	u32 val;

	/* If the pipe isn't enabled, we can't pump pixels and may hang */
	assert_pipe_enabled(dev_priv, pipe);

	reg = DSPCNTR(plane);
	val = I915_READ(reg);
	if (val & DISPLAY_PLANE_ENABLE)
		return;

	I915_WRITE(reg, val | DISPLAY_PLANE_ENABLE);
	intel_flush_display_plane(dev_priv, plane);
	intel_wait_for_vblank(dev_priv->dev, pipe);
}

/**
 * intel_disable_plane - disable a display plane
 * @dev_priv: i915 private structure
 * @plane: plane to disable
 * @pipe: pipe consuming the data
 *
 * Disable @plane; should be an independent operation.
 */
static void intel_disable_plane(struct drm_i915_private *dev_priv,
				enum plane plane, enum pipe pipe)
{
	int reg;
	u32 val;

	reg = DSPCNTR(plane);
	val = I915_READ(reg);
	if ((val & DISPLAY_PLANE_ENABLE) == 0)
		return;

	I915_WRITE(reg, val & ~DISPLAY_PLANE_ENABLE);
	intel_flush_display_plane(dev_priv, plane);
	intel_wait_for_vblank(dev_priv->dev, pipe);
}

static bool need_vtd_wa(struct drm_device *dev)
{
#ifdef CONFIG_INTEL_IOMMU
	if (INTEL_INFO(dev)->gen >= 6 && intel_iommu_gfx_mapped)
		return true;
#endif
	return false;
}

int
intel_pin_and_fence_fb_obj(struct drm_device *dev,
			   struct drm_i915_gem_object *obj,
			   struct intel_ring_buffer *pipelined)
{
	struct drm_i915_private *dev_priv = dev->dev_private;
	u32 alignment;
	int ret;

	switch (obj->tiling_mode) {
	case I915_TILING_NONE:
		if (IS_BROADWATER(dev) || IS_CRESTLINE(dev))
			alignment = 128 * 1024;
		else if (INTEL_INFO(dev)->gen >= 4)
			alignment = 4 * 1024;
		else
			alignment = 64 * 1024;
		break;
	case I915_TILING_X:
		/* pin() will align the object as required by fence */
		alignment = 0;
		break;
	case I915_TILING_Y:
		/* Despite that we check this in framebuffer_init userspace can
		 * screw us over and change the tiling after the fact. Only
		 * pinned buffers can't change their tiling. */
		DRM_DEBUG_DRIVER("Y tiled not allowed for scan out buffers\n");
		return -EINVAL;
	default:
		BUG();
	}

	/* Note that the w/a also requires 64 PTE of padding following the
	 * bo. We currently fill all unused PTE with the shadow page and so
	 * we should always have valid PTE following the scanout preventing
	 * the VT-d warning.
	 */
	if (need_vtd_wa(dev) && alignment < 256 * 1024)
		alignment = 256 * 1024;

	dev_priv->mm.interruptible = false;
	ret = i915_gem_object_pin_to_display_plane(obj, alignment, pipelined);
	if (ret)
		goto err_interruptible;

	/* Install a fence for tiled scan-out. Pre-i965 always needs a
	 * fence, whereas 965+ only requires a fence if using
	 * framebuffer compression.  For simplicity, we always install
	 * a fence as the cost is not that onerous.
	 */
	ret = i915_gem_object_get_fence(obj);
	if (ret)
		goto err_unpin;

	i915_gem_object_pin_fence(obj);

	dev_priv->mm.interruptible = true;
	return 0;

err_unpin:
	i915_gem_object_unpin(obj);
err_interruptible:
	dev_priv->mm.interruptible = true;
	return ret;
}

void intel_unpin_fb_obj(struct drm_i915_gem_object *obj)
{
	i915_gem_object_unpin_fence(obj);
	i915_gem_object_unpin(obj);
}

/* Computes the linear offset to the base tile and adjusts x, y. bytes per pixel
 * is assumed to be a power-of-two. */
unsigned long intel_gen4_compute_page_offset(int *x, int *y,
					     unsigned int tiling_mode,
					     unsigned int cpp,
					     unsigned int pitch)
{
	if (tiling_mode != I915_TILING_NONE) {
		unsigned int tile_rows, tiles;

		tile_rows = *y / 8;
		*y %= 8;

		tiles = *x / (512/cpp);
		*x %= 512/cpp;

		return tile_rows * pitch * 8 + tiles * 4096;
	} else {
		unsigned int offset;

		offset = *y * pitch + *x * cpp;
		*y = 0;
		*x = (offset & 4095) / cpp;
		return offset & -4096;
	}
}

static int i9xx_update_plane(struct drm_crtc *crtc, struct drm_framebuffer *fb,
			     int x, int y)
{
	struct drm_device *dev = crtc->dev;
	struct drm_i915_private *dev_priv = dev->dev_private;
	struct intel_crtc *intel_crtc = to_intel_crtc(crtc);
	struct intel_framebuffer *intel_fb;
	struct drm_i915_gem_object *obj;
	int plane = intel_crtc->plane;
	unsigned long linear_offset;
	u32 dspcntr;
	u32 reg;

	switch (plane) {
	case 0:
	case 1:
		break;
	default:
		DRM_ERROR("Can't update plane %c in SAREA\n", plane_name(plane));
		return -EINVAL;
	}

	intel_fb = to_intel_framebuffer(fb);
	obj = intel_fb->obj;

	reg = DSPCNTR(plane);
	dspcntr = I915_READ(reg);
	/* Mask out pixel format bits in case we change it */
	dspcntr &= ~DISPPLANE_PIXFORMAT_MASK;
	switch (fb->pixel_format) {
	case DRM_FORMAT_C8:
		dspcntr |= DISPPLANE_8BPP;
		break;
	case DRM_FORMAT_XRGB1555:
	case DRM_FORMAT_ARGB1555:
		dspcntr |= DISPPLANE_BGRX555;
		break;
	case DRM_FORMAT_RGB565:
		dspcntr |= DISPPLANE_BGRX565;
		break;
	case DRM_FORMAT_XRGB8888:
	case DRM_FORMAT_ARGB8888:
		dspcntr |= DISPPLANE_BGRX888;
		break;
	case DRM_FORMAT_XBGR8888:
	case DRM_FORMAT_ABGR8888:
		dspcntr |= DISPPLANE_RGBX888;
		break;
	case DRM_FORMAT_XRGB2101010:
	case DRM_FORMAT_ARGB2101010:
		dspcntr |= DISPPLANE_BGRX101010;
		break;
	case DRM_FORMAT_XBGR2101010:
	case DRM_FORMAT_ABGR2101010:
		dspcntr |= DISPPLANE_RGBX101010;
		break;
	default:
		BUG();
	}

	if (INTEL_INFO(dev)->gen >= 4) {
		if (obj->tiling_mode != I915_TILING_NONE)
			dspcntr |= DISPPLANE_TILED;
		else
			dspcntr &= ~DISPPLANE_TILED;
	}

	if (IS_G4X(dev))
		dspcntr |= DISPPLANE_TRICKLE_FEED_DISABLE;

	I915_WRITE(reg, dspcntr);

	linear_offset = y * fb->pitches[0] + x * (fb->bits_per_pixel / 8);

	if (INTEL_INFO(dev)->gen >= 4) {
		intel_crtc->dspaddr_offset =
			intel_gen4_compute_page_offset(&x, &y, obj->tiling_mode,
						       fb->bits_per_pixel / 8,
						       fb->pitches[0]);
		linear_offset -= intel_crtc->dspaddr_offset;
	} else {
		intel_crtc->dspaddr_offset = linear_offset;
	}

	DRM_DEBUG_KMS("Writing base %08X %08lX %d %d %d\n",
		      obj->gtt_offset, linear_offset, x, y, fb->pitches[0]);
	I915_WRITE(DSPSTRIDE(plane), fb->pitches[0]);
	if (INTEL_INFO(dev)->gen >= 4) {
		I915_MODIFY_DISPBASE(DSPSURF(plane),
				     obj->gtt_offset + intel_crtc->dspaddr_offset);
		I915_WRITE(DSPTILEOFF(plane), (y << 16) | x);
		I915_WRITE(DSPLINOFF(plane), linear_offset);
	} else
		I915_WRITE(DSPADDR(plane), obj->gtt_offset + linear_offset);
	POSTING_READ(reg);

	return 0;
}

static int ironlake_update_plane(struct drm_crtc *crtc,
				 struct drm_framebuffer *fb, int x, int y)
{
	struct drm_device *dev = crtc->dev;
	struct drm_i915_private *dev_priv = dev->dev_private;
	struct intel_crtc *intel_crtc = to_intel_crtc(crtc);
	struct intel_framebuffer *intel_fb;
	struct drm_i915_gem_object *obj;
	int plane = intel_crtc->plane;
	unsigned long linear_offset;
	u32 dspcntr;
	u32 reg;

	switch (plane) {
	case 0:
	case 1:
	case 2:
		break;
	default:
		DRM_ERROR("Can't update plane %c in SAREA\n", plane_name(plane));
		return -EINVAL;
	}

	intel_fb = to_intel_framebuffer(fb);
	obj = intel_fb->obj;

	reg = DSPCNTR(plane);
	dspcntr = I915_READ(reg);
	/* Mask out pixel format bits in case we change it */
	dspcntr &= ~DISPPLANE_PIXFORMAT_MASK;
	switch (fb->pixel_format) {
	case DRM_FORMAT_C8:
		dspcntr |= DISPPLANE_8BPP;
		break;
	case DRM_FORMAT_RGB565:
		dspcntr |= DISPPLANE_BGRX565;
		break;
	case DRM_FORMAT_XRGB8888:
	case DRM_FORMAT_ARGB8888:
		dspcntr |= DISPPLANE_BGRX888;
		break;
	case DRM_FORMAT_XBGR8888:
	case DRM_FORMAT_ABGR8888:
		dspcntr |= DISPPLANE_RGBX888;
		break;
	case DRM_FORMAT_XRGB2101010:
	case DRM_FORMAT_ARGB2101010:
		dspcntr |= DISPPLANE_BGRX101010;
		break;
	case DRM_FORMAT_XBGR2101010:
	case DRM_FORMAT_ABGR2101010:
		dspcntr |= DISPPLANE_RGBX101010;
		break;
	default:
		BUG();
	}

	if (obj->tiling_mode != I915_TILING_NONE)
		dspcntr |= DISPPLANE_TILED;
	else
		dspcntr &= ~DISPPLANE_TILED;

	/* must disable */
	dspcntr |= DISPPLANE_TRICKLE_FEED_DISABLE;

	I915_WRITE(reg, dspcntr);

	linear_offset = y * fb->pitches[0] + x * (fb->bits_per_pixel / 8);
	intel_crtc->dspaddr_offset =
		intel_gen4_compute_page_offset(&x, &y, obj->tiling_mode,
					       fb->bits_per_pixel / 8,
					       fb->pitches[0]);
	linear_offset -= intel_crtc->dspaddr_offset;

	DRM_DEBUG_KMS("Writing base %08X %08lX %d %d %d\n",
		      obj->gtt_offset, linear_offset, x, y, fb->pitches[0]);
	I915_WRITE(DSPSTRIDE(plane), fb->pitches[0]);
	I915_MODIFY_DISPBASE(DSPSURF(plane),
			     obj->gtt_offset + intel_crtc->dspaddr_offset);
	if (IS_HASWELL(dev)) {
		I915_WRITE(DSPOFFSET(plane), (y << 16) | x);
	} else {
		I915_WRITE(DSPTILEOFF(plane), (y << 16) | x);
		I915_WRITE(DSPLINOFF(plane), linear_offset);
	}
	POSTING_READ(reg);

	return 0;
}

/* Assume fb object is pinned & idle & fenced and just update base pointers */
static int
intel_pipe_set_base_atomic(struct drm_crtc *crtc, struct drm_framebuffer *fb,
			   int x, int y, enum mode_set_atomic state)
{
	struct drm_device *dev = crtc->dev;
	struct drm_i915_private *dev_priv = dev->dev_private;

	if (dev_priv->display.disable_fbc)
		dev_priv->display.disable_fbc(dev);
	intel_increase_pllclock(crtc);

	return dev_priv->display.update_plane(crtc, fb, x, y);
}

void intel_display_handle_reset(struct drm_device *dev)
{
	struct drm_i915_private *dev_priv = dev->dev_private;
	struct drm_crtc *crtc;

	/*
	 * Flips in the rings have been nuked by the reset,
	 * so complete all pending flips so that user space
	 * will get its events and not get stuck.
	 *
	 * Also update the base address of all primary
	 * planes to the the last fb to make sure we're
	 * showing the correct fb after a reset.
	 *
	 * Need to make two loops over the crtcs so that we
	 * don't try to grab a crtc mutex before the
	 * pending_flip_queue really got woken up.
	 */

	list_for_each_entry(crtc, &dev->mode_config.crtc_list, head) {
		struct intel_crtc *intel_crtc = to_intel_crtc(crtc);
		enum plane plane = intel_crtc->plane;

		intel_prepare_page_flip(dev, plane);
		intel_finish_page_flip_plane(dev, plane);
	}

	list_for_each_entry(crtc, &dev->mode_config.crtc_list, head) {
		struct intel_crtc *intel_crtc = to_intel_crtc(crtc);

		mutex_lock(&crtc->mutex);
		if (intel_crtc->active)
			dev_priv->display.update_plane(crtc, crtc->fb,
						       crtc->x, crtc->y);
		mutex_unlock(&crtc->mutex);
	}
}

static int
intel_finish_fb(struct drm_framebuffer *old_fb)
{
	struct drm_i915_gem_object *obj = to_intel_framebuffer(old_fb)->obj;
	struct drm_i915_private *dev_priv = obj->base.dev->dev_private;
	bool was_interruptible = dev_priv->mm.interruptible;
	int ret;

	/* Big Hammer, we also need to ensure that any pending
	 * MI_WAIT_FOR_EVENT inside a user batch buffer on the
	 * current scanout is retired before unpinning the old
	 * framebuffer.
	 *
	 * This should only fail upon a hung GPU, in which case we
	 * can safely continue.
	 */
	dev_priv->mm.interruptible = false;
	ret = i915_gem_object_finish_gpu(obj);
	dev_priv->mm.interruptible = was_interruptible;

	return ret;
}

static void intel_crtc_update_sarea_pos(struct drm_crtc *crtc, int x, int y)
{
	struct drm_device *dev = crtc->dev;
	struct drm_i915_master_private *master_priv;
	struct intel_crtc *intel_crtc = to_intel_crtc(crtc);

	if (!dev->primary->master)
		return;

	master_priv = dev->primary->master->driver_priv;
	if (!master_priv->sarea_priv)
		return;

	switch (intel_crtc->pipe) {
	case 0:
		master_priv->sarea_priv->pipeA_x = x;
		master_priv->sarea_priv->pipeA_y = y;
		break;
	case 1:
		master_priv->sarea_priv->pipeB_x = x;
		master_priv->sarea_priv->pipeB_y = y;
		break;
	default:
		break;
	}
}

static int
intel_pipe_set_base(struct drm_crtc *crtc, int x, int y,
		    struct drm_framebuffer *fb)
{
	struct drm_device *dev = crtc->dev;
	struct drm_i915_private *dev_priv = dev->dev_private;
	struct intel_crtc *intel_crtc = to_intel_crtc(crtc);
	struct drm_framebuffer *old_fb;
	int ret;

	/* no fb bound */
	if (!fb) {
		DRM_ERROR("No FB bound\n");
		return 0;
	}

	if (intel_crtc->plane > INTEL_INFO(dev)->num_pipes) {
		DRM_ERROR("no plane for crtc: plane %c, num_pipes %d\n",
			  plane_name(intel_crtc->plane),
			  INTEL_INFO(dev)->num_pipes);
		return -EINVAL;
	}

	mutex_lock(&dev->struct_mutex);
	ret = intel_pin_and_fence_fb_obj(dev,
					 to_intel_framebuffer(fb)->obj,
					 NULL);
	if (ret != 0) {
		mutex_unlock(&dev->struct_mutex);
		DRM_ERROR("pin & fence failed\n");
		return ret;
	}

	ret = dev_priv->display.update_plane(crtc, fb, x, y);
	if (ret) {
		intel_unpin_fb_obj(to_intel_framebuffer(fb)->obj);
		mutex_unlock(&dev->struct_mutex);
		DRM_ERROR("failed to update base address\n");
		return ret;
	}

	old_fb = crtc->fb;
	crtc->fb = fb;
	crtc->x = x;
	crtc->y = y;

	if (old_fb) {
		if (intel_crtc->active && old_fb != fb)
			intel_wait_for_vblank(dev, intel_crtc->pipe);
		intel_unpin_fb_obj(to_intel_framebuffer(old_fb)->obj);
	}

	intel_update_fbc(dev);
	mutex_unlock(&dev->struct_mutex);

	intel_crtc_update_sarea_pos(crtc, x, y);

	return 0;
}

static void intel_fdi_normal_train(struct drm_crtc *crtc)
{
	struct drm_device *dev = crtc->dev;
	struct drm_i915_private *dev_priv = dev->dev_private;
	struct intel_crtc *intel_crtc = to_intel_crtc(crtc);
	int pipe = intel_crtc->pipe;
	u32 reg, temp;

	/* enable normal train */
	reg = FDI_TX_CTL(pipe);
	temp = I915_READ(reg);
	if (IS_IVYBRIDGE(dev)) {
		temp &= ~FDI_LINK_TRAIN_NONE_IVB;
		temp |= FDI_LINK_TRAIN_NONE_IVB | FDI_TX_ENHANCE_FRAME_ENABLE;
	} else {
		temp &= ~FDI_LINK_TRAIN_NONE;
		temp |= FDI_LINK_TRAIN_NONE | FDI_TX_ENHANCE_FRAME_ENABLE;
	}
	I915_WRITE(reg, temp);

	reg = FDI_RX_CTL(pipe);
	temp = I915_READ(reg);
	if (HAS_PCH_CPT(dev)) {
		temp &= ~FDI_LINK_TRAIN_PATTERN_MASK_CPT;
		temp |= FDI_LINK_TRAIN_NORMAL_CPT;
	} else {
		temp &= ~FDI_LINK_TRAIN_NONE;
		temp |= FDI_LINK_TRAIN_NONE;
	}
	I915_WRITE(reg, temp | FDI_RX_ENHANCE_FRAME_ENABLE);

	/* wait one idle pattern time */
	POSTING_READ(reg);
	udelay(1000);

	/* IVB wants error correction enabled */
	if (IS_IVYBRIDGE(dev))
		I915_WRITE(reg, I915_READ(reg) | FDI_FS_ERRC_ENABLE |
			   FDI_FE_ERRC_ENABLE);
}

static bool pipe_has_enabled_pch(struct intel_crtc *intel_crtc)
{
	return intel_crtc->base.enabled && intel_crtc->config.has_pch_encoder;
}

static void ivb_modeset_global_resources(struct drm_device *dev)
{
	struct drm_i915_private *dev_priv = dev->dev_private;
	struct intel_crtc *pipe_B_crtc =
		to_intel_crtc(dev_priv->pipe_to_crtc_mapping[PIPE_B]);
	struct intel_crtc *pipe_C_crtc =
		to_intel_crtc(dev_priv->pipe_to_crtc_mapping[PIPE_C]);
	uint32_t temp;

	/*
	 * When everything is off disable fdi C so that we could enable fdi B
	 * with all lanes. Note that we don't care about enabled pipes without
	 * an enabled pch encoder.
	 */
	if (!pipe_has_enabled_pch(pipe_B_crtc) &&
	    !pipe_has_enabled_pch(pipe_C_crtc)) {
		WARN_ON(I915_READ(FDI_RX_CTL(PIPE_B)) & FDI_RX_ENABLE);
		WARN_ON(I915_READ(FDI_RX_CTL(PIPE_C)) & FDI_RX_ENABLE);

		temp = I915_READ(SOUTH_CHICKEN1);
		temp &= ~FDI_BC_BIFURCATION_SELECT;
		DRM_DEBUG_KMS("disabling fdi C rx\n");
		I915_WRITE(SOUTH_CHICKEN1, temp);
	}
}

/* The FDI link training functions for ILK/Ibexpeak. */
static void ironlake_fdi_link_train(struct drm_crtc *crtc)
{
	struct drm_device *dev = crtc->dev;
	struct drm_i915_private *dev_priv = dev->dev_private;
	struct intel_crtc *intel_crtc = to_intel_crtc(crtc);
	int pipe = intel_crtc->pipe;
	int plane = intel_crtc->plane;
	u32 reg, temp, tries;

	/* FDI needs bits from pipe & plane first */
	assert_pipe_enabled(dev_priv, pipe);
	assert_plane_enabled(dev_priv, plane);

	/* Train 1: umask FDI RX Interrupt symbol_lock and bit_lock bit
	   for train result */
	reg = FDI_RX_IMR(pipe);
	temp = I915_READ(reg);
	temp &= ~FDI_RX_SYMBOL_LOCK;
	temp &= ~FDI_RX_BIT_LOCK;
	I915_WRITE(reg, temp);
	I915_READ(reg);
	udelay(150);

	/* enable CPU FDI TX and PCH FDI RX */
	reg = FDI_TX_CTL(pipe);
	temp = I915_READ(reg);
	temp &= ~FDI_DP_PORT_WIDTH_MASK;
	temp |= FDI_DP_PORT_WIDTH(intel_crtc->config.fdi_lanes);
	temp &= ~FDI_LINK_TRAIN_NONE;
	temp |= FDI_LINK_TRAIN_PATTERN_1;
	I915_WRITE(reg, temp | FDI_TX_ENABLE);

	reg = FDI_RX_CTL(pipe);
	temp = I915_READ(reg);
	temp &= ~FDI_LINK_TRAIN_NONE;
	temp |= FDI_LINK_TRAIN_PATTERN_1;
	I915_WRITE(reg, temp | FDI_RX_ENABLE);

	POSTING_READ(reg);
	udelay(150);

	/* Ironlake workaround, enable clock pointer after FDI enable*/
	I915_WRITE(FDI_RX_CHICKEN(pipe), FDI_RX_PHASE_SYNC_POINTER_OVR);
	I915_WRITE(FDI_RX_CHICKEN(pipe), FDI_RX_PHASE_SYNC_POINTER_OVR |
		   FDI_RX_PHASE_SYNC_POINTER_EN);

	reg = FDI_RX_IIR(pipe);
	for (tries = 0; tries < 5; tries++) {
		temp = I915_READ(reg);
		DRM_DEBUG_KMS("FDI_RX_IIR 0x%x\n", temp);

		if ((temp & FDI_RX_BIT_LOCK)) {
			DRM_DEBUG_KMS("FDI train 1 done.\n");
			I915_WRITE(reg, temp | FDI_RX_BIT_LOCK);
			break;
		}
	}
	if (tries == 5)
		DRM_ERROR("FDI train 1 fail!\n");

	/* Train 2 */
	reg = FDI_TX_CTL(pipe);
	temp = I915_READ(reg);
	temp &= ~FDI_LINK_TRAIN_NONE;
	temp |= FDI_LINK_TRAIN_PATTERN_2;
	I915_WRITE(reg, temp);

	reg = FDI_RX_CTL(pipe);
	temp = I915_READ(reg);
	temp &= ~FDI_LINK_TRAIN_NONE;
	temp |= FDI_LINK_TRAIN_PATTERN_2;
	I915_WRITE(reg, temp);

	POSTING_READ(reg);
	udelay(150);

	reg = FDI_RX_IIR(pipe);
	for (tries = 0; tries < 5; tries++) {
		temp = I915_READ(reg);
		DRM_DEBUG_KMS("FDI_RX_IIR 0x%x\n", temp);

		if (temp & FDI_RX_SYMBOL_LOCK) {
			I915_WRITE(reg, temp | FDI_RX_SYMBOL_LOCK);
			DRM_DEBUG_KMS("FDI train 2 done.\n");
			break;
		}
	}
	if (tries == 5)
		DRM_ERROR("FDI train 2 fail!\n");

	DRM_DEBUG_KMS("FDI train done\n");

}

static const int snb_b_fdi_train_param[] = {
	FDI_LINK_TRAIN_400MV_0DB_SNB_B,
	FDI_LINK_TRAIN_400MV_6DB_SNB_B,
	FDI_LINK_TRAIN_600MV_3_5DB_SNB_B,
	FDI_LINK_TRAIN_800MV_0DB_SNB_B,
};

/* The FDI link training functions for SNB/Cougarpoint. */
static void gen6_fdi_link_train(struct drm_crtc *crtc)
{
	struct drm_device *dev = crtc->dev;
	struct drm_i915_private *dev_priv = dev->dev_private;
	struct intel_crtc *intel_crtc = to_intel_crtc(crtc);
	int pipe = intel_crtc->pipe;
	u32 reg, temp, i, retry;

	/* Train 1: umask FDI RX Interrupt symbol_lock and bit_lock bit
	   for train result */
	reg = FDI_RX_IMR(pipe);
	temp = I915_READ(reg);
	temp &= ~FDI_RX_SYMBOL_LOCK;
	temp &= ~FDI_RX_BIT_LOCK;
	I915_WRITE(reg, temp);

	POSTING_READ(reg);
	udelay(150);

	/* enable CPU FDI TX and PCH FDI RX */
	reg = FDI_TX_CTL(pipe);
	temp = I915_READ(reg);
	temp &= ~FDI_DP_PORT_WIDTH_MASK;
	temp |= FDI_DP_PORT_WIDTH(intel_crtc->config.fdi_lanes);
	temp &= ~FDI_LINK_TRAIN_NONE;
	temp |= FDI_LINK_TRAIN_PATTERN_1;
	temp &= ~FDI_LINK_TRAIN_VOL_EMP_MASK;
	/* SNB-B */
	temp |= FDI_LINK_TRAIN_400MV_0DB_SNB_B;
	I915_WRITE(reg, temp | FDI_TX_ENABLE);

	I915_WRITE(FDI_RX_MISC(pipe),
		   FDI_RX_TP1_TO_TP2_48 | FDI_RX_FDI_DELAY_90);

	reg = FDI_RX_CTL(pipe);
	temp = I915_READ(reg);
	if (HAS_PCH_CPT(dev)) {
		temp &= ~FDI_LINK_TRAIN_PATTERN_MASK_CPT;
		temp |= FDI_LINK_TRAIN_PATTERN_1_CPT;
	} else {
		temp &= ~FDI_LINK_TRAIN_NONE;
		temp |= FDI_LINK_TRAIN_PATTERN_1;
	}
	I915_WRITE(reg, temp | FDI_RX_ENABLE);

	POSTING_READ(reg);
	udelay(150);

	for (i = 0; i < 4; i++) {
		reg = FDI_TX_CTL(pipe);
		temp = I915_READ(reg);
		temp &= ~FDI_LINK_TRAIN_VOL_EMP_MASK;
		temp |= snb_b_fdi_train_param[i];
		I915_WRITE(reg, temp);

		POSTING_READ(reg);
		udelay(500);

		for (retry = 0; retry < 5; retry++) {
			reg = FDI_RX_IIR(pipe);
			temp = I915_READ(reg);
			DRM_DEBUG_KMS("FDI_RX_IIR 0x%x\n", temp);
			if (temp & FDI_RX_BIT_LOCK) {
				I915_WRITE(reg, temp | FDI_RX_BIT_LOCK);
				DRM_DEBUG_KMS("FDI train 1 done.\n");
				break;
			}
			udelay(50);
		}
		if (retry < 5)
			break;
	}
	if (i == 4)
		DRM_ERROR("FDI train 1 fail!\n");

	/* Train 2 */
	reg = FDI_TX_CTL(pipe);
	temp = I915_READ(reg);
	temp &= ~FDI_LINK_TRAIN_NONE;
	temp |= FDI_LINK_TRAIN_PATTERN_2;
	if (IS_GEN6(dev)) {
		temp &= ~FDI_LINK_TRAIN_VOL_EMP_MASK;
		/* SNB-B */
		temp |= FDI_LINK_TRAIN_400MV_0DB_SNB_B;
	}
	I915_WRITE(reg, temp);

	reg = FDI_RX_CTL(pipe);
	temp = I915_READ(reg);
	if (HAS_PCH_CPT(dev)) {
		temp &= ~FDI_LINK_TRAIN_PATTERN_MASK_CPT;
		temp |= FDI_LINK_TRAIN_PATTERN_2_CPT;
	} else {
		temp &= ~FDI_LINK_TRAIN_NONE;
		temp |= FDI_LINK_TRAIN_PATTERN_2;
	}
	I915_WRITE(reg, temp);

	POSTING_READ(reg);
	udelay(150);

	for (i = 0; i < 4; i++) {
		reg = FDI_TX_CTL(pipe);
		temp = I915_READ(reg);
		temp &= ~FDI_LINK_TRAIN_VOL_EMP_MASK;
		temp |= snb_b_fdi_train_param[i];
		I915_WRITE(reg, temp);

		POSTING_READ(reg);
		udelay(500);

		for (retry = 0; retry < 5; retry++) {
			reg = FDI_RX_IIR(pipe);
			temp = I915_READ(reg);
			DRM_DEBUG_KMS("FDI_RX_IIR 0x%x\n", temp);
			if (temp & FDI_RX_SYMBOL_LOCK) {
				I915_WRITE(reg, temp | FDI_RX_SYMBOL_LOCK);
				DRM_DEBUG_KMS("FDI train 2 done.\n");
				break;
			}
			udelay(50);
		}
		if (retry < 5)
			break;
	}
	if (i == 4)
		DRM_ERROR("FDI train 2 fail!\n");

	DRM_DEBUG_KMS("FDI train done.\n");
}

/* Manual link training for Ivy Bridge A0 parts */
static void ivb_manual_fdi_link_train(struct drm_crtc *crtc)
{
	struct drm_device *dev = crtc->dev;
	struct drm_i915_private *dev_priv = dev->dev_private;
	struct intel_crtc *intel_crtc = to_intel_crtc(crtc);
	int pipe = intel_crtc->pipe;
	u32 reg, temp, i;

	/* Train 1: umask FDI RX Interrupt symbol_lock and bit_lock bit
	   for train result */
	reg = FDI_RX_IMR(pipe);
	temp = I915_READ(reg);
	temp &= ~FDI_RX_SYMBOL_LOCK;
	temp &= ~FDI_RX_BIT_LOCK;
	I915_WRITE(reg, temp);

	POSTING_READ(reg);
	udelay(150);

	DRM_DEBUG_KMS("FDI_RX_IIR before link train 0x%x\n",
		      I915_READ(FDI_RX_IIR(pipe)));

	/* enable CPU FDI TX and PCH FDI RX */
	reg = FDI_TX_CTL(pipe);
	temp = I915_READ(reg);
	temp &= ~FDI_DP_PORT_WIDTH_MASK;
	temp |= FDI_DP_PORT_WIDTH(intel_crtc->config.fdi_lanes);
	temp &= ~(FDI_LINK_TRAIN_AUTO | FDI_LINK_TRAIN_NONE_IVB);
	temp |= FDI_LINK_TRAIN_PATTERN_1_IVB;
	temp &= ~FDI_LINK_TRAIN_VOL_EMP_MASK;
	temp |= FDI_LINK_TRAIN_400MV_0DB_SNB_B;
	temp |= FDI_COMPOSITE_SYNC;
	I915_WRITE(reg, temp | FDI_TX_ENABLE);

	I915_WRITE(FDI_RX_MISC(pipe),
		   FDI_RX_TP1_TO_TP2_48 | FDI_RX_FDI_DELAY_90);

	reg = FDI_RX_CTL(pipe);
	temp = I915_READ(reg);
	temp &= ~FDI_LINK_TRAIN_AUTO;
	temp &= ~FDI_LINK_TRAIN_PATTERN_MASK_CPT;
	temp |= FDI_LINK_TRAIN_PATTERN_1_CPT;
	temp |= FDI_COMPOSITE_SYNC;
	I915_WRITE(reg, temp | FDI_RX_ENABLE);

	POSTING_READ(reg);
	udelay(150);

	for (i = 0; i < 4; i++) {
		reg = FDI_TX_CTL(pipe);
		temp = I915_READ(reg);
		temp &= ~FDI_LINK_TRAIN_VOL_EMP_MASK;
		temp |= snb_b_fdi_train_param[i];
		I915_WRITE(reg, temp);

		POSTING_READ(reg);
		udelay(500);

		reg = FDI_RX_IIR(pipe);
		temp = I915_READ(reg);
		DRM_DEBUG_KMS("FDI_RX_IIR 0x%x\n", temp);

		if (temp & FDI_RX_BIT_LOCK ||
		    (I915_READ(reg) & FDI_RX_BIT_LOCK)) {
			I915_WRITE(reg, temp | FDI_RX_BIT_LOCK);
			DRM_DEBUG_KMS("FDI train 1 done, level %i.\n", i);
			break;
		}
	}
	if (i == 4)
		DRM_ERROR("FDI train 1 fail!\n");

	/* Train 2 */
	reg = FDI_TX_CTL(pipe);
	temp = I915_READ(reg);
	temp &= ~FDI_LINK_TRAIN_NONE_IVB;
	temp |= FDI_LINK_TRAIN_PATTERN_2_IVB;
	temp &= ~FDI_LINK_TRAIN_VOL_EMP_MASK;
	temp |= FDI_LINK_TRAIN_400MV_0DB_SNB_B;
	I915_WRITE(reg, temp);

	reg = FDI_RX_CTL(pipe);
	temp = I915_READ(reg);
	temp &= ~FDI_LINK_TRAIN_PATTERN_MASK_CPT;
	temp |= FDI_LINK_TRAIN_PATTERN_2_CPT;
	I915_WRITE(reg, temp);

	POSTING_READ(reg);
	udelay(150);

	for (i = 0; i < 4; i++) {
		reg = FDI_TX_CTL(pipe);
		temp = I915_READ(reg);
		temp &= ~FDI_LINK_TRAIN_VOL_EMP_MASK;
		temp |= snb_b_fdi_train_param[i];
		I915_WRITE(reg, temp);

		POSTING_READ(reg);
		udelay(500);

		reg = FDI_RX_IIR(pipe);
		temp = I915_READ(reg);
		DRM_DEBUG_KMS("FDI_RX_IIR 0x%x\n", temp);

		if (temp & FDI_RX_SYMBOL_LOCK) {
			I915_WRITE(reg, temp | FDI_RX_SYMBOL_LOCK);
			DRM_DEBUG_KMS("FDI train 2 done, level %i.\n", i);
			break;
		}
	}
	if (i == 4)
		DRM_ERROR("FDI train 2 fail!\n");

	DRM_DEBUG_KMS("FDI train done.\n");
}

static void ironlake_fdi_pll_enable(struct intel_crtc *intel_crtc)
{
	struct drm_device *dev = intel_crtc->base.dev;
	struct drm_i915_private *dev_priv = dev->dev_private;
	int pipe = intel_crtc->pipe;
	u32 reg, temp;


	/* enable PCH FDI RX PLL, wait warmup plus DMI latency */
	reg = FDI_RX_CTL(pipe);
	temp = I915_READ(reg);
	temp &= ~(FDI_DP_PORT_WIDTH_MASK | (0x7 << 16));
	temp |= FDI_DP_PORT_WIDTH(intel_crtc->config.fdi_lanes);
	temp |= (I915_READ(PIPECONF(pipe)) & PIPECONF_BPC_MASK) << 11;
	I915_WRITE(reg, temp | FDI_RX_PLL_ENABLE);

	POSTING_READ(reg);
	udelay(200);

	/* Switch from Rawclk to PCDclk */
	temp = I915_READ(reg);
	I915_WRITE(reg, temp | FDI_PCDCLK);

	POSTING_READ(reg);
	udelay(200);

	/* Enable CPU FDI TX PLL, always on for Ironlake */
	reg = FDI_TX_CTL(pipe);
	temp = I915_READ(reg);
	if ((temp & FDI_TX_PLL_ENABLE) == 0) {
		I915_WRITE(reg, temp | FDI_TX_PLL_ENABLE);

		POSTING_READ(reg);
		udelay(100);
	}
}

static void ironlake_fdi_pll_disable(struct intel_crtc *intel_crtc)
{
	struct drm_device *dev = intel_crtc->base.dev;
	struct drm_i915_private *dev_priv = dev->dev_private;
	int pipe = intel_crtc->pipe;
	u32 reg, temp;

	/* Switch from PCDclk to Rawclk */
	reg = FDI_RX_CTL(pipe);
	temp = I915_READ(reg);
	I915_WRITE(reg, temp & ~FDI_PCDCLK);

	/* Disable CPU FDI TX PLL */
	reg = FDI_TX_CTL(pipe);
	temp = I915_READ(reg);
	I915_WRITE(reg, temp & ~FDI_TX_PLL_ENABLE);

	POSTING_READ(reg);
	udelay(100);

	reg = FDI_RX_CTL(pipe);
	temp = I915_READ(reg);
	I915_WRITE(reg, temp & ~FDI_RX_PLL_ENABLE);

	/* Wait for the clocks to turn off. */
	POSTING_READ(reg);
	udelay(100);
}

static void ironlake_fdi_disable(struct drm_crtc *crtc)
{
	struct drm_device *dev = crtc->dev;
	struct drm_i915_private *dev_priv = dev->dev_private;
	struct intel_crtc *intel_crtc = to_intel_crtc(crtc);
	int pipe = intel_crtc->pipe;
	u32 reg, temp;

	/* disable CPU FDI tx and PCH FDI rx */
	reg = FDI_TX_CTL(pipe);
	temp = I915_READ(reg);
	I915_WRITE(reg, temp & ~FDI_TX_ENABLE);
	POSTING_READ(reg);

	reg = FDI_RX_CTL(pipe);
	temp = I915_READ(reg);
	temp &= ~(0x7 << 16);
	temp |= (I915_READ(PIPECONF(pipe)) & PIPECONF_BPC_MASK) << 11;
	I915_WRITE(reg, temp & ~FDI_RX_ENABLE);

	POSTING_READ(reg);
	udelay(100);

	/* Ironlake workaround, disable clock pointer after downing FDI */
	if (HAS_PCH_IBX(dev)) {
		I915_WRITE(FDI_RX_CHICKEN(pipe), FDI_RX_PHASE_SYNC_POINTER_OVR);
	}

	/* still set train pattern 1 */
	reg = FDI_TX_CTL(pipe);
	temp = I915_READ(reg);
	temp &= ~FDI_LINK_TRAIN_NONE;
	temp |= FDI_LINK_TRAIN_PATTERN_1;
	I915_WRITE(reg, temp);

	reg = FDI_RX_CTL(pipe);
	temp = I915_READ(reg);
	if (HAS_PCH_CPT(dev)) {
		temp &= ~FDI_LINK_TRAIN_PATTERN_MASK_CPT;
		temp |= FDI_LINK_TRAIN_PATTERN_1_CPT;
	} else {
		temp &= ~FDI_LINK_TRAIN_NONE;
		temp |= FDI_LINK_TRAIN_PATTERN_1;
	}
	/* BPC in FDI rx is consistent with that in PIPECONF */
	temp &= ~(0x07 << 16);
	temp |= (I915_READ(PIPECONF(pipe)) & PIPECONF_BPC_MASK) << 11;
	I915_WRITE(reg, temp);

	POSTING_READ(reg);
	udelay(100);
}

static bool intel_crtc_has_pending_flip(struct drm_crtc *crtc)
{
	struct drm_device *dev = crtc->dev;
	struct drm_i915_private *dev_priv = dev->dev_private;
	struct intel_crtc *intel_crtc = to_intel_crtc(crtc);
	unsigned long flags;
	bool pending;

	if (i915_reset_in_progress(&dev_priv->gpu_error) ||
	    intel_crtc->reset_counter != atomic_read(&dev_priv->gpu_error.reset_counter))
		return false;

	spin_lock_irqsave(&dev->event_lock, flags);
	pending = to_intel_crtc(crtc)->unpin_work != NULL;
	spin_unlock_irqrestore(&dev->event_lock, flags);

	return pending;
}

static void intel_crtc_wait_for_pending_flips(struct drm_crtc *crtc)
{
	struct drm_device *dev = crtc->dev;
	struct drm_i915_private *dev_priv = dev->dev_private;

	if (crtc->fb == NULL)
		return;

	WARN_ON(waitqueue_active(&dev_priv->pending_flip_queue));

	wait_event(dev_priv->pending_flip_queue,
		   !intel_crtc_has_pending_flip(crtc));

	mutex_lock(&dev->struct_mutex);
	intel_finish_fb(crtc->fb);
	mutex_unlock(&dev->struct_mutex);
}

/* Program iCLKIP clock to the desired frequency */
static void lpt_program_iclkip(struct drm_crtc *crtc)
{
	struct drm_device *dev = crtc->dev;
	struct drm_i915_private *dev_priv = dev->dev_private;
	u32 divsel, phaseinc, auxdiv, phasedir = 0;
	u32 temp;

	mutex_lock(&dev_priv->dpio_lock);

	/* It is necessary to ungate the pixclk gate prior to programming
	 * the divisors, and gate it back when it is done.
	 */
	I915_WRITE(PIXCLK_GATE, PIXCLK_GATE_GATE);

	/* Disable SSCCTL */
	intel_sbi_write(dev_priv, SBI_SSCCTL6,
			intel_sbi_read(dev_priv, SBI_SSCCTL6, SBI_ICLK) |
				SBI_SSCCTL_DISABLE,
			SBI_ICLK);

	/* 20MHz is a corner case which is out of range for the 7-bit divisor */
	if (crtc->mode.clock == 20000) {
		auxdiv = 1;
		divsel = 0x41;
		phaseinc = 0x20;
	} else {
		/* The iCLK virtual clock root frequency is in MHz,
		 * but the crtc->mode.clock in in KHz. To get the divisors,
		 * it is necessary to divide one by another, so we
		 * convert the virtual clock precision to KHz here for higher
		 * precision.
		 */
		u32 iclk_virtual_root_freq = 172800 * 1000;
		u32 iclk_pi_range = 64;
		u32 desired_divisor, msb_divisor_value, pi_value;

		desired_divisor = (iclk_virtual_root_freq / crtc->mode.clock);
		msb_divisor_value = desired_divisor / iclk_pi_range;
		pi_value = desired_divisor % iclk_pi_range;

		auxdiv = 0;
		divsel = msb_divisor_value - 2;
		phaseinc = pi_value;
	}

	/* This should not happen with any sane values */
	WARN_ON(SBI_SSCDIVINTPHASE_DIVSEL(divsel) &
		~SBI_SSCDIVINTPHASE_DIVSEL_MASK);
	WARN_ON(SBI_SSCDIVINTPHASE_DIR(phasedir) &
		~SBI_SSCDIVINTPHASE_INCVAL_MASK);

	DRM_DEBUG_KMS("iCLKIP clock: found settings for %dKHz refresh rate: auxdiv=%x, divsel=%x, phasedir=%x, phaseinc=%x\n",
			crtc->mode.clock,
			auxdiv,
			divsel,
			phasedir,
			phaseinc);

	/* Program SSCDIVINTPHASE6 */
	temp = intel_sbi_read(dev_priv, SBI_SSCDIVINTPHASE6, SBI_ICLK);
	temp &= ~SBI_SSCDIVINTPHASE_DIVSEL_MASK;
	temp |= SBI_SSCDIVINTPHASE_DIVSEL(divsel);
	temp &= ~SBI_SSCDIVINTPHASE_INCVAL_MASK;
	temp |= SBI_SSCDIVINTPHASE_INCVAL(phaseinc);
	temp |= SBI_SSCDIVINTPHASE_DIR(phasedir);
	temp |= SBI_SSCDIVINTPHASE_PROPAGATE;
	intel_sbi_write(dev_priv, SBI_SSCDIVINTPHASE6, temp, SBI_ICLK);

	/* Program SSCAUXDIV */
	temp = intel_sbi_read(dev_priv, SBI_SSCAUXDIV6, SBI_ICLK);
	temp &= ~SBI_SSCAUXDIV_FINALDIV2SEL(1);
	temp |= SBI_SSCAUXDIV_FINALDIV2SEL(auxdiv);
	intel_sbi_write(dev_priv, SBI_SSCAUXDIV6, temp, SBI_ICLK);

	/* Enable modulator and associated divider */
	temp = intel_sbi_read(dev_priv, SBI_SSCCTL6, SBI_ICLK);
	temp &= ~SBI_SSCCTL_DISABLE;
	intel_sbi_write(dev_priv, SBI_SSCCTL6, temp, SBI_ICLK);

	/* Wait for initialization time */
	udelay(24);

	I915_WRITE(PIXCLK_GATE, PIXCLK_GATE_UNGATE);

	mutex_unlock(&dev_priv->dpio_lock);
}

static void ironlake_pch_transcoder_set_timings(struct intel_crtc *crtc,
						enum pipe pch_transcoder)
{
	struct drm_device *dev = crtc->base.dev;
	struct drm_i915_private *dev_priv = dev->dev_private;
	enum transcoder cpu_transcoder = crtc->config.cpu_transcoder;

	I915_WRITE(PCH_TRANS_HTOTAL(pch_transcoder),
		   I915_READ(HTOTAL(cpu_transcoder)));
	I915_WRITE(PCH_TRANS_HBLANK(pch_transcoder),
		   I915_READ(HBLANK(cpu_transcoder)));
	I915_WRITE(PCH_TRANS_HSYNC(pch_transcoder),
		   I915_READ(HSYNC(cpu_transcoder)));

	I915_WRITE(PCH_TRANS_VTOTAL(pch_transcoder),
		   I915_READ(VTOTAL(cpu_transcoder)));
	I915_WRITE(PCH_TRANS_VBLANK(pch_transcoder),
		   I915_READ(VBLANK(cpu_transcoder)));
	I915_WRITE(PCH_TRANS_VSYNC(pch_transcoder),
		   I915_READ(VSYNC(cpu_transcoder)));
	I915_WRITE(PCH_TRANS_VSYNCSHIFT(pch_transcoder),
		   I915_READ(VSYNCSHIFT(cpu_transcoder)));
}

/*
 * Enable PCH resources required for PCH ports:
 *   - PCH PLLs
 *   - FDI training & RX/TX
 *   - update transcoder timings
 *   - DP transcoding bits
 *   - transcoder
 */
static void ironlake_pch_enable(struct drm_crtc *crtc)
{
	struct drm_device *dev = crtc->dev;
	struct drm_i915_private *dev_priv = dev->dev_private;
	struct intel_crtc *intel_crtc = to_intel_crtc(crtc);
	int pipe = intel_crtc->pipe;
	u32 reg, temp;

	assert_pch_transcoder_disabled(dev_priv, pipe);

	/* Write the TU size bits before fdi link training, so that error
	 * detection works. */
	I915_WRITE(FDI_RX_TUSIZE1(pipe),
		   I915_READ(PIPE_DATA_M1(pipe)) & TU_SIZE_MASK);

	/* For PCH output, training FDI link */
	dev_priv->display.fdi_link_train(crtc);

	/* XXX: pch pll's can be enabled any time before we enable the PCH
	 * transcoder, and we actually should do this to not upset any PCH
	 * transcoder that already use the clock when we share it.
	 *
	 * Note that enable_shared_dpll tries to do the right thing, but
	 * get_shared_dpll unconditionally resets the pll - we need that to have
	 * the right LVDS enable sequence. */
	ironlake_enable_shared_dpll(intel_crtc);

	if (HAS_PCH_CPT(dev)) {
		u32 sel;

		temp = I915_READ(PCH_DPLL_SEL);
		temp |= TRANS_DPLL_ENABLE(pipe);
		sel = TRANS_DPLLB_SEL(pipe);
		if (intel_crtc->config.shared_dpll == DPLL_ID_PCH_PLL_B)
			temp |= sel;
		else
			temp &= ~sel;
		I915_WRITE(PCH_DPLL_SEL, temp);
	}

	/* set transcoder timing, panel must allow it */
	assert_panel_unlocked(dev_priv, pipe);
	ironlake_pch_transcoder_set_timings(intel_crtc, pipe);

	intel_fdi_normal_train(crtc);

	/* For PCH DP, enable TRANS_DP_CTL */
	if (HAS_PCH_CPT(dev) &&
	    (intel_pipe_has_type(crtc, INTEL_OUTPUT_DISPLAYPORT) ||
	     intel_pipe_has_type(crtc, INTEL_OUTPUT_EDP))) {
		u32 bpc = (I915_READ(PIPECONF(pipe)) & PIPECONF_BPC_MASK) >> 5;
		reg = TRANS_DP_CTL(pipe);
		temp = I915_READ(reg);
		temp &= ~(TRANS_DP_PORT_SEL_MASK |
			  TRANS_DP_SYNC_MASK |
			  TRANS_DP_BPC_MASK);
		temp |= (TRANS_DP_OUTPUT_ENABLE |
			 TRANS_DP_ENH_FRAMING);
		temp |= bpc << 9; /* same format but at 11:9 */

		if (crtc->mode.flags & DRM_MODE_FLAG_PHSYNC)
			temp |= TRANS_DP_HSYNC_ACTIVE_HIGH;
		if (crtc->mode.flags & DRM_MODE_FLAG_PVSYNC)
			temp |= TRANS_DP_VSYNC_ACTIVE_HIGH;

		switch (intel_trans_dp_port_sel(crtc)) {
		case PCH_DP_B:
			temp |= TRANS_DP_PORT_SEL_B;
			break;
		case PCH_DP_C:
			temp |= TRANS_DP_PORT_SEL_C;
			break;
		case PCH_DP_D:
			temp |= TRANS_DP_PORT_SEL_D;
			break;
		default:
			BUG();
		}

		I915_WRITE(reg, temp);
	}

	ironlake_enable_pch_transcoder(dev_priv, pipe);
}

static void lpt_pch_enable(struct drm_crtc *crtc)
{
	struct drm_device *dev = crtc->dev;
	struct drm_i915_private *dev_priv = dev->dev_private;
	struct intel_crtc *intel_crtc = to_intel_crtc(crtc);
	enum transcoder cpu_transcoder = intel_crtc->config.cpu_transcoder;

	assert_pch_transcoder_disabled(dev_priv, TRANSCODER_A);

	lpt_program_iclkip(crtc);

	/* Set transcoder timing. */
	ironlake_pch_transcoder_set_timings(intel_crtc, PIPE_A);

	lpt_enable_pch_transcoder(dev_priv, cpu_transcoder);
}

static void intel_put_shared_dpll(struct intel_crtc *crtc)
{
	struct intel_shared_dpll *pll = intel_crtc_to_shared_dpll(crtc);

	if (pll == NULL)
		return;

	if (pll->refcount == 0) {
		WARN(1, "bad %s refcount\n", pll->name);
		return;
	}

	if (--pll->refcount == 0) {
		WARN_ON(pll->on);
		WARN_ON(pll->active);
	}

	crtc->config.shared_dpll = DPLL_ID_PRIVATE;
}

static struct intel_shared_dpll *intel_get_shared_dpll(struct intel_crtc *crtc)
{
	struct drm_i915_private *dev_priv = crtc->base.dev->dev_private;
	struct intel_shared_dpll *pll = intel_crtc_to_shared_dpll(crtc);
	enum intel_dpll_id i;

	if (pll) {
		DRM_DEBUG_KMS("CRTC:%d dropping existing %s\n",
			      crtc->base.base.id, pll->name);
		intel_put_shared_dpll(crtc);
	}

	if (HAS_PCH_IBX(dev_priv->dev)) {
		/* Ironlake PCH has a fixed PLL->PCH pipe mapping. */
		i = crtc->pipe;
		pll = &dev_priv->shared_dplls[i];

		DRM_DEBUG_KMS("CRTC:%d using pre-allocated %s\n",
			      crtc->base.base.id, pll->name);

		goto found;
	}

	for (i = 0; i < dev_priv->num_shared_dpll; i++) {
		pll = &dev_priv->shared_dplls[i];

		/* Only want to check enabled timings first */
		if (pll->refcount == 0)
			continue;

		if (memcmp(&crtc->config.dpll_hw_state, &pll->hw_state,
			   sizeof(pll->hw_state)) == 0) {
			DRM_DEBUG_KMS("CRTC:%d sharing existing %s (refcount %d, ative %d)\n",
				      crtc->base.base.id,
				      pll->name, pll->refcount, pll->active);

			goto found;
		}
	}

	/* Ok no matching timings, maybe there's a free one? */
	for (i = 0; i < dev_priv->num_shared_dpll; i++) {
		pll = &dev_priv->shared_dplls[i];
		if (pll->refcount == 0) {
			DRM_DEBUG_KMS("CRTC:%d allocated %s\n",
				      crtc->base.base.id, pll->name);
			goto found;
		}
	}

	return NULL;

found:
	crtc->config.shared_dpll = i;
	DRM_DEBUG_DRIVER("using %s for pipe %c\n", pll->name,
			 pipe_name(crtc->pipe));

	if (pll->active == 0) {
		memcpy(&pll->hw_state, &crtc->config.dpll_hw_state,
		       sizeof(pll->hw_state));

		DRM_DEBUG_DRIVER("setting up %s\n", pll->name);
		WARN_ON(pll->on);
		assert_shared_dpll_disabled(dev_priv, pll);

		pll->mode_set(dev_priv, pll);
	}
	pll->refcount++;

	return pll;
}

static void cpt_verify_modeset(struct drm_device *dev, int pipe)
{
	struct drm_i915_private *dev_priv = dev->dev_private;
	int dslreg = PIPEDSL(pipe);
	u32 temp;

	temp = I915_READ(dslreg);
	udelay(500);
	if (wait_for(I915_READ(dslreg) != temp, 5)) {
		if (wait_for(I915_READ(dslreg) != temp, 5))
			DRM_ERROR("mode set failed: pipe %c stuck\n", pipe_name(pipe));
	}
}

static void ironlake_pfit_enable(struct intel_crtc *crtc)
{
	struct drm_device *dev = crtc->base.dev;
	struct drm_i915_private *dev_priv = dev->dev_private;
	int pipe = crtc->pipe;

	if (crtc->config.pch_pfit.size) {
		/* Force use of hard-coded filter coefficients
		 * as some pre-programmed values are broken,
		 * e.g. x201.
		 */
		if (IS_IVYBRIDGE(dev) || IS_HASWELL(dev))
			I915_WRITE(PF_CTL(pipe), PF_ENABLE | PF_FILTER_MED_3x3 |
						 PF_PIPE_SEL_IVB(pipe));
		else
			I915_WRITE(PF_CTL(pipe), PF_ENABLE | PF_FILTER_MED_3x3);
		I915_WRITE(PF_WIN_POS(pipe), crtc->config.pch_pfit.pos);
		I915_WRITE(PF_WIN_SZ(pipe), crtc->config.pch_pfit.size);
	}
}

static void intel_enable_planes(struct drm_crtc *crtc)
{
	struct drm_device *dev = crtc->dev;
	enum pipe pipe = to_intel_crtc(crtc)->pipe;
	struct intel_plane *intel_plane;

	list_for_each_entry(intel_plane, &dev->mode_config.plane_list, base.head)
		if (intel_plane->pipe == pipe)
			intel_plane_restore(&intel_plane->base);
}

static void intel_disable_planes(struct drm_crtc *crtc)
{
	struct drm_device *dev = crtc->dev;
	enum pipe pipe = to_intel_crtc(crtc)->pipe;
	struct intel_plane *intel_plane;

	list_for_each_entry(intel_plane, &dev->mode_config.plane_list, base.head)
		if (intel_plane->pipe == pipe)
			intel_plane_disable(&intel_plane->base);
}

static void ironlake_crtc_enable(struct drm_crtc *crtc)
{
	struct drm_device *dev = crtc->dev;
	struct drm_i915_private *dev_priv = dev->dev_private;
	struct intel_crtc *intel_crtc = to_intel_crtc(crtc);
	struct intel_encoder *encoder;
	int pipe = intel_crtc->pipe;
	int plane = intel_crtc->plane;

	WARN_ON(!crtc->enabled);

	if (intel_crtc->active)
		return;

	intel_crtc->active = true;

	intel_set_cpu_fifo_underrun_reporting(dev, pipe, true);
	intel_set_pch_fifo_underrun_reporting(dev, pipe, true);

	intel_update_watermarks(dev);

	for_each_encoder_on_crtc(dev, crtc, encoder)
		if (encoder->pre_enable)
			encoder->pre_enable(encoder);

	if (intel_crtc->config.has_pch_encoder) {
		/* Note: FDI PLL enabling _must_ be done before we enable the
		 * cpu pipes, hence this is separate from all the other fdi/pch
		 * enabling. */
		ironlake_fdi_pll_enable(intel_crtc);
	} else {
		assert_fdi_tx_disabled(dev_priv, pipe);
		assert_fdi_rx_disabled(dev_priv, pipe);
	}

	ironlake_pfit_enable(intel_crtc);

	/*
	 * On ILK+ LUT must be loaded before the pipe is running but with
	 * clocks enabled
	 */
	intel_crtc_load_lut(crtc);

	intel_enable_pipe(dev_priv, pipe,
			  intel_crtc->config.has_pch_encoder);
	intel_enable_plane(dev_priv, plane, pipe);
	intel_enable_planes(crtc);
	intel_crtc_update_cursor(crtc, true);

	if (intel_crtc->config.has_pch_encoder)
		ironlake_pch_enable(crtc);

	mutex_lock(&dev->struct_mutex);
	intel_update_fbc(dev);
	mutex_unlock(&dev->struct_mutex);

	for_each_encoder_on_crtc(dev, crtc, encoder)
		encoder->enable(encoder);

	if (HAS_PCH_CPT(dev))
		cpt_verify_modeset(dev, intel_crtc->pipe);

	/*
	 * There seems to be a race in PCH platform hw (at least on some
	 * outputs) where an enabled pipe still completes any pageflip right
	 * away (as if the pipe is off) instead of waiting for vblank. As soon
	 * as the first vblank happend, everything works as expected. Hence just
	 * wait for one vblank before returning to avoid strange things
	 * happening.
	 */
	intel_wait_for_vblank(dev, intel_crtc->pipe);
}

/* IPS only exists on ULT machines and is tied to pipe A. */
static bool hsw_crtc_supports_ips(struct intel_crtc *crtc)
{
	return HAS_IPS(crtc->base.dev) && crtc->pipe == PIPE_A;
}

static void hsw_enable_ips(struct intel_crtc *crtc)
{
	struct drm_i915_private *dev_priv = crtc->base.dev->dev_private;

	if (!crtc->config.ips_enabled)
		return;

	/* We can only enable IPS after we enable a plane and wait for a vblank.
	 * We guarantee that the plane is enabled by calling intel_enable_ips
	 * only after intel_enable_plane. And intel_enable_plane already waits
	 * for a vblank, so all we need to do here is to enable the IPS bit. */
	assert_plane_enabled(dev_priv, crtc->plane);
	I915_WRITE(IPS_CTL, IPS_ENABLE);
}

static void hsw_disable_ips(struct intel_crtc *crtc)
{
	struct drm_device *dev = crtc->base.dev;
	struct drm_i915_private *dev_priv = dev->dev_private;

	if (!crtc->config.ips_enabled)
		return;

	assert_plane_enabled(dev_priv, crtc->plane);
	I915_WRITE(IPS_CTL, 0);

	/* We need to wait for a vblank before we can disable the plane. */
	intel_wait_for_vblank(dev, crtc->pipe);
}

static void haswell_crtc_enable(struct drm_crtc *crtc)
{
	struct drm_device *dev = crtc->dev;
	struct drm_i915_private *dev_priv = dev->dev_private;
	struct intel_crtc *intel_crtc = to_intel_crtc(crtc);
	struct intel_encoder *encoder;
	int pipe = intel_crtc->pipe;
	int plane = intel_crtc->plane;

	WARN_ON(!crtc->enabled);

	if (intel_crtc->active)
		return;

	intel_crtc->active = true;

	intel_set_cpu_fifo_underrun_reporting(dev, pipe, true);
	if (intel_crtc->config.has_pch_encoder)
		intel_set_pch_fifo_underrun_reporting(dev, TRANSCODER_A, true);

	intel_update_watermarks(dev);

	if (intel_crtc->config.has_pch_encoder)
		dev_priv->display.fdi_link_train(crtc);

	for_each_encoder_on_crtc(dev, crtc, encoder)
		if (encoder->pre_enable)
			encoder->pre_enable(encoder);

	intel_ddi_enable_pipe_clock(intel_crtc);

	ironlake_pfit_enable(intel_crtc);

	/*
	 * On ILK+ LUT must be loaded before the pipe is running but with
	 * clocks enabled
	 */
	intel_crtc_load_lut(crtc);

	intel_ddi_set_pipe_settings(crtc);
	intel_ddi_enable_transcoder_func(crtc);

	intel_enable_pipe(dev_priv, pipe,
			  intel_crtc->config.has_pch_encoder);
	intel_enable_plane(dev_priv, plane, pipe);
	intel_enable_planes(crtc);
	intel_crtc_update_cursor(crtc, true);

	hsw_enable_ips(intel_crtc);

	if (intel_crtc->config.has_pch_encoder)
		lpt_pch_enable(crtc);

	mutex_lock(&dev->struct_mutex);
	intel_update_fbc(dev);
	mutex_unlock(&dev->struct_mutex);

	for_each_encoder_on_crtc(dev, crtc, encoder)
		encoder->enable(encoder);

	/*
	 * There seems to be a race in PCH platform hw (at least on some
	 * outputs) where an enabled pipe still completes any pageflip right
	 * away (as if the pipe is off) instead of waiting for vblank. As soon
	 * as the first vblank happend, everything works as expected. Hence just
	 * wait for one vblank before returning to avoid strange things
	 * happening.
	 */
	intel_wait_for_vblank(dev, intel_crtc->pipe);
}

static void ironlake_pfit_disable(struct intel_crtc *crtc)
{
	struct drm_device *dev = crtc->base.dev;
	struct drm_i915_private *dev_priv = dev->dev_private;
	int pipe = crtc->pipe;

	/* To avoid upsetting the power well on haswell only disable the pfit if
	 * it's in use. The hw state code will make sure we get this right. */
	if (crtc->config.pch_pfit.size) {
		I915_WRITE(PF_CTL(pipe), 0);
		I915_WRITE(PF_WIN_POS(pipe), 0);
		I915_WRITE(PF_WIN_SZ(pipe), 0);
	}
}

static void ironlake_crtc_disable(struct drm_crtc *crtc)
{
	struct drm_device *dev = crtc->dev;
	struct drm_i915_private *dev_priv = dev->dev_private;
	struct intel_crtc *intel_crtc = to_intel_crtc(crtc);
	struct intel_encoder *encoder;
	int pipe = intel_crtc->pipe;
	int plane = intel_crtc->plane;
	u32 reg, temp;


	if (!intel_crtc->active)
		return;

	for_each_encoder_on_crtc(dev, crtc, encoder)
		encoder->disable(encoder);

	intel_crtc_wait_for_pending_flips(crtc);
	drm_vblank_off(dev, pipe);

	if (dev_priv->cfb_plane == plane)
		intel_disable_fbc(dev);

	intel_crtc_update_cursor(crtc, false);
	intel_disable_planes(crtc);
	intel_disable_plane(dev_priv, plane, pipe);

	if (intel_crtc->config.has_pch_encoder)
		intel_set_pch_fifo_underrun_reporting(dev, pipe, false);

	intel_disable_pipe(dev_priv, pipe);

	ironlake_pfit_disable(intel_crtc);

	for_each_encoder_on_crtc(dev, crtc, encoder)
		if (encoder->post_disable)
			encoder->post_disable(encoder);

	if (intel_crtc->config.has_pch_encoder) {
		ironlake_fdi_disable(crtc);

		ironlake_disable_pch_transcoder(dev_priv, pipe);
		intel_set_pch_fifo_underrun_reporting(dev, pipe, true);

		if (HAS_PCH_CPT(dev)) {
			/* disable TRANS_DP_CTL */
			reg = TRANS_DP_CTL(pipe);
			temp = I915_READ(reg);
			temp &= ~(TRANS_DP_OUTPUT_ENABLE |
				  TRANS_DP_PORT_SEL_MASK);
			temp |= TRANS_DP_PORT_SEL_NONE;
			I915_WRITE(reg, temp);

			/* disable DPLL_SEL */
			temp = I915_READ(PCH_DPLL_SEL);
			temp &= ~(TRANS_DPLL_ENABLE(pipe) | TRANS_DPLLB_SEL(pipe));
			I915_WRITE(PCH_DPLL_SEL, temp);
		}

		/* disable PCH DPLL */
		intel_disable_shared_dpll(intel_crtc);

		ironlake_fdi_pll_disable(intel_crtc);
	}

	intel_crtc->active = false;
	intel_update_watermarks(dev);

	mutex_lock(&dev->struct_mutex);
	intel_update_fbc(dev);
	mutex_unlock(&dev->struct_mutex);
}

static void haswell_crtc_disable(struct drm_crtc *crtc)
{
	struct drm_device *dev = crtc->dev;
	struct drm_i915_private *dev_priv = dev->dev_private;
	struct intel_crtc *intel_crtc = to_intel_crtc(crtc);
	struct intel_encoder *encoder;
	int pipe = intel_crtc->pipe;
	int plane = intel_crtc->plane;
	enum transcoder cpu_transcoder = intel_crtc->config.cpu_transcoder;

	if (!intel_crtc->active)
		return;

	for_each_encoder_on_crtc(dev, crtc, encoder)
		encoder->disable(encoder);

	intel_crtc_wait_for_pending_flips(crtc);
	drm_vblank_off(dev, pipe);

	/* FBC must be disabled before disabling the plane on HSW. */
	if (dev_priv->cfb_plane == plane)
		intel_disable_fbc(dev);

	hsw_disable_ips(intel_crtc);

	intel_crtc_update_cursor(crtc, false);
	intel_disable_planes(crtc);
	intel_disable_plane(dev_priv, plane, pipe);

	if (intel_crtc->config.has_pch_encoder)
		intel_set_pch_fifo_underrun_reporting(dev, TRANSCODER_A, false);
	intel_disable_pipe(dev_priv, pipe);

	intel_ddi_disable_transcoder_func(dev_priv, cpu_transcoder);

	ironlake_pfit_disable(intel_crtc);

	intel_ddi_disable_pipe_clock(intel_crtc);

	for_each_encoder_on_crtc(dev, crtc, encoder)
		if (encoder->post_disable)
			encoder->post_disable(encoder);

	if (intel_crtc->config.has_pch_encoder) {
		lpt_disable_pch_transcoder(dev_priv);
		intel_set_pch_fifo_underrun_reporting(dev, TRANSCODER_A, true);
		intel_ddi_fdi_disable(crtc);
	}

	intel_crtc->active = false;
	intel_update_watermarks(dev);

	mutex_lock(&dev->struct_mutex);
	intel_update_fbc(dev);
	mutex_unlock(&dev->struct_mutex);
}

static void ironlake_crtc_off(struct drm_crtc *crtc)
{
	struct intel_crtc *intel_crtc = to_intel_crtc(crtc);
	intel_put_shared_dpll(intel_crtc);
}

static void haswell_crtc_off(struct drm_crtc *crtc)
{
	intel_ddi_put_crtc_pll(crtc);
}

static void intel_crtc_dpms_overlay(struct intel_crtc *intel_crtc, bool enable)
{
	if (!enable && intel_crtc->overlay) {
		struct drm_device *dev = intel_crtc->base.dev;
		struct drm_i915_private *dev_priv = dev->dev_private;

		mutex_lock(&dev->struct_mutex);
		dev_priv->mm.interruptible = false;
		(void) intel_overlay_switch_off(intel_crtc->overlay);
		dev_priv->mm.interruptible = true;
		mutex_unlock(&dev->struct_mutex);
	}

	/* Let userspace switch the overlay on again. In most cases userspace
	 * has to recompute where to put it anyway.
	 */
}

/**
 * i9xx_fixup_plane - ugly workaround for G45 to fire up the hardware
 * cursor plane briefly if not already running after enabling the display
 * plane.
 * This workaround avoids occasional blank screens when self refresh is
 * enabled.
 */
static void
g4x_fixup_plane(struct drm_i915_private *dev_priv, enum pipe pipe)
{
	u32 cntl = I915_READ(CURCNTR(pipe));

	if ((cntl & CURSOR_MODE) == 0) {
		u32 fw_bcl_self = I915_READ(FW_BLC_SELF);

		I915_WRITE(FW_BLC_SELF, fw_bcl_self & ~FW_BLC_SELF_EN);
		I915_WRITE(CURCNTR(pipe), CURSOR_MODE_64_ARGB_AX);
		intel_wait_for_vblank(dev_priv->dev, pipe);
		I915_WRITE(CURCNTR(pipe), cntl);
		I915_WRITE(CURBASE(pipe), I915_READ(CURBASE(pipe)));
		I915_WRITE(FW_BLC_SELF, fw_bcl_self);
	}
}

static void i9xx_pfit_enable(struct intel_crtc *crtc)
{
	struct drm_device *dev = crtc->base.dev;
	struct drm_i915_private *dev_priv = dev->dev_private;
	struct intel_crtc_config *pipe_config = &crtc->config;

	if (!crtc->config.gmch_pfit.control)
		return;

	/*
	 * The panel fitter should only be adjusted whilst the pipe is disabled,
	 * according to register description and PRM.
	 */
	WARN_ON(I915_READ(PFIT_CONTROL) & PFIT_ENABLE);
	assert_pipe_disabled(dev_priv, crtc->pipe);

	I915_WRITE(PFIT_PGM_RATIOS, pipe_config->gmch_pfit.pgm_ratios);
	I915_WRITE(PFIT_CONTROL, pipe_config->gmch_pfit.control);

	/* Border color in case we don't scale up to the full screen. Black by
	 * default, change to something else for debugging. */
	I915_WRITE(BCLRPAT(crtc->pipe), 0);
}

static void valleyview_crtc_enable(struct drm_crtc *crtc)
{
	struct drm_device *dev = crtc->dev;
	struct drm_i915_private *dev_priv = dev->dev_private;
	struct intel_crtc *intel_crtc = to_intel_crtc(crtc);
	struct intel_encoder *encoder;
	int pipe = intel_crtc->pipe;
	int plane = intel_crtc->plane;

	WARN_ON(!crtc->enabled);

	if (intel_crtc->active)
		return;

	intel_crtc->active = true;
	intel_update_watermarks(dev);

	mutex_lock(&dev_priv->dpio_lock);

	for_each_encoder_on_crtc(dev, crtc, encoder)
		if (encoder->pre_pll_enable)
			encoder->pre_pll_enable(encoder);

	vlv_enable_pll(dev_priv, pipe);

	for_each_encoder_on_crtc(dev, crtc, encoder)
		if (encoder->pre_enable)
			encoder->pre_enable(encoder);

	/* VLV wants encoder enabling _before_ the pipe is up. */
	for_each_encoder_on_crtc(dev, crtc, encoder)
		encoder->enable(encoder);

	i9xx_pfit_enable(intel_crtc);

	intel_crtc_load_lut(crtc);

	intel_enable_pipe(dev_priv, pipe, false);
	intel_enable_plane(dev_priv, plane, pipe);
	intel_enable_planes(crtc);
	intel_crtc_update_cursor(crtc, true);

	intel_update_fbc(dev);

	mutex_unlock(&dev_priv->dpio_lock);
}

static void i9xx_crtc_enable(struct drm_crtc *crtc)
{
	struct drm_device *dev = crtc->dev;
	struct drm_i915_private *dev_priv = dev->dev_private;
	struct intel_crtc *intel_crtc = to_intel_crtc(crtc);
	struct intel_encoder *encoder;
	int pipe = intel_crtc->pipe;
	int plane = intel_crtc->plane;

	WARN_ON(!crtc->enabled);

	if (intel_crtc->active)
		return;

	intel_crtc->active = true;
	intel_update_watermarks(dev);

	for_each_encoder_on_crtc(dev, crtc, encoder)
		if (encoder->pre_enable)
			encoder->pre_enable(encoder);

	i9xx_enable_pll(intel_crtc);

	i9xx_pfit_enable(intel_crtc);

	intel_crtc_load_lut(crtc);

	intel_enable_pipe(dev_priv, pipe, false);
	intel_enable_plane(dev_priv, plane, pipe);
	intel_enable_planes(crtc);
	/* The fixup needs to happen before cursor is enabled */
	if (IS_G4X(dev))
		g4x_fixup_plane(dev_priv, pipe);
	intel_crtc_update_cursor(crtc, true);

	/* Give the overlay scaler a chance to enable if it's on this pipe */
	intel_crtc_dpms_overlay(intel_crtc, true);

	intel_update_fbc(dev);

	for_each_encoder_on_crtc(dev, crtc, encoder)
		encoder->enable(encoder);
}

static void i9xx_pfit_disable(struct intel_crtc *crtc)
{
	struct drm_device *dev = crtc->base.dev;
	struct drm_i915_private *dev_priv = dev->dev_private;

	if (!crtc->config.gmch_pfit.control)
		return;

	assert_pipe_disabled(dev_priv, crtc->pipe);

	DRM_DEBUG_DRIVER("disabling pfit, current: 0x%08x\n",
			 I915_READ(PFIT_CONTROL));
	I915_WRITE(PFIT_CONTROL, 0);
}

static void i9xx_crtc_disable(struct drm_crtc *crtc)
{
	struct drm_device *dev = crtc->dev;
	struct drm_i915_private *dev_priv = dev->dev_private;
	struct intel_crtc *intel_crtc = to_intel_crtc(crtc);
	struct intel_encoder *encoder;
	int pipe = intel_crtc->pipe;
	int plane = intel_crtc->plane;

	if (!intel_crtc->active)
		return;

	for_each_encoder_on_crtc(dev, crtc, encoder)
		encoder->disable(encoder);

	/* Give the overlay scaler a chance to disable if it's on this pipe */
	intel_crtc_wait_for_pending_flips(crtc);
	drm_vblank_off(dev, pipe);

	if (dev_priv->cfb_plane == plane)
		intel_disable_fbc(dev);

	intel_crtc_dpms_overlay(intel_crtc, false);
	intel_crtc_update_cursor(crtc, false);
	intel_disable_planes(crtc);
	intel_disable_plane(dev_priv, plane, pipe);

	intel_disable_pipe(dev_priv, pipe);

	i9xx_pfit_disable(intel_crtc);

	for_each_encoder_on_crtc(dev, crtc, encoder)
		if (encoder->post_disable)
			encoder->post_disable(encoder);

	intel_disable_pll(dev_priv, pipe);

	intel_crtc->active = false;
	intel_update_fbc(dev);
	intel_update_watermarks(dev);
}

static void i9xx_crtc_off(struct drm_crtc *crtc)
{
}

static void intel_crtc_update_sarea(struct drm_crtc *crtc,
				    bool enabled)
{
	struct drm_device *dev = crtc->dev;
	struct drm_i915_master_private *master_priv;
	struct intel_crtc *intel_crtc = to_intel_crtc(crtc);
	int pipe = intel_crtc->pipe;

	if (!dev->primary->master)
		return;

	master_priv = dev->primary->master->driver_priv;
	if (!master_priv->sarea_priv)
		return;

	switch (pipe) {
	case 0:
		master_priv->sarea_priv->pipeA_w = enabled ? crtc->mode.hdisplay : 0;
		master_priv->sarea_priv->pipeA_h = enabled ? crtc->mode.vdisplay : 0;
		break;
	case 1:
		master_priv->sarea_priv->pipeB_w = enabled ? crtc->mode.hdisplay : 0;
		master_priv->sarea_priv->pipeB_h = enabled ? crtc->mode.vdisplay : 0;
		break;
	default:
		DRM_ERROR("Can't update pipe %c in SAREA\n", pipe_name(pipe));
		break;
	}
}

/**
 * Sets the power management mode of the pipe and plane.
 */
void intel_crtc_update_dpms(struct drm_crtc *crtc)
{
	struct drm_device *dev = crtc->dev;
	struct drm_i915_private *dev_priv = dev->dev_private;
	struct intel_encoder *intel_encoder;
	bool enable = false;

	for_each_encoder_on_crtc(dev, crtc, intel_encoder)
		enable |= intel_encoder->connectors_active;

	if (enable)
		dev_priv->display.crtc_enable(crtc);
	else
		dev_priv->display.crtc_disable(crtc);

	intel_crtc_update_sarea(crtc, enable);
}

static void intel_crtc_disable(struct drm_crtc *crtc)
{
	struct drm_device *dev = crtc->dev;
	struct drm_connector *connector;
	struct drm_i915_private *dev_priv = dev->dev_private;
	struct intel_crtc *intel_crtc = to_intel_crtc(crtc);

	/* crtc should still be enabled when we disable it. */
	WARN_ON(!crtc->enabled);

	dev_priv->display.crtc_disable(crtc);
	intel_crtc->eld_vld = false;
	intel_crtc_update_sarea(crtc, false);
	dev_priv->display.off(crtc);

	assert_plane_disabled(dev->dev_private, to_intel_crtc(crtc)->plane);
	assert_pipe_disabled(dev->dev_private, to_intel_crtc(crtc)->pipe);

	if (crtc->fb) {
		mutex_lock(&dev->struct_mutex);
		intel_unpin_fb_obj(to_intel_framebuffer(crtc->fb)->obj);
		mutex_unlock(&dev->struct_mutex);
		crtc->fb = NULL;
	}

	/* Update computed state. */
	list_for_each_entry(connector, &dev->mode_config.connector_list, head) {
		if (!connector->encoder || !connector->encoder->crtc)
			continue;

		if (connector->encoder->crtc != crtc)
			continue;

		connector->dpms = DRM_MODE_DPMS_OFF;
		to_intel_encoder(connector->encoder)->connectors_active = false;
	}
}

void intel_modeset_disable(struct drm_device *dev)
{
	struct drm_crtc *crtc;

	list_for_each_entry(crtc, &dev->mode_config.crtc_list, head) {
		if (crtc->enabled)
			intel_crtc_disable(crtc);
	}
}

void intel_encoder_destroy(struct drm_encoder *encoder)
{
	struct intel_encoder *intel_encoder = to_intel_encoder(encoder);

	drm_encoder_cleanup(encoder);
	kfree(intel_encoder);
}

/* Simple dpms helper for encodres with just one connector, no cloning and only
 * one kind of off state. It clamps all !ON modes to fully OFF and changes the
 * state of the entire output pipe. */
void intel_encoder_dpms(struct intel_encoder *encoder, int mode)
{
	if (mode == DRM_MODE_DPMS_ON) {
		encoder->connectors_active = true;

		intel_crtc_update_dpms(encoder->base.crtc);
	} else {
		encoder->connectors_active = false;

		intel_crtc_update_dpms(encoder->base.crtc);
	}
}

/* Cross check the actual hw state with our own modeset state tracking (and it's
 * internal consistency). */
static void intel_connector_check_state(struct intel_connector *connector)
{
	if (connector->get_hw_state(connector)) {
		struct intel_encoder *encoder = connector->encoder;
		struct drm_crtc *crtc;
		bool encoder_enabled;
		enum pipe pipe;

		DRM_DEBUG_KMS("[CONNECTOR:%d:%s]\n",
			      connector->base.base.id,
			      drm_get_connector_name(&connector->base));

		WARN(connector->base.dpms == DRM_MODE_DPMS_OFF,
		     "wrong connector dpms state\n");
		WARN(connector->base.encoder != &encoder->base,
		     "active connector not linked to encoder\n");
		WARN(!encoder->connectors_active,
		     "encoder->connectors_active not set\n");

		encoder_enabled = encoder->get_hw_state(encoder, &pipe);
		WARN(!encoder_enabled, "encoder not enabled\n");
		if (WARN_ON(!encoder->base.crtc))
			return;

		crtc = encoder->base.crtc;

		WARN(!crtc->enabled, "crtc not enabled\n");
		WARN(!to_intel_crtc(crtc)->active, "crtc not active\n");
		WARN(pipe != to_intel_crtc(crtc)->pipe,
		     "encoder active on the wrong pipe\n");
	}
}

/* Even simpler default implementation, if there's really no special case to
 * consider. */
void intel_connector_dpms(struct drm_connector *connector, int mode)
{
	struct intel_encoder *encoder = intel_attached_encoder(connector);

	/* All the simple cases only support two dpms states. */
	if (mode != DRM_MODE_DPMS_ON)
		mode = DRM_MODE_DPMS_OFF;

	if (mode == connector->dpms)
		return;

	connector->dpms = mode;

	/* Only need to change hw state when actually enabled */
	if (encoder->base.crtc)
		intel_encoder_dpms(encoder, mode);
	else
		WARN_ON(encoder->connectors_active != false);

	intel_modeset_check_state(connector->dev);
}

/* Simple connector->get_hw_state implementation for encoders that support only
 * one connector and no cloning and hence the encoder state determines the state
 * of the connector. */
bool intel_connector_get_hw_state(struct intel_connector *connector)
{
	enum pipe pipe = 0;
	struct intel_encoder *encoder = connector->encoder;

	return encoder->get_hw_state(encoder, &pipe);
}

static bool ironlake_check_fdi_lanes(struct drm_device *dev, enum pipe pipe,
				     struct intel_crtc_config *pipe_config)
{
	struct drm_i915_private *dev_priv = dev->dev_private;
	struct intel_crtc *pipe_B_crtc =
		to_intel_crtc(dev_priv->pipe_to_crtc_mapping[PIPE_B]);

	DRM_DEBUG_KMS("checking fdi config on pipe %c, lanes %i\n",
		      pipe_name(pipe), pipe_config->fdi_lanes);
	if (pipe_config->fdi_lanes > 4) {
		DRM_DEBUG_KMS("invalid fdi lane config on pipe %c: %i lanes\n",
			      pipe_name(pipe), pipe_config->fdi_lanes);
		return false;
	}

	if (IS_HASWELL(dev)) {
		if (pipe_config->fdi_lanes > 2) {
			DRM_DEBUG_KMS("only 2 lanes on haswell, required: %i lanes\n",
				      pipe_config->fdi_lanes);
			return false;
		} else {
			return true;
		}
	}

	if (INTEL_INFO(dev)->num_pipes == 2)
		return true;

	/* Ivybridge 3 pipe is really complicated */
	switch (pipe) {
	case PIPE_A:
		return true;
	case PIPE_B:
		if (dev_priv->pipe_to_crtc_mapping[PIPE_C]->enabled &&
		    pipe_config->fdi_lanes > 2) {
			DRM_DEBUG_KMS("invalid shared fdi lane config on pipe %c: %i lanes\n",
				      pipe_name(pipe), pipe_config->fdi_lanes);
			return false;
		}
		return true;
	case PIPE_C:
		if (!pipe_has_enabled_pch(pipe_B_crtc) ||
		    pipe_B_crtc->config.fdi_lanes <= 2) {
			if (pipe_config->fdi_lanes > 2) {
				DRM_DEBUG_KMS("invalid shared fdi lane config on pipe %c: %i lanes\n",
					      pipe_name(pipe), pipe_config->fdi_lanes);
				return false;
			}
		} else {
			DRM_DEBUG_KMS("fdi link B uses too many lanes to enable link C\n");
			return false;
		}
		return true;
	default:
		BUG();
	}
}

#define RETRY 1
static int ironlake_fdi_compute_config(struct intel_crtc *intel_crtc,
				       struct intel_crtc_config *pipe_config)
{
	struct drm_device *dev = intel_crtc->base.dev;
	struct drm_display_mode *adjusted_mode = &pipe_config->adjusted_mode;
	int lane, link_bw, fdi_dotclock;
	bool setup_ok, needs_recompute = false;

retry:
	/* FDI is a binary signal running at ~2.7GHz, encoding
	 * each output octet as 10 bits. The actual frequency
	 * is stored as a divider into a 100MHz clock, and the
	 * mode pixel clock is stored in units of 1KHz.
	 * Hence the bw of each lane in terms of the mode signal
	 * is:
	 */
	link_bw = intel_fdi_link_freq(dev) * MHz(100)/KHz(1)/10;

	fdi_dotclock = adjusted_mode->clock;
	fdi_dotclock /= pipe_config->pixel_multiplier;

	lane = ironlake_get_lanes_required(fdi_dotclock, link_bw,
					   pipe_config->pipe_bpp);

	pipe_config->fdi_lanes = lane;

	intel_link_compute_m_n(pipe_config->pipe_bpp, lane, fdi_dotclock,
			       link_bw, &pipe_config->fdi_m_n);

	setup_ok = ironlake_check_fdi_lanes(intel_crtc->base.dev,
					    intel_crtc->pipe, pipe_config);
	if (!setup_ok && pipe_config->pipe_bpp > 6*3) {
		pipe_config->pipe_bpp -= 2*3;
		DRM_DEBUG_KMS("fdi link bw constraint, reducing pipe bpp to %i\n",
			      pipe_config->pipe_bpp);
		needs_recompute = true;
		pipe_config->bw_constrained = true;

		goto retry;
	}

	if (needs_recompute)
		return RETRY;

	return setup_ok ? 0 : -EINVAL;
}

static void hsw_compute_ips_config(struct intel_crtc *crtc,
				   struct intel_crtc_config *pipe_config)
{
	pipe_config->ips_enabled = i915_enable_ips &&
				   hsw_crtc_supports_ips(crtc) &&
				   pipe_config->pipe_bpp == 24;
}

static int intel_crtc_compute_config(struct intel_crtc *crtc,
				     struct intel_crtc_config *pipe_config)
{
	struct drm_device *dev = crtc->base.dev;
	struct drm_display_mode *adjusted_mode = &pipe_config->adjusted_mode;

	if (HAS_PCH_SPLIT(dev)) {
		/* FDI link clock is fixed at 2.7G */
		if (pipe_config->requested_mode.clock * 3
		    > IRONLAKE_FDI_FREQ * 4)
			return -EINVAL;
	}

	/* All interlaced capable intel hw wants timings in frames. Note though
	 * that intel_lvds_mode_fixup does some funny tricks with the crtc
	 * timings, so we need to be careful not to clobber these.*/
	if (!pipe_config->timings_set)
		drm_mode_set_crtcinfo(adjusted_mode, 0);

	/* Cantiga+ cannot handle modes with a hsync front porch of 0.
	 * WaPruneModeWithIncorrectHsyncOffset:ctg,elk,ilk,snb,ivb,vlv,hsw.
	 */
	if ((INTEL_INFO(dev)->gen > 4 || IS_G4X(dev)) &&
		adjusted_mode->hsync_start == adjusted_mode->hdisplay)
		return -EINVAL;

	if ((IS_G4X(dev) || IS_VALLEYVIEW(dev)) && pipe_config->pipe_bpp > 10*3) {
		pipe_config->pipe_bpp = 10*3; /* 12bpc is gen5+ */
	} else if (INTEL_INFO(dev)->gen <= 4 && pipe_config->pipe_bpp > 8*3) {
		/* only a 8bpc pipe, with 6bpc dither through the panel fitter
		 * for lvds. */
		pipe_config->pipe_bpp = 8*3;
	}

	if (HAS_IPS(dev))
		hsw_compute_ips_config(crtc, pipe_config);

	/* XXX: PCH clock sharing is done in ->mode_set, so make sure the old
	 * clock survives for now. */
	if (HAS_PCH_IBX(dev) || HAS_PCH_CPT(dev))
		pipe_config->shared_dpll = crtc->config.shared_dpll;

	if (pipe_config->has_pch_encoder)
		return ironlake_fdi_compute_config(crtc, pipe_config);

	return 0;
}

static int valleyview_get_display_clock_speed(struct drm_device *dev)
{
	return 400000; /* FIXME */
}

static int i945_get_display_clock_speed(struct drm_device *dev)
{
	return 400000;
}

static int i915_get_display_clock_speed(struct drm_device *dev)
{
	return 333000;
}

static int i9xx_misc_get_display_clock_speed(struct drm_device *dev)
{
	return 200000;
}

static int i915gm_get_display_clock_speed(struct drm_device *dev)
{
	u16 gcfgc = 0;

	pci_read_config_word(dev->pdev, GCFGC, &gcfgc);

	if (gcfgc & GC_LOW_FREQUENCY_ENABLE)
		return 133000;
	else {
		switch (gcfgc & GC_DISPLAY_CLOCK_MASK) {
		case GC_DISPLAY_CLOCK_333_MHZ:
			return 333000;
		default:
		case GC_DISPLAY_CLOCK_190_200_MHZ:
			return 190000;
		}
	}
}

static int i865_get_display_clock_speed(struct drm_device *dev)
{
	return 266000;
}

static int i855_get_display_clock_speed(struct drm_device *dev)
{
	u16 hpllcc = 0;
	/* Assume that the hardware is in the high speed state.  This
	 * should be the default.
	 */
	switch (hpllcc & GC_CLOCK_CONTROL_MASK) {
	case GC_CLOCK_133_200:
	case GC_CLOCK_100_200:
		return 200000;
	case GC_CLOCK_166_250:
		return 250000;
	case GC_CLOCK_100_133:
		return 133000;
	}

	/* Shouldn't happen */
	return 0;
}

static int i830_get_display_clock_speed(struct drm_device *dev)
{
	return 133000;
}

static void
intel_reduce_m_n_ratio(uint32_t *num, uint32_t *den)
{
	while (*num > DATA_LINK_M_N_MASK ||
	       *den > DATA_LINK_M_N_MASK) {
		*num >>= 1;
		*den >>= 1;
	}
}

static void compute_m_n(unsigned int m, unsigned int n,
			uint32_t *ret_m, uint32_t *ret_n)
{
	*ret_n = min_t(unsigned int, roundup_pow_of_two(n), DATA_LINK_N_MAX);
	*ret_m = div_u64((uint64_t) m * *ret_n, n);
	intel_reduce_m_n_ratio(ret_m, ret_n);
}

void
intel_link_compute_m_n(int bits_per_pixel, int nlanes,
		       int pixel_clock, int link_clock,
		       struct intel_link_m_n *m_n)
{
	m_n->tu = 64;

	compute_m_n(bits_per_pixel * pixel_clock,
		    link_clock * nlanes * 8,
		    &m_n->gmch_m, &m_n->gmch_n);

	compute_m_n(pixel_clock, link_clock,
		    &m_n->link_m, &m_n->link_n);
}

static inline bool intel_panel_use_ssc(struct drm_i915_private *dev_priv)
{
	if (i915_panel_use_ssc >= 0)
		return i915_panel_use_ssc != 0;
	return dev_priv->vbt.lvds_use_ssc
		&& !(dev_priv->quirks & QUIRK_LVDS_SSC_DISABLE);
}

static int vlv_get_refclk(struct drm_crtc *crtc)
{
	struct drm_device *dev = crtc->dev;
	struct drm_i915_private *dev_priv = dev->dev_private;
	int refclk = 27000; /* for DP & HDMI */

	return 100000; /* only one validated so far */

	if (intel_pipe_has_type(crtc, INTEL_OUTPUT_ANALOG)) {
		refclk = 96000;
	} else if (intel_pipe_has_type(crtc, INTEL_OUTPUT_LVDS)) {
		if (intel_panel_use_ssc(dev_priv))
			refclk = 100000;
		else
			refclk = 96000;
	} else if (intel_pipe_has_type(crtc, INTEL_OUTPUT_EDP)) {
		refclk = 100000;
	}

	return refclk;
}

static int i9xx_get_refclk(struct drm_crtc *crtc, int num_connectors)
{
	struct drm_device *dev = crtc->dev;
	struct drm_i915_private *dev_priv = dev->dev_private;
	int refclk;

	if (IS_VALLEYVIEW(dev)) {
		refclk = vlv_get_refclk(crtc);
	} else if (intel_pipe_has_type(crtc, INTEL_OUTPUT_LVDS) &&
	    intel_panel_use_ssc(dev_priv) && num_connectors < 2) {
		refclk = dev_priv->vbt.lvds_ssc_freq * 1000;
		DRM_DEBUG_KMS("using SSC reference clock of %d MHz\n",
			      refclk / 1000);
	} else if (!IS_GEN2(dev)) {
		refclk = 96000;
	} else {
		refclk = 48000;
	}

	return refclk;
}

static uint32_t pnv_dpll_compute_fp(struct dpll *dpll)
{
	return (1 << dpll->n) << 16 | dpll->m2;
}

static uint32_t i9xx_dpll_compute_fp(struct dpll *dpll)
{
	return dpll->n << 16 | dpll->m1 << 8 | dpll->m2;
}

static void i9xx_update_pll_dividers(struct intel_crtc *crtc,
				     intel_clock_t *reduced_clock)
{
	struct drm_device *dev = crtc->base.dev;
	struct drm_i915_private *dev_priv = dev->dev_private;
	int pipe = crtc->pipe;
	u32 fp, fp2 = 0;

	if (IS_PINEVIEW(dev)) {
		fp = pnv_dpll_compute_fp(&crtc->config.dpll);
		if (reduced_clock)
			fp2 = pnv_dpll_compute_fp(reduced_clock);
	} else {
		fp = i9xx_dpll_compute_fp(&crtc->config.dpll);
		if (reduced_clock)
			fp2 = i9xx_dpll_compute_fp(reduced_clock);
	}

	I915_WRITE(FP0(pipe), fp);
	crtc->config.dpll_hw_state.fp0 = fp;

	crtc->lowfreq_avail = false;
	if (intel_pipe_has_type(&crtc->base, INTEL_OUTPUT_LVDS) &&
	    reduced_clock && i915_powersave) {
		I915_WRITE(FP1(pipe), fp2);
		crtc->config.dpll_hw_state.fp1 = fp2;
		crtc->lowfreq_avail = true;
	} else {
		I915_WRITE(FP1(pipe), fp);
		crtc->config.dpll_hw_state.fp1 = fp;
	}
}

static void vlv_pllb_recal_opamp(struct drm_i915_private *dev_priv)
{
	u32 reg_val;

	/*
	 * PLLB opamp always calibrates to max value of 0x3f, force enable it
	 * and set it to a reasonable value instead.
	 */
	reg_val = vlv_dpio_read(dev_priv, DPIO_IREF(1));
	reg_val &= 0xffffff00;
	reg_val |= 0x00000030;
	vlv_dpio_write(dev_priv, DPIO_IREF(1), reg_val);

	reg_val = vlv_dpio_read(dev_priv, DPIO_CALIBRATION);
	reg_val &= 0x8cffffff;
	reg_val = 0x8c000000;
	vlv_dpio_write(dev_priv, DPIO_CALIBRATION, reg_val);

	reg_val = vlv_dpio_read(dev_priv, DPIO_IREF(1));
	reg_val &= 0xffffff00;
	vlv_dpio_write(dev_priv, DPIO_IREF(1), reg_val);

	reg_val = vlv_dpio_read(dev_priv, DPIO_CALIBRATION);
	reg_val &= 0x00ffffff;
	reg_val |= 0xb0000000;
	vlv_dpio_write(dev_priv, DPIO_CALIBRATION, reg_val);
}

static void intel_pch_transcoder_set_m_n(struct intel_crtc *crtc,
					 struct intel_link_m_n *m_n)
{
	struct drm_device *dev = crtc->base.dev;
	struct drm_i915_private *dev_priv = dev->dev_private;
	int pipe = crtc->pipe;

	I915_WRITE(PCH_TRANS_DATA_M1(pipe), TU_SIZE(m_n->tu) | m_n->gmch_m);
	I915_WRITE(PCH_TRANS_DATA_N1(pipe), m_n->gmch_n);
	I915_WRITE(PCH_TRANS_LINK_M1(pipe), m_n->link_m);
	I915_WRITE(PCH_TRANS_LINK_N1(pipe), m_n->link_n);
}

static void intel_cpu_transcoder_set_m_n(struct intel_crtc *crtc,
					 struct intel_link_m_n *m_n)
{
	struct drm_device *dev = crtc->base.dev;
	struct drm_i915_private *dev_priv = dev->dev_private;
	int pipe = crtc->pipe;
	enum transcoder transcoder = crtc->config.cpu_transcoder;

	if (INTEL_INFO(dev)->gen >= 5) {
		I915_WRITE(PIPE_DATA_M1(transcoder), TU_SIZE(m_n->tu) | m_n->gmch_m);
		I915_WRITE(PIPE_DATA_N1(transcoder), m_n->gmch_n);
		I915_WRITE(PIPE_LINK_M1(transcoder), m_n->link_m);
		I915_WRITE(PIPE_LINK_N1(transcoder), m_n->link_n);
	} else {
		I915_WRITE(PIPE_DATA_M_G4X(pipe), TU_SIZE(m_n->tu) | m_n->gmch_m);
		I915_WRITE(PIPE_DATA_N_G4X(pipe), m_n->gmch_n);
		I915_WRITE(PIPE_LINK_M_G4X(pipe), m_n->link_m);
		I915_WRITE(PIPE_LINK_N_G4X(pipe), m_n->link_n);
	}
}

static void intel_dp_set_m_n(struct intel_crtc *crtc)
{
	if (crtc->config.has_pch_encoder)
		intel_pch_transcoder_set_m_n(crtc, &crtc->config.dp_m_n);
	else
		intel_cpu_transcoder_set_m_n(crtc, &crtc->config.dp_m_n);
}

static void vlv_update_pll(struct intel_crtc *crtc)
{
	struct drm_device *dev = crtc->base.dev;
	struct drm_i915_private *dev_priv = dev->dev_private;
	struct intel_encoder *encoder;
	int pipe = crtc->pipe;
	u32 dpll, mdiv;
	u32 bestn, bestm1, bestm2, bestp1, bestp2;
	bool is_hdmi;
	u32 coreclk, reg_val, dpll_md;

	mutex_lock(&dev_priv->dpio_lock);

	is_hdmi = intel_pipe_has_type(&crtc->base, INTEL_OUTPUT_HDMI);

	bestn = crtc->config.dpll.n;
	bestm1 = crtc->config.dpll.m1;
	bestm2 = crtc->config.dpll.m2;
	bestp1 = crtc->config.dpll.p1;
	bestp2 = crtc->config.dpll.p2;

	/* See eDP HDMI DPIO driver vbios notes doc */

	/* PLL B needs special handling */
	if (pipe)
		vlv_pllb_recal_opamp(dev_priv);

	/* Set up Tx target for periodic Rcomp update */
	vlv_dpio_write(dev_priv, DPIO_IREF_BCAST, 0x0100000f);

	/* Disable target IRef on PLL */
	reg_val = vlv_dpio_read(dev_priv, DPIO_IREF_CTL(pipe));
	reg_val &= 0x00ffffff;
	vlv_dpio_write(dev_priv, DPIO_IREF_CTL(pipe), reg_val);

	/* Disable fast lock */
	vlv_dpio_write(dev_priv, DPIO_FASTCLK_DISABLE, 0x610);

	/* Set idtafcrecal before PLL is enabled */
	mdiv = ((bestm1 << DPIO_M1DIV_SHIFT) | (bestm2 & DPIO_M2DIV_MASK));
	mdiv |= ((bestp1 << DPIO_P1_SHIFT) | (bestp2 << DPIO_P2_SHIFT));
	mdiv |= ((bestn << DPIO_N_SHIFT));
	mdiv |= (1 << DPIO_K_SHIFT);

	/*
	 * Post divider depends on pixel clock rate, DAC vs digital (and LVDS,
	 * but we don't support that).
	 * Note: don't use the DAC post divider as it seems unstable.
	 */
	mdiv |= (DPIO_POST_DIV_HDMIDP << DPIO_POST_DIV_SHIFT);
	vlv_dpio_write(dev_priv, DPIO_DIV(pipe), mdiv);

	mdiv |= DPIO_ENABLE_CALIBRATION;
	vlv_dpio_write(dev_priv, DPIO_DIV(pipe), mdiv);

	/* Set HBR and RBR LPF coefficients */
	if (crtc->config.port_clock == 162000 ||
	    intel_pipe_has_type(&crtc->base, INTEL_OUTPUT_ANALOG) ||
	    intel_pipe_has_type(&crtc->base, INTEL_OUTPUT_HDMI))
		vlv_dpio_write(dev_priv, DPIO_LPF_COEFF(pipe),
				 0x005f0021);
	else
		vlv_dpio_write(dev_priv, DPIO_LPF_COEFF(pipe),
				 0x00d0000f);

	if (intel_pipe_has_type(&crtc->base, INTEL_OUTPUT_EDP) ||
	    intel_pipe_has_type(&crtc->base, INTEL_OUTPUT_DISPLAYPORT)) {
		/* Use SSC source */
		if (!pipe)
			vlv_dpio_write(dev_priv, DPIO_REFSFR(pipe),
					 0x0df40000);
		else
			vlv_dpio_write(dev_priv, DPIO_REFSFR(pipe),
					 0x0df70000);
	} else { /* HDMI or VGA */
		/* Use bend source */
		if (!pipe)
			vlv_dpio_write(dev_priv, DPIO_REFSFR(pipe),
					 0x0df70000);
		else
			vlv_dpio_write(dev_priv, DPIO_REFSFR(pipe),
					 0x0df40000);
	}

	coreclk = vlv_dpio_read(dev_priv, DPIO_CORE_CLK(pipe));
	coreclk = (coreclk & 0x0000ff00) | 0x01c00000;
	if (intel_pipe_has_type(&crtc->base, INTEL_OUTPUT_DISPLAYPORT) ||
	    intel_pipe_has_type(&crtc->base, INTEL_OUTPUT_EDP))
		coreclk |= 0x01000000;
	vlv_dpio_write(dev_priv, DPIO_CORE_CLK(pipe), coreclk);

	vlv_dpio_write(dev_priv, DPIO_PLL_CML(pipe), 0x87871000);

	for_each_encoder_on_crtc(dev, &crtc->base, encoder)
		if (encoder->pre_pll_enable)
			encoder->pre_pll_enable(encoder);

	/* Enable DPIO clock input */
	dpll = DPLL_EXT_BUFFER_ENABLE_VLV | DPLL_REFA_CLK_ENABLE_VLV |
		DPLL_VGA_MODE_DIS | DPLL_INTEGRATED_CLOCK_VLV;
	if (pipe)
		dpll |= DPLL_INTEGRATED_CRI_CLK_VLV;

	dpll |= DPLL_VCO_ENABLE;
	crtc->config.dpll_hw_state.dpll = dpll;

	I915_WRITE(DPLL(pipe), dpll);
	POSTING_READ(DPLL(pipe));
	udelay(150);

	if (wait_for(((I915_READ(DPLL(pipe)) & DPLL_LOCK_VLV) == DPLL_LOCK_VLV), 1))
		DRM_ERROR("DPLL %d failed to lock\n", pipe);

	dpll_md = (crtc->config.pixel_multiplier - 1)
		<< DPLL_MD_UDI_MULTIPLIER_SHIFT;
	crtc->config.dpll_hw_state.dpll_md = dpll_md;

	I915_WRITE(DPLL_MD(pipe), dpll_md);
	POSTING_READ(DPLL_MD(pipe));

	if (crtc->config.has_dp_encoder)
		intel_dp_set_m_n(crtc);

	mutex_unlock(&dev_priv->dpio_lock);
}

static void i9xx_update_pll(struct intel_crtc *crtc,
			    intel_clock_t *reduced_clock,
			    int num_connectors)
{
	struct drm_device *dev = crtc->base.dev;
	struct drm_i915_private *dev_priv = dev->dev_private;
	u32 dpll;
	bool is_sdvo;
	struct dpll *clock = &crtc->config.dpll;

	i9xx_update_pll_dividers(crtc, reduced_clock);

	is_sdvo = intel_pipe_has_type(&crtc->base, INTEL_OUTPUT_SDVO) ||
		intel_pipe_has_type(&crtc->base, INTEL_OUTPUT_HDMI);

	dpll = DPLL_VGA_MODE_DIS;

	if (intel_pipe_has_type(&crtc->base, INTEL_OUTPUT_LVDS))
		dpll |= DPLLB_MODE_LVDS;
	else
		dpll |= DPLLB_MODE_DAC_SERIAL;

	if (IS_I945G(dev) || IS_I945GM(dev) || IS_G33(dev)) {
		dpll |= (crtc->config.pixel_multiplier - 1)
			<< SDVO_MULTIPLIER_SHIFT_HIRES;
	}

	if (is_sdvo)
		dpll |= DPLL_DVO_HIGH_SPEED;

	if (intel_pipe_has_type(&crtc->base, INTEL_OUTPUT_DISPLAYPORT))
		dpll |= DPLL_DVO_HIGH_SPEED;

	/* compute bitmask from p1 value */
	if (IS_PINEVIEW(dev))
		dpll |= (1 << (clock->p1 - 1)) << DPLL_FPA01_P1_POST_DIV_SHIFT_PINEVIEW;
	else {
		dpll |= (1 << (clock->p1 - 1)) << DPLL_FPA01_P1_POST_DIV_SHIFT;
		if (IS_G4X(dev) && reduced_clock)
			dpll |= (1 << (reduced_clock->p1 - 1)) << DPLL_FPA1_P1_POST_DIV_SHIFT;
	}
	switch (clock->p2) {
	case 5:
		dpll |= DPLL_DAC_SERIAL_P2_CLOCK_DIV_5;
		break;
	case 7:
		dpll |= DPLLB_LVDS_P2_CLOCK_DIV_7;
		break;
	case 10:
		dpll |= DPLL_DAC_SERIAL_P2_CLOCK_DIV_10;
		break;
	case 14:
		dpll |= DPLLB_LVDS_P2_CLOCK_DIV_14;
		break;
	}
	if (INTEL_INFO(dev)->gen >= 4)
		dpll |= (6 << PLL_LOAD_PULSE_PHASE_SHIFT);

	if (crtc->config.sdvo_tv_clock)
		dpll |= PLL_REF_INPUT_TVCLKINBC;
	else if (intel_pipe_has_type(&crtc->base, INTEL_OUTPUT_LVDS) &&
		 intel_panel_use_ssc(dev_priv) && num_connectors < 2)
		dpll |= PLLB_REF_INPUT_SPREADSPECTRUMIN;
	else
		dpll |= PLL_REF_INPUT_DREFCLK;

	dpll |= DPLL_VCO_ENABLE;
	crtc->config.dpll_hw_state.dpll = dpll;

	if (INTEL_INFO(dev)->gen >= 4) {
		u32 dpll_md = (crtc->config.pixel_multiplier - 1)
			<< DPLL_MD_UDI_MULTIPLIER_SHIFT;
		crtc->config.dpll_hw_state.dpll_md = dpll_md;
	}

	if (crtc->config.has_dp_encoder)
		intel_dp_set_m_n(crtc);
}

static void i8xx_update_pll(struct intel_crtc *crtc,
			    intel_clock_t *reduced_clock,
			    int num_connectors)
{
	struct drm_device *dev = crtc->base.dev;
	struct drm_i915_private *dev_priv = dev->dev_private;
	u32 dpll;
	struct dpll *clock = &crtc->config.dpll;

	i9xx_update_pll_dividers(crtc, reduced_clock);

	dpll = DPLL_VGA_MODE_DIS;

	if (intel_pipe_has_type(&crtc->base, INTEL_OUTPUT_LVDS)) {
		dpll |= (1 << (clock->p1 - 1)) << DPLL_FPA01_P1_POST_DIV_SHIFT;
	} else {
		if (clock->p1 == 2)
			dpll |= PLL_P1_DIVIDE_BY_TWO;
		else
			dpll |= (clock->p1 - 2) << DPLL_FPA01_P1_POST_DIV_SHIFT;
		if (clock->p2 == 4)
			dpll |= PLL_P2_DIVIDE_BY_4;
	}

	if (intel_pipe_has_type(&crtc->base, INTEL_OUTPUT_LVDS) &&
		 intel_panel_use_ssc(dev_priv) && num_connectors < 2)
		dpll |= PLLB_REF_INPUT_SPREADSPECTRUMIN;
	else
		dpll |= PLL_REF_INPUT_DREFCLK;

	dpll |= DPLL_VCO_ENABLE;
	crtc->config.dpll_hw_state.dpll = dpll;
}

static void intel_set_pipe_timings(struct intel_crtc *intel_crtc)
{
	struct drm_device *dev = intel_crtc->base.dev;
	struct drm_i915_private *dev_priv = dev->dev_private;
	enum pipe pipe = intel_crtc->pipe;
	enum transcoder cpu_transcoder = intel_crtc->config.cpu_transcoder;
	struct drm_display_mode *adjusted_mode =
		&intel_crtc->config.adjusted_mode;
	struct drm_display_mode *mode = &intel_crtc->config.requested_mode;
	uint32_t vsyncshift, crtc_vtotal, crtc_vblank_end;

	/* We need to be careful not to changed the adjusted mode, for otherwise
	 * the hw state checker will get angry at the mismatch. */
	crtc_vtotal = adjusted_mode->crtc_vtotal;
	crtc_vblank_end = adjusted_mode->crtc_vblank_end;

	if (!IS_GEN2(dev) && adjusted_mode->flags & DRM_MODE_FLAG_INTERLACE) {
		/* the chip adds 2 halflines automatically */
		crtc_vtotal -= 1;
		crtc_vblank_end -= 1;
		vsyncshift = adjusted_mode->crtc_hsync_start
			     - adjusted_mode->crtc_htotal / 2;
	} else {
		vsyncshift = 0;
	}

	if (INTEL_INFO(dev)->gen > 3)
		I915_WRITE(VSYNCSHIFT(cpu_transcoder), vsyncshift);

	I915_WRITE(HTOTAL(cpu_transcoder),
		   (adjusted_mode->crtc_hdisplay - 1) |
		   ((adjusted_mode->crtc_htotal - 1) << 16));
	I915_WRITE(HBLANK(cpu_transcoder),
		   (adjusted_mode->crtc_hblank_start - 1) |
		   ((adjusted_mode->crtc_hblank_end - 1) << 16));
	I915_WRITE(HSYNC(cpu_transcoder),
		   (adjusted_mode->crtc_hsync_start - 1) |
		   ((adjusted_mode->crtc_hsync_end - 1) << 16));

	I915_WRITE(VTOTAL(cpu_transcoder),
		   (adjusted_mode->crtc_vdisplay - 1) |
		   ((crtc_vtotal - 1) << 16));
	I915_WRITE(VBLANK(cpu_transcoder),
		   (adjusted_mode->crtc_vblank_start - 1) |
		   ((crtc_vblank_end - 1) << 16));
	I915_WRITE(VSYNC(cpu_transcoder),
		   (adjusted_mode->crtc_vsync_start - 1) |
		   ((adjusted_mode->crtc_vsync_end - 1) << 16));

	/* Workaround: when the EDP input selection is B, the VTOTAL_B must be
	 * programmed with the VTOTAL_EDP value. Same for VTOTAL_C. This is
	 * documented on the DDI_FUNC_CTL register description, EDP Input Select
	 * bits. */
	if (IS_HASWELL(dev) && cpu_transcoder == TRANSCODER_EDP &&
	    (pipe == PIPE_B || pipe == PIPE_C))
		I915_WRITE(VTOTAL(pipe), I915_READ(VTOTAL(cpu_transcoder)));

	/* pipesrc controls the size that is scaled from, which should
	 * always be the user's requested size.
	 */
	I915_WRITE(PIPESRC(pipe),
		   ((mode->hdisplay - 1) << 16) | (mode->vdisplay - 1));
}

static void intel_get_pipe_timings(struct intel_crtc *crtc,
				   struct intel_crtc_config *pipe_config)
{
	struct drm_device *dev = crtc->base.dev;
	struct drm_i915_private *dev_priv = dev->dev_private;
	enum transcoder cpu_transcoder = pipe_config->cpu_transcoder;
	uint32_t tmp;

	tmp = I915_READ(HTOTAL(cpu_transcoder));
	pipe_config->adjusted_mode.crtc_hdisplay = (tmp & 0xffff) + 1;
	pipe_config->adjusted_mode.crtc_htotal = ((tmp >> 16) & 0xffff) + 1;
	tmp = I915_READ(HBLANK(cpu_transcoder));
	pipe_config->adjusted_mode.crtc_hblank_start = (tmp & 0xffff) + 1;
	pipe_config->adjusted_mode.crtc_hblank_end = ((tmp >> 16) & 0xffff) + 1;
	tmp = I915_READ(HSYNC(cpu_transcoder));
	pipe_config->adjusted_mode.crtc_hsync_start = (tmp & 0xffff) + 1;
	pipe_config->adjusted_mode.crtc_hsync_end = ((tmp >> 16) & 0xffff) + 1;

	tmp = I915_READ(VTOTAL(cpu_transcoder));
	pipe_config->adjusted_mode.crtc_vdisplay = (tmp & 0xffff) + 1;
	pipe_config->adjusted_mode.crtc_vtotal = ((tmp >> 16) & 0xffff) + 1;
	tmp = I915_READ(VBLANK(cpu_transcoder));
	pipe_config->adjusted_mode.crtc_vblank_start = (tmp & 0xffff) + 1;
	pipe_config->adjusted_mode.crtc_vblank_end = ((tmp >> 16) & 0xffff) + 1;
	tmp = I915_READ(VSYNC(cpu_transcoder));
	pipe_config->adjusted_mode.crtc_vsync_start = (tmp & 0xffff) + 1;
	pipe_config->adjusted_mode.crtc_vsync_end = ((tmp >> 16) & 0xffff) + 1;

	if (I915_READ(PIPECONF(cpu_transcoder)) & PIPECONF_INTERLACE_MASK) {
		pipe_config->adjusted_mode.flags |= DRM_MODE_FLAG_INTERLACE;
		pipe_config->adjusted_mode.crtc_vtotal += 1;
		pipe_config->adjusted_mode.crtc_vblank_end += 1;
	}

	tmp = I915_READ(PIPESRC(crtc->pipe));
	pipe_config->requested_mode.vdisplay = (tmp & 0xffff) + 1;
	pipe_config->requested_mode.hdisplay = ((tmp >> 16) & 0xffff) + 1;
}

static void i9xx_set_pipeconf(struct intel_crtc *intel_crtc)
{
	struct drm_device *dev = intel_crtc->base.dev;
	struct drm_i915_private *dev_priv = dev->dev_private;
	uint32_t pipeconf;

	pipeconf = 0;

	if (intel_crtc->pipe == 0 && INTEL_INFO(dev)->gen < 4) {
		/* Enable pixel doubling when the dot clock is > 90% of the (display)
		 * core speed.
		 *
		 * XXX: No double-wide on 915GM pipe B. Is that the only reason for the
		 * pipe == 0 check?
		 */
		if (intel_crtc->config.requested_mode.clock >
		    dev_priv->display.get_display_clock_speed(dev) * 9 / 10)
			pipeconf |= PIPECONF_DOUBLE_WIDE;
	}

	/* only g4x and later have fancy bpc/dither controls */
	if (IS_G4X(dev) || IS_VALLEYVIEW(dev)) {
		/* Bspec claims that we can't use dithering for 30bpp pipes. */
		if (intel_crtc->config.dither && intel_crtc->config.pipe_bpp != 30)
			pipeconf |= PIPECONF_DITHER_EN |
				    PIPECONF_DITHER_TYPE_SP;

		switch (intel_crtc->config.pipe_bpp) {
		case 18:
			pipeconf |= PIPECONF_6BPC;
			break;
		case 24:
			pipeconf |= PIPECONF_8BPC;
			break;
		case 30:
			pipeconf |= PIPECONF_10BPC;
			break;
		default:
			/* Case prevented by intel_choose_pipe_bpp_dither. */
			BUG();
		}
	}

	if (HAS_PIPE_CXSR(dev)) {
		if (intel_crtc->lowfreq_avail) {
			DRM_DEBUG_KMS("enabling CxSR downclocking\n");
			pipeconf |= PIPECONF_CXSR_DOWNCLOCK;
		} else {
			DRM_DEBUG_KMS("disabling CxSR downclocking\n");
		}
	}

	if (!IS_GEN2(dev) &&
	    intel_crtc->config.adjusted_mode.flags & DRM_MODE_FLAG_INTERLACE)
		pipeconf |= PIPECONF_INTERLACE_W_FIELD_INDICATION;
	else
		pipeconf |= PIPECONF_PROGRESSIVE;

	if (IS_VALLEYVIEW(dev) && intel_crtc->config.limited_color_range)
		pipeconf |= PIPECONF_COLOR_RANGE_SELECT;

	I915_WRITE(PIPECONF(intel_crtc->pipe), pipeconf);
	POSTING_READ(PIPECONF(intel_crtc->pipe));
}

static int i9xx_crtc_mode_set(struct drm_crtc *crtc,
			      int x, int y,
			      struct drm_framebuffer *fb)
{
	struct drm_device *dev = crtc->dev;
	struct drm_i915_private *dev_priv = dev->dev_private;
	struct intel_crtc *intel_crtc = to_intel_crtc(crtc);
	struct drm_display_mode *mode = &intel_crtc->config.requested_mode;
	int pipe = intel_crtc->pipe;
	int plane = intel_crtc->plane;
	int refclk, num_connectors = 0;
	intel_clock_t clock, reduced_clock;
	u32 dspcntr;
	bool ok, has_reduced_clock = false;
	bool is_lvds = false;
	struct intel_encoder *encoder;
	const intel_limit_t *limit;
	int ret;

	for_each_encoder_on_crtc(dev, crtc, encoder) {
		switch (encoder->type) {
		case INTEL_OUTPUT_LVDS:
			is_lvds = true;
			break;
		}

		num_connectors++;
	}

	refclk = i9xx_get_refclk(crtc, num_connectors);

	/*
	 * Returns a set of divisors for the desired target clock with the given
	 * refclk, or FALSE.  The returned values represent the clock equation:
	 * reflck * (5 * (m1 + 2) + (m2 + 2)) / (n + 2) / p1 / p2.
	 */
	limit = intel_limit(crtc, refclk);
	ok = dev_priv->display.find_dpll(limit, crtc,
					 intel_crtc->config.port_clock,
					 refclk, NULL, &clock);
	if (!ok && !intel_crtc->config.clock_set) {
		DRM_ERROR("Couldn't find PLL settings for mode!\n");
		return -EINVAL;
	}

	/* Ensure that the cursor is valid for the new mode before changing... */
	intel_crtc_update_cursor(crtc, true);

	if (is_lvds && dev_priv->lvds_downclock_avail) {
		/*
		 * Ensure we match the reduced clock's P to the target clock.
		 * If the clocks don't match, we can't switch the display clock
		 * by using the FP0/FP1. In such case we will disable the LVDS
		 * downclock feature.
		*/
		has_reduced_clock =
			dev_priv->display.find_dpll(limit, crtc,
						    dev_priv->lvds_downclock,
						    refclk, &clock,
						    &reduced_clock);
	}
	/* Compat-code for transition, will disappear. */
	if (!intel_crtc->config.clock_set) {
		intel_crtc->config.dpll.n = clock.n;
		intel_crtc->config.dpll.m1 = clock.m1;
		intel_crtc->config.dpll.m2 = clock.m2;
		intel_crtc->config.dpll.p1 = clock.p1;
		intel_crtc->config.dpll.p2 = clock.p2;
	}

	if (IS_GEN2(dev))
		i8xx_update_pll(intel_crtc,
				has_reduced_clock ? &reduced_clock : NULL,
				num_connectors);
	else if (IS_VALLEYVIEW(dev))
		vlv_update_pll(intel_crtc);
	else
		i9xx_update_pll(intel_crtc,
				has_reduced_clock ? &reduced_clock : NULL,
                                num_connectors);

	/* Set up the display plane register */
	dspcntr = DISPPLANE_GAMMA_ENABLE;

	if (!IS_VALLEYVIEW(dev)) {
		if (pipe == 0)
			dspcntr &= ~DISPPLANE_SEL_PIPE_MASK;
		else
			dspcntr |= DISPPLANE_SEL_PIPE_B;
	}

	intel_set_pipe_timings(intel_crtc);

	/* pipesrc and dspsize control the size that is scaled from,
	 * which should always be the user's requested size.
	 */
	I915_WRITE(DSPSIZE(plane),
		   ((mode->vdisplay - 1) << 16) |
		   (mode->hdisplay - 1));
	I915_WRITE(DSPPOS(plane), 0);

	i9xx_set_pipeconf(intel_crtc);

	I915_WRITE(DSPCNTR(plane), dspcntr);
	POSTING_READ(DSPCNTR(plane));

	ret = intel_pipe_set_base(crtc, x, y, fb);

	intel_update_watermarks(dev);

	return ret;
}

static void i9xx_get_pfit_config(struct intel_crtc *crtc,
				 struct intel_crtc_config *pipe_config)
{
	struct drm_device *dev = crtc->base.dev;
	struct drm_i915_private *dev_priv = dev->dev_private;
	uint32_t tmp;

	tmp = I915_READ(PFIT_CONTROL);

	if (INTEL_INFO(dev)->gen < 4) {
		if (crtc->pipe != PIPE_B)
			return;

		/* gen2/3 store dither state in pfit control, needs to match */
		pipe_config->gmch_pfit.control = tmp & PANEL_8TO6_DITHER_ENABLE;
	} else {
		if ((tmp & PFIT_PIPE_MASK) != (crtc->pipe << PFIT_PIPE_SHIFT))
			return;
	}

	if (!(tmp & PFIT_ENABLE))
		return;

	pipe_config->gmch_pfit.control = I915_READ(PFIT_CONTROL);
	pipe_config->gmch_pfit.pgm_ratios = I915_READ(PFIT_PGM_RATIOS);
	if (INTEL_INFO(dev)->gen < 5)
		pipe_config->gmch_pfit.lvds_border_bits =
			I915_READ(LVDS) & LVDS_BORDER_ENABLE;
}

static bool i9xx_get_pipe_config(struct intel_crtc *crtc,
				 struct intel_crtc_config *pipe_config)
{
	struct drm_device *dev = crtc->base.dev;
	struct drm_i915_private *dev_priv = dev->dev_private;
	uint32_t tmp;

	pipe_config->cpu_transcoder = crtc->pipe;
	pipe_config->shared_dpll = DPLL_ID_PRIVATE;

	tmp = I915_READ(PIPECONF(crtc->pipe));
	if (!(tmp & PIPECONF_ENABLE))
		return false;

	intel_get_pipe_timings(crtc, pipe_config);

	i9xx_get_pfit_config(crtc, pipe_config);

	if (INTEL_INFO(dev)->gen >= 4) {
		tmp = I915_READ(DPLL_MD(crtc->pipe));
		pipe_config->pixel_multiplier =
			((tmp & DPLL_MD_UDI_MULTIPLIER_MASK)
			 >> DPLL_MD_UDI_MULTIPLIER_SHIFT) + 1;
		pipe_config->dpll_hw_state.dpll_md = tmp;
	} else if (IS_I945G(dev) || IS_I945GM(dev) || IS_G33(dev)) {
		tmp = I915_READ(DPLL(crtc->pipe));
		pipe_config->pixel_multiplier =
			((tmp & SDVO_MULTIPLIER_MASK)
			 >> SDVO_MULTIPLIER_SHIFT_HIRES) + 1;
	} else {
		/* Note that on i915G/GM the pixel multiplier is in the sdvo
		 * port and will be fixed up in the encoder->get_config
		 * function. */
		pipe_config->pixel_multiplier = 1;
	}
	pipe_config->dpll_hw_state.dpll = I915_READ(DPLL(crtc->pipe));
	if (!IS_VALLEYVIEW(dev)) {
		pipe_config->dpll_hw_state.fp0 = I915_READ(FP0(crtc->pipe));
		pipe_config->dpll_hw_state.fp1 = I915_READ(FP1(crtc->pipe));
	} else {
		pipe_config->dpll_hw_state.dpll &= ~(DPLL_LOCK_VLV |
						     DPLL_PORTC_READY_MASK |
						     DPLL_PORTB_READY_MASK);
	}

	return true;
}

static void ironlake_init_pch_refclk(struct drm_device *dev)
{
	struct drm_i915_private *dev_priv = dev->dev_private;
	struct drm_mode_config *mode_config = &dev->mode_config;
	struct intel_encoder *encoder;
	u32 val, final;
	bool has_lvds = false;
	bool has_cpu_edp = false;
	bool has_panel = false;
	bool has_ck505 = false;
	bool can_ssc = false;

	/* We need to take the global config into account */
	list_for_each_entry(encoder, &mode_config->encoder_list,
			    base.head) {
		switch (encoder->type) {
		case INTEL_OUTPUT_LVDS:
			has_panel = true;
			has_lvds = true;
			break;
		case INTEL_OUTPUT_EDP:
			has_panel = true;
			if (enc_to_dig_port(&encoder->base)->port == PORT_A)
				has_cpu_edp = true;
			break;
		}
	}

	if (HAS_PCH_IBX(dev)) {
		has_ck505 = dev_priv->vbt.display_clock_mode;
		can_ssc = has_ck505;
	} else {
		has_ck505 = false;
		can_ssc = true;
	}

	DRM_DEBUG_KMS("has_panel %d has_lvds %d has_ck505 %d\n",
		      has_panel, has_lvds, has_ck505);

	/* Ironlake: try to setup display ref clock before DPLL
	 * enabling. This is only under driver's control after
	 * PCH B stepping, previous chipset stepping should be
	 * ignoring this setting.
	 */
	val = I915_READ(PCH_DREF_CONTROL);

	/* As we must carefully and slowly disable/enable each source in turn,
	 * compute the final state we want first and check if we need to
	 * make any changes at all.
	 */
	final = val;
	final &= ~DREF_NONSPREAD_SOURCE_MASK;
	if (has_ck505)
		final |= DREF_NONSPREAD_CK505_ENABLE;
	else
		final |= DREF_NONSPREAD_SOURCE_ENABLE;

	final &= ~DREF_SSC_SOURCE_MASK;
	final &= ~DREF_CPU_SOURCE_OUTPUT_MASK;
	final &= ~DREF_SSC1_ENABLE;

	if (has_panel) {
		final |= DREF_SSC_SOURCE_ENABLE;

		if (intel_panel_use_ssc(dev_priv) && can_ssc)
			final |= DREF_SSC1_ENABLE;

		if (has_cpu_edp) {
			if (intel_panel_use_ssc(dev_priv) && can_ssc)
				final |= DREF_CPU_SOURCE_OUTPUT_DOWNSPREAD;
			else
				final |= DREF_CPU_SOURCE_OUTPUT_NONSPREAD;
		} else
			final |= DREF_CPU_SOURCE_OUTPUT_DISABLE;
	} else {
		final |= DREF_SSC_SOURCE_DISABLE;
		final |= DREF_CPU_SOURCE_OUTPUT_DISABLE;
	}

	if (final == val)
		return;

	/* Always enable nonspread source */
	val &= ~DREF_NONSPREAD_SOURCE_MASK;

	if (has_ck505)
		val |= DREF_NONSPREAD_CK505_ENABLE;
	else
		val |= DREF_NONSPREAD_SOURCE_ENABLE;

	if (has_panel) {
		val &= ~DREF_SSC_SOURCE_MASK;
		val |= DREF_SSC_SOURCE_ENABLE;

		/* SSC must be turned on before enabling the CPU output  */
		if (intel_panel_use_ssc(dev_priv) && can_ssc) {
			DRM_DEBUG_KMS("Using SSC on panel\n");
			val |= DREF_SSC1_ENABLE;
		} else
			val &= ~DREF_SSC1_ENABLE;

		/* Get SSC going before enabling the outputs */
		I915_WRITE(PCH_DREF_CONTROL, val);
		POSTING_READ(PCH_DREF_CONTROL);
		udelay(200);

		val &= ~DREF_CPU_SOURCE_OUTPUT_MASK;

		/* Enable CPU source on CPU attached eDP */
		if (has_cpu_edp) {
			if (intel_panel_use_ssc(dev_priv) && can_ssc) {
				DRM_DEBUG_KMS("Using SSC on eDP\n");
				val |= DREF_CPU_SOURCE_OUTPUT_DOWNSPREAD;
			}
			else
				val |= DREF_CPU_SOURCE_OUTPUT_NONSPREAD;
		} else
			val |= DREF_CPU_SOURCE_OUTPUT_DISABLE;

		I915_WRITE(PCH_DREF_CONTROL, val);
		POSTING_READ(PCH_DREF_CONTROL);
		udelay(200);
	} else {
		DRM_DEBUG_KMS("Disabling SSC entirely\n");

		val &= ~DREF_CPU_SOURCE_OUTPUT_MASK;

		/* Turn off CPU output */
		val |= DREF_CPU_SOURCE_OUTPUT_DISABLE;

		I915_WRITE(PCH_DREF_CONTROL, val);
		POSTING_READ(PCH_DREF_CONTROL);
		udelay(200);

		/* Turn off the SSC source */
		val &= ~DREF_SSC_SOURCE_MASK;
		val |= DREF_SSC_SOURCE_DISABLE;

		/* Turn off SSC1 */
		val &= ~DREF_SSC1_ENABLE;

		I915_WRITE(PCH_DREF_CONTROL, val);
		POSTING_READ(PCH_DREF_CONTROL);
		udelay(200);
	}

	BUG_ON(val != final);
}

/* Sequence to enable CLKOUT_DP for FDI usage and configure PCH FDI I/O. */
static void lpt_init_pch_refclk(struct drm_device *dev)
{
	struct drm_i915_private *dev_priv = dev->dev_private;
	struct drm_mode_config *mode_config = &dev->mode_config;
	struct intel_encoder *encoder;
	bool has_vga = false;
	bool is_sdv = false;
	u32 tmp;

	list_for_each_entry(encoder, &mode_config->encoder_list, base.head) {
		switch (encoder->type) {
		case INTEL_OUTPUT_ANALOG:
			has_vga = true;
			break;
		}
	}

	if (!has_vga)
		return;

	mutex_lock(&dev_priv->dpio_lock);

	/* XXX: Rip out SDV support once Haswell ships for real. */
	if (IS_HASWELL(dev) && (dev->pci_device & 0xFF00) == 0x0C00)
		is_sdv = true;

	tmp = intel_sbi_read(dev_priv, SBI_SSCCTL, SBI_ICLK);
	tmp &= ~SBI_SSCCTL_DISABLE;
	tmp |= SBI_SSCCTL_PATHALT;
	intel_sbi_write(dev_priv, SBI_SSCCTL, tmp, SBI_ICLK);

	udelay(24);

	tmp = intel_sbi_read(dev_priv, SBI_SSCCTL, SBI_ICLK);
	tmp &= ~SBI_SSCCTL_PATHALT;
	intel_sbi_write(dev_priv, SBI_SSCCTL, tmp, SBI_ICLK);

	if (!is_sdv) {
		tmp = I915_READ(SOUTH_CHICKEN2);
		tmp |= FDI_MPHY_IOSFSB_RESET_CTL;
		I915_WRITE(SOUTH_CHICKEN2, tmp);

		if (wait_for_atomic_us(I915_READ(SOUTH_CHICKEN2) &
				       FDI_MPHY_IOSFSB_RESET_STATUS, 100))
			DRM_ERROR("FDI mPHY reset assert timeout\n");

		tmp = I915_READ(SOUTH_CHICKEN2);
		tmp &= ~FDI_MPHY_IOSFSB_RESET_CTL;
		I915_WRITE(SOUTH_CHICKEN2, tmp);

		if (wait_for_atomic_us((I915_READ(SOUTH_CHICKEN2) &
				        FDI_MPHY_IOSFSB_RESET_STATUS) == 0,
				       100))
			DRM_ERROR("FDI mPHY reset de-assert timeout\n");
	}

	tmp = intel_sbi_read(dev_priv, 0x8008, SBI_MPHY);
	tmp &= ~(0xFF << 24);
	tmp |= (0x12 << 24);
	intel_sbi_write(dev_priv, 0x8008, tmp, SBI_MPHY);

	if (is_sdv) {
		tmp = intel_sbi_read(dev_priv, 0x800C, SBI_MPHY);
		tmp |= 0x7FFF;
		intel_sbi_write(dev_priv, 0x800C, tmp, SBI_MPHY);
	}

	tmp = intel_sbi_read(dev_priv, 0x2008, SBI_MPHY);
	tmp |= (1 << 11);
	intel_sbi_write(dev_priv, 0x2008, tmp, SBI_MPHY);

	tmp = intel_sbi_read(dev_priv, 0x2108, SBI_MPHY);
	tmp |= (1 << 11);
	intel_sbi_write(dev_priv, 0x2108, tmp, SBI_MPHY);

	if (is_sdv) {
		tmp = intel_sbi_read(dev_priv, 0x2038, SBI_MPHY);
		tmp |= (0x3F << 24) | (0xF << 20) | (0xF << 16);
		intel_sbi_write(dev_priv, 0x2038, tmp, SBI_MPHY);

		tmp = intel_sbi_read(dev_priv, 0x2138, SBI_MPHY);
		tmp |= (0x3F << 24) | (0xF << 20) | (0xF << 16);
		intel_sbi_write(dev_priv, 0x2138, tmp, SBI_MPHY);

		tmp = intel_sbi_read(dev_priv, 0x203C, SBI_MPHY);
		tmp |= (0x3F << 8);
		intel_sbi_write(dev_priv, 0x203C, tmp, SBI_MPHY);

		tmp = intel_sbi_read(dev_priv, 0x213C, SBI_MPHY);
		tmp |= (0x3F << 8);
		intel_sbi_write(dev_priv, 0x213C, tmp, SBI_MPHY);
	}

	tmp = intel_sbi_read(dev_priv, 0x206C, SBI_MPHY);
	tmp |= (1 << 24) | (1 << 21) | (1 << 18);
	intel_sbi_write(dev_priv, 0x206C, tmp, SBI_MPHY);

	tmp = intel_sbi_read(dev_priv, 0x216C, SBI_MPHY);
	tmp |= (1 << 24) | (1 << 21) | (1 << 18);
	intel_sbi_write(dev_priv, 0x216C, tmp, SBI_MPHY);

	if (!is_sdv) {
		tmp = intel_sbi_read(dev_priv, 0x2080, SBI_MPHY);
		tmp &= ~(7 << 13);
		tmp |= (5 << 13);
		intel_sbi_write(dev_priv, 0x2080, tmp, SBI_MPHY);

		tmp = intel_sbi_read(dev_priv, 0x2180, SBI_MPHY);
		tmp &= ~(7 << 13);
		tmp |= (5 << 13);
		intel_sbi_write(dev_priv, 0x2180, tmp, SBI_MPHY);
	}

	tmp = intel_sbi_read(dev_priv, 0x208C, SBI_MPHY);
	tmp &= ~0xFF;
	tmp |= 0x1C;
	intel_sbi_write(dev_priv, 0x208C, tmp, SBI_MPHY);

	tmp = intel_sbi_read(dev_priv, 0x218C, SBI_MPHY);
	tmp &= ~0xFF;
	tmp |= 0x1C;
	intel_sbi_write(dev_priv, 0x218C, tmp, SBI_MPHY);

	tmp = intel_sbi_read(dev_priv, 0x2098, SBI_MPHY);
	tmp &= ~(0xFF << 16);
	tmp |= (0x1C << 16);
	intel_sbi_write(dev_priv, 0x2098, tmp, SBI_MPHY);

	tmp = intel_sbi_read(dev_priv, 0x2198, SBI_MPHY);
	tmp &= ~(0xFF << 16);
	tmp |= (0x1C << 16);
	intel_sbi_write(dev_priv, 0x2198, tmp, SBI_MPHY);

	if (!is_sdv) {
		tmp = intel_sbi_read(dev_priv, 0x20C4, SBI_MPHY);
		tmp |= (1 << 27);
		intel_sbi_write(dev_priv, 0x20C4, tmp, SBI_MPHY);

		tmp = intel_sbi_read(dev_priv, 0x21C4, SBI_MPHY);
		tmp |= (1 << 27);
		intel_sbi_write(dev_priv, 0x21C4, tmp, SBI_MPHY);

		tmp = intel_sbi_read(dev_priv, 0x20EC, SBI_MPHY);
		tmp &= ~(0xF << 28);
		tmp |= (4 << 28);
		intel_sbi_write(dev_priv, 0x20EC, tmp, SBI_MPHY);

		tmp = intel_sbi_read(dev_priv, 0x21EC, SBI_MPHY);
		tmp &= ~(0xF << 28);
		tmp |= (4 << 28);
		intel_sbi_write(dev_priv, 0x21EC, tmp, SBI_MPHY);
	}

	/* ULT uses SBI_GEN0, but ULT doesn't have VGA, so we don't care. */
	tmp = intel_sbi_read(dev_priv, SBI_DBUFF0, SBI_ICLK);
	tmp |= SBI_DBUFF0_ENABLE;
	intel_sbi_write(dev_priv, SBI_DBUFF0, tmp, SBI_ICLK);

	mutex_unlock(&dev_priv->dpio_lock);
}

/*
 * Initialize reference clocks when the driver loads
 */
void intel_init_pch_refclk(struct drm_device *dev)
{
	if (HAS_PCH_IBX(dev) || HAS_PCH_CPT(dev))
		ironlake_init_pch_refclk(dev);
	else if (HAS_PCH_LPT(dev))
		lpt_init_pch_refclk(dev);
}

static int ironlake_get_refclk(struct drm_crtc *crtc)
{
	struct drm_device *dev = crtc->dev;
	struct drm_i915_private *dev_priv = dev->dev_private;
	struct intel_encoder *encoder;
	int num_connectors = 0;
	bool is_lvds = false;

	for_each_encoder_on_crtc(dev, crtc, encoder) {
		switch (encoder->type) {
		case INTEL_OUTPUT_LVDS:
			is_lvds = true;
			break;
		}
		num_connectors++;
	}

	if (is_lvds && intel_panel_use_ssc(dev_priv) && num_connectors < 2) {
		DRM_DEBUG_KMS("using SSC reference clock of %d MHz\n",
			      dev_priv->vbt.lvds_ssc_freq);
		return dev_priv->vbt.lvds_ssc_freq * 1000;
	}

	return 120000;
}

static void ironlake_set_pipeconf(struct drm_crtc *crtc)
{
	struct drm_i915_private *dev_priv = crtc->dev->dev_private;
	struct intel_crtc *intel_crtc = to_intel_crtc(crtc);
	int pipe = intel_crtc->pipe;
	uint32_t val;

	val = 0;

	switch (intel_crtc->config.pipe_bpp) {
	case 18:
		val |= PIPECONF_6BPC;
		break;
	case 24:
		val |= PIPECONF_8BPC;
		break;
	case 30:
		val |= PIPECONF_10BPC;
		break;
	case 36:
		val |= PIPECONF_12BPC;
		break;
	default:
		/* Case prevented by intel_choose_pipe_bpp_dither. */
		BUG();
	}

	if (intel_crtc->config.dither)
		val |= (PIPECONF_DITHER_EN | PIPECONF_DITHER_TYPE_SP);

	if (intel_crtc->config.adjusted_mode.flags & DRM_MODE_FLAG_INTERLACE)
		val |= PIPECONF_INTERLACED_ILK;
	else
		val |= PIPECONF_PROGRESSIVE;

	if (intel_crtc->config.limited_color_range)
		val |= PIPECONF_COLOR_RANGE_SELECT;

	I915_WRITE(PIPECONF(pipe), val);
	POSTING_READ(PIPECONF(pipe));
}

/*
 * Set up the pipe CSC unit.
 *
 * Currently only full range RGB to limited range RGB conversion
 * is supported, but eventually this should handle various
 * RGB<->YCbCr scenarios as well.
 */
static void intel_set_pipe_csc(struct drm_crtc *crtc)
{
	struct drm_device *dev = crtc->dev;
	struct drm_i915_private *dev_priv = dev->dev_private;
	struct intel_crtc *intel_crtc = to_intel_crtc(crtc);
	int pipe = intel_crtc->pipe;
	uint16_t coeff = 0x7800; /* 1.0 */

	/*
	 * TODO: Check what kind of values actually come out of the pipe
	 * with these coeff/postoff values and adjust to get the best
	 * accuracy. Perhaps we even need to take the bpc value into
	 * consideration.
	 */

	if (intel_crtc->config.limited_color_range)
		coeff = ((235 - 16) * (1 << 12) / 255) & 0xff8; /* 0.xxx... */

	/*
	 * GY/GU and RY/RU should be the other way around according
	 * to BSpec, but reality doesn't agree. Just set them up in
	 * a way that results in the correct picture.
	 */
	I915_WRITE(PIPE_CSC_COEFF_RY_GY(pipe), coeff << 16);
	I915_WRITE(PIPE_CSC_COEFF_BY(pipe), 0);

	I915_WRITE(PIPE_CSC_COEFF_RU_GU(pipe), coeff);
	I915_WRITE(PIPE_CSC_COEFF_BU(pipe), 0);

	I915_WRITE(PIPE_CSC_COEFF_RV_GV(pipe), 0);
	I915_WRITE(PIPE_CSC_COEFF_BV(pipe), coeff << 16);

	I915_WRITE(PIPE_CSC_PREOFF_HI(pipe), 0);
	I915_WRITE(PIPE_CSC_PREOFF_ME(pipe), 0);
	I915_WRITE(PIPE_CSC_PREOFF_LO(pipe), 0);

	if (INTEL_INFO(dev)->gen > 6) {
		uint16_t postoff = 0;

		if (intel_crtc->config.limited_color_range)
			postoff = (16 * (1 << 13) / 255) & 0x1fff;

		I915_WRITE(PIPE_CSC_POSTOFF_HI(pipe), postoff);
		I915_WRITE(PIPE_CSC_POSTOFF_ME(pipe), postoff);
		I915_WRITE(PIPE_CSC_POSTOFF_LO(pipe), postoff);

		I915_WRITE(PIPE_CSC_MODE(pipe), 0);
	} else {
		uint32_t mode = CSC_MODE_YUV_TO_RGB;

		if (intel_crtc->config.limited_color_range)
			mode |= CSC_BLACK_SCREEN_OFFSET;

		I915_WRITE(PIPE_CSC_MODE(pipe), mode);
	}
}

static void haswell_set_pipeconf(struct drm_crtc *crtc)
{
	struct drm_i915_private *dev_priv = crtc->dev->dev_private;
	struct intel_crtc *intel_crtc = to_intel_crtc(crtc);
	enum transcoder cpu_transcoder = intel_crtc->config.cpu_transcoder;
	uint32_t val;

	val = 0;

	if (intel_crtc->config.dither)
		val |= (PIPECONF_DITHER_EN | PIPECONF_DITHER_TYPE_SP);

	if (intel_crtc->config.adjusted_mode.flags & DRM_MODE_FLAG_INTERLACE)
		val |= PIPECONF_INTERLACED_ILK;
	else
		val |= PIPECONF_PROGRESSIVE;

	I915_WRITE(PIPECONF(cpu_transcoder), val);
	POSTING_READ(PIPECONF(cpu_transcoder));

	I915_WRITE(GAMMA_MODE(intel_crtc->pipe), GAMMA_MODE_MODE_8BIT);
	POSTING_READ(GAMMA_MODE(intel_crtc->pipe));
}

static bool ironlake_compute_clocks(struct drm_crtc *crtc,
				    intel_clock_t *clock,
				    bool *has_reduced_clock,
				    intel_clock_t *reduced_clock)
{
	struct drm_device *dev = crtc->dev;
	struct drm_i915_private *dev_priv = dev->dev_private;
	struct intel_encoder *intel_encoder;
	int refclk;
	const intel_limit_t *limit;
	bool ret, is_lvds = false;

	for_each_encoder_on_crtc(dev, crtc, intel_encoder) {
		switch (intel_encoder->type) {
		case INTEL_OUTPUT_LVDS:
			is_lvds = true;
			break;
		}
	}

	refclk = ironlake_get_refclk(crtc);

	/*
	 * Returns a set of divisors for the desired target clock with the given
	 * refclk, or FALSE.  The returned values represent the clock equation:
	 * reflck * (5 * (m1 + 2) + (m2 + 2)) / (n + 2) / p1 / p2.
	 */
	limit = intel_limit(crtc, refclk);
	ret = dev_priv->display.find_dpll(limit, crtc,
					  to_intel_crtc(crtc)->config.port_clock,
					  refclk, NULL, clock);
	if (!ret)
		return false;

	if (is_lvds && dev_priv->lvds_downclock_avail) {
		/*
		 * Ensure we match the reduced clock's P to the target clock.
		 * If the clocks don't match, we can't switch the display clock
		 * by using the FP0/FP1. In such case we will disable the LVDS
		 * downclock feature.
		*/
		*has_reduced_clock =
			dev_priv->display.find_dpll(limit, crtc,
						    dev_priv->lvds_downclock,
						    refclk, clock,
						    reduced_clock);
	}

	return true;
}

static void cpt_enable_fdi_bc_bifurcation(struct drm_device *dev)
{
	struct drm_i915_private *dev_priv = dev->dev_private;
	uint32_t temp;

	temp = I915_READ(SOUTH_CHICKEN1);
	if (temp & FDI_BC_BIFURCATION_SELECT)
		return;

	WARN_ON(I915_READ(FDI_RX_CTL(PIPE_B)) & FDI_RX_ENABLE);
	WARN_ON(I915_READ(FDI_RX_CTL(PIPE_C)) & FDI_RX_ENABLE);

	temp |= FDI_BC_BIFURCATION_SELECT;
	DRM_DEBUG_KMS("enabling fdi C rx\n");
	I915_WRITE(SOUTH_CHICKEN1, temp);
	POSTING_READ(SOUTH_CHICKEN1);
}

static void ivybridge_update_fdi_bc_bifurcation(struct intel_crtc *intel_crtc)
{
	struct drm_device *dev = intel_crtc->base.dev;
	struct drm_i915_private *dev_priv = dev->dev_private;

	switch (intel_crtc->pipe) {
	case PIPE_A:
		break;
	case PIPE_B:
		if (intel_crtc->config.fdi_lanes > 2)
			WARN_ON(I915_READ(SOUTH_CHICKEN1) & FDI_BC_BIFURCATION_SELECT);
		else
			cpt_enable_fdi_bc_bifurcation(dev);

		break;
	case PIPE_C:
		cpt_enable_fdi_bc_bifurcation(dev);

		break;
	default:
		BUG();
	}
}

int ironlake_get_lanes_required(int target_clock, int link_bw, int bpp)
{
	/*
	 * Account for spread spectrum to avoid
	 * oversubscribing the link. Max center spread
	 * is 2.5%; use 5% for safety's sake.
	 */
	u32 bps = target_clock * bpp * 21 / 20;
	return bps / (link_bw * 8) + 1;
}

static bool ironlake_needs_fb_cb_tune(struct dpll *dpll, int factor)
{
	return i9xx_dpll_compute_m(dpll) < factor * dpll->n;
}

static uint32_t ironlake_compute_dpll(struct intel_crtc *intel_crtc,
				      u32 *fp,
				      intel_clock_t *reduced_clock, u32 *fp2)
{
	struct drm_crtc *crtc = &intel_crtc->base;
	struct drm_device *dev = crtc->dev;
	struct drm_i915_private *dev_priv = dev->dev_private;
	struct intel_encoder *intel_encoder;
	uint32_t dpll;
	int factor, num_connectors = 0;
	bool is_lvds = false, is_sdvo = false;

	for_each_encoder_on_crtc(dev, crtc, intel_encoder) {
		switch (intel_encoder->type) {
		case INTEL_OUTPUT_LVDS:
			is_lvds = true;
			break;
		case INTEL_OUTPUT_SDVO:
		case INTEL_OUTPUT_HDMI:
			is_sdvo = true;
			break;
		}

		num_connectors++;
	}

	/* Enable autotuning of the PLL clock (if permissible) */
	factor = 21;
	if (is_lvds) {
		if ((intel_panel_use_ssc(dev_priv) &&
		     dev_priv->vbt.lvds_ssc_freq == 100) ||
		    (HAS_PCH_IBX(dev) && intel_is_dual_link_lvds(dev)))
			factor = 25;
	} else if (intel_crtc->config.sdvo_tv_clock)
		factor = 20;

	if (ironlake_needs_fb_cb_tune(&intel_crtc->config.dpll, factor))
		*fp |= FP_CB_TUNE;

	if (fp2 && (reduced_clock->m < factor * reduced_clock->n))
		*fp2 |= FP_CB_TUNE;

	dpll = 0;

	if (is_lvds)
		dpll |= DPLLB_MODE_LVDS;
	else
		dpll |= DPLLB_MODE_DAC_SERIAL;

	dpll |= (intel_crtc->config.pixel_multiplier - 1)
		<< PLL_REF_SDVO_HDMI_MULTIPLIER_SHIFT;

	if (is_sdvo)
		dpll |= DPLL_DVO_HIGH_SPEED;
	if (intel_crtc->config.has_dp_encoder)
		dpll |= DPLL_DVO_HIGH_SPEED;

	/* compute bitmask from p1 value */
	dpll |= (1 << (intel_crtc->config.dpll.p1 - 1)) << DPLL_FPA01_P1_POST_DIV_SHIFT;
	/* also FPA1 */
	dpll |= (1 << (intel_crtc->config.dpll.p1 - 1)) << DPLL_FPA1_P1_POST_DIV_SHIFT;

	switch (intel_crtc->config.dpll.p2) {
	case 5:
		dpll |= DPLL_DAC_SERIAL_P2_CLOCK_DIV_5;
		break;
	case 7:
		dpll |= DPLLB_LVDS_P2_CLOCK_DIV_7;
		break;
	case 10:
		dpll |= DPLL_DAC_SERIAL_P2_CLOCK_DIV_10;
		break;
	case 14:
		dpll |= DPLLB_LVDS_P2_CLOCK_DIV_14;
		break;
	}

	if (is_lvds && intel_panel_use_ssc(dev_priv) && num_connectors < 2)
		dpll |= PLLB_REF_INPUT_SPREADSPECTRUMIN;
	else
		dpll |= PLL_REF_INPUT_DREFCLK;

	return dpll | DPLL_VCO_ENABLE;
}

static int ironlake_crtc_mode_set(struct drm_crtc *crtc,
				  int x, int y,
				  struct drm_framebuffer *fb)
{
	struct drm_device *dev = crtc->dev;
	struct drm_i915_private *dev_priv = dev->dev_private;
	struct intel_crtc *intel_crtc = to_intel_crtc(crtc);
	int pipe = intel_crtc->pipe;
	int plane = intel_crtc->plane;
	int num_connectors = 0;
	intel_clock_t clock, reduced_clock;
	u32 dpll = 0, fp = 0, fp2 = 0;
	bool ok, has_reduced_clock = false;
	bool is_lvds = false;
	struct intel_encoder *encoder;
	struct intel_shared_dpll *pll;
	int ret;

	for_each_encoder_on_crtc(dev, crtc, encoder) {
		switch (encoder->type) {
		case INTEL_OUTPUT_LVDS:
			is_lvds = true;
			break;
		}

		num_connectors++;
	}

	WARN(!(HAS_PCH_IBX(dev) || HAS_PCH_CPT(dev)),
	     "Unexpected PCH type %d\n", INTEL_PCH_TYPE(dev));

	ok = ironlake_compute_clocks(crtc, &clock,
				     &has_reduced_clock, &reduced_clock);
	if (!ok && !intel_crtc->config.clock_set) {
		DRM_ERROR("Couldn't find PLL settings for mode!\n");
		return -EINVAL;
	}
	/* Compat-code for transition, will disappear. */
	if (!intel_crtc->config.clock_set) {
		intel_crtc->config.dpll.n = clock.n;
		intel_crtc->config.dpll.m1 = clock.m1;
		intel_crtc->config.dpll.m2 = clock.m2;
		intel_crtc->config.dpll.p1 = clock.p1;
		intel_crtc->config.dpll.p2 = clock.p2;
	}

	/* Ensure that the cursor is valid for the new mode before changing... */
	intel_crtc_update_cursor(crtc, true);

	/* CPU eDP is the only output that doesn't need a PCH PLL of its own. */
	if (intel_crtc->config.has_pch_encoder) {
		fp = i9xx_dpll_compute_fp(&intel_crtc->config.dpll);
		if (has_reduced_clock)
			fp2 = i9xx_dpll_compute_fp(&reduced_clock);

		dpll = ironlake_compute_dpll(intel_crtc,
					     &fp, &reduced_clock,
					     has_reduced_clock ? &fp2 : NULL);

		intel_crtc->config.dpll_hw_state.dpll = dpll;
		intel_crtc->config.dpll_hw_state.fp0 = fp;
		if (has_reduced_clock)
			intel_crtc->config.dpll_hw_state.fp1 = fp2;
		else
			intel_crtc->config.dpll_hw_state.fp1 = fp;

		pll = intel_get_shared_dpll(intel_crtc);
		if (pll == NULL) {
			DRM_DEBUG_DRIVER("failed to find PLL for pipe %c\n",
					 pipe_name(pipe));
			return -EINVAL;
		}
	} else
		intel_put_shared_dpll(intel_crtc);

	if (intel_crtc->config.has_dp_encoder)
		intel_dp_set_m_n(intel_crtc);

	if (is_lvds && has_reduced_clock && i915_powersave)
		intel_crtc->lowfreq_avail = true;
	else
		intel_crtc->lowfreq_avail = false;

	if (intel_crtc->config.has_pch_encoder) {
		pll = intel_crtc_to_shared_dpll(intel_crtc);

	}

	intel_set_pipe_timings(intel_crtc);

	if (intel_crtc->config.has_pch_encoder) {
		intel_cpu_transcoder_set_m_n(intel_crtc,
					     &intel_crtc->config.fdi_m_n);
	}

	if (IS_IVYBRIDGE(dev))
		ivybridge_update_fdi_bc_bifurcation(intel_crtc);

	ironlake_set_pipeconf(crtc);

	/* Set up the display plane register */
	I915_WRITE(DSPCNTR(plane), DISPPLANE_GAMMA_ENABLE);
	POSTING_READ(DSPCNTR(plane));

	ret = intel_pipe_set_base(crtc, x, y, fb);

	intel_update_watermarks(dev);

	return ret;
}

static void ironlake_get_fdi_m_n_config(struct intel_crtc *crtc,
					struct intel_crtc_config *pipe_config)
{
	struct drm_device *dev = crtc->base.dev;
	struct drm_i915_private *dev_priv = dev->dev_private;
	enum transcoder transcoder = pipe_config->cpu_transcoder;

	pipe_config->fdi_m_n.link_m = I915_READ(PIPE_LINK_M1(transcoder));
	pipe_config->fdi_m_n.link_n = I915_READ(PIPE_LINK_N1(transcoder));
	pipe_config->fdi_m_n.gmch_m = I915_READ(PIPE_DATA_M1(transcoder))
					& ~TU_SIZE_MASK;
	pipe_config->fdi_m_n.gmch_n = I915_READ(PIPE_DATA_N1(transcoder));
	pipe_config->fdi_m_n.tu = ((I915_READ(PIPE_DATA_M1(transcoder))
				   & TU_SIZE_MASK) >> TU_SIZE_SHIFT) + 1;
}

static void ironlake_get_pfit_config(struct intel_crtc *crtc,
				     struct intel_crtc_config *pipe_config)
{
	struct drm_device *dev = crtc->base.dev;
	struct drm_i915_private *dev_priv = dev->dev_private;
	uint32_t tmp;

	tmp = I915_READ(PF_CTL(crtc->pipe));

	if (tmp & PF_ENABLE) {
		pipe_config->pch_pfit.pos = I915_READ(PF_WIN_POS(crtc->pipe));
		pipe_config->pch_pfit.size = I915_READ(PF_WIN_SZ(crtc->pipe));

		/* We currently do not free assignements of panel fitters on
		 * ivb/hsw (since we don't use the higher upscaling modes which
		 * differentiates them) so just WARN about this case for now. */
		if (IS_GEN7(dev)) {
			WARN_ON((tmp & PF_PIPE_SEL_MASK_IVB) !=
				PF_PIPE_SEL_IVB(crtc->pipe));
		}
	}
}

static bool ironlake_get_pipe_config(struct intel_crtc *crtc,
				     struct intel_crtc_config *pipe_config)
{
	struct drm_device *dev = crtc->base.dev;
	struct drm_i915_private *dev_priv = dev->dev_private;
	uint32_t tmp;

	pipe_config->cpu_transcoder = crtc->pipe;
	pipe_config->shared_dpll = DPLL_ID_PRIVATE;

	tmp = I915_READ(PIPECONF(crtc->pipe));
	if (!(tmp & PIPECONF_ENABLE))
		return false;

	if (I915_READ(PCH_TRANSCONF(crtc->pipe)) & TRANS_ENABLE) {
		struct intel_shared_dpll *pll;

		pipe_config->has_pch_encoder = true;

		tmp = I915_READ(FDI_RX_CTL(crtc->pipe));
		pipe_config->fdi_lanes = ((FDI_DP_PORT_WIDTH_MASK & tmp) >>
					  FDI_DP_PORT_WIDTH_SHIFT) + 1;

		ironlake_get_fdi_m_n_config(crtc, pipe_config);

		/* XXX: Can't properly read out the pch dpll pixel multiplier
		 * since we don't have state tracking for pch clocks yet. */
		pipe_config->pixel_multiplier = 1;

		if (HAS_PCH_IBX(dev_priv->dev)) {
			pipe_config->shared_dpll = crtc->pipe;
		} else {
			tmp = I915_READ(PCH_DPLL_SEL);
			if (tmp & TRANS_DPLLB_SEL(crtc->pipe))
				pipe_config->shared_dpll = DPLL_ID_PCH_PLL_B;
			else
				pipe_config->shared_dpll = DPLL_ID_PCH_PLL_A;
		}

		pll = &dev_priv->shared_dplls[pipe_config->shared_dpll];

		WARN_ON(!pll->get_hw_state(dev_priv, pll,
					   &pipe_config->dpll_hw_state));
	} else {
		pipe_config->pixel_multiplier = 1;
	}

	intel_get_pipe_timings(crtc, pipe_config);

	ironlake_get_pfit_config(crtc, pipe_config);

	return true;
}

static void haswell_modeset_global_resources(struct drm_device *dev)
{
	bool enable = false;
	struct intel_crtc *crtc;

	list_for_each_entry(crtc, &dev->mode_config.crtc_list, base.head) {
		if (!crtc->base.enabled)
			continue;

		if (crtc->pipe != PIPE_A || crtc->config.pch_pfit.size ||
		    crtc->config.cpu_transcoder != TRANSCODER_EDP)
			enable = true;
	}

	intel_set_power_well(dev, enable);
}

static int haswell_crtc_mode_set(struct drm_crtc *crtc,
				 int x, int y,
				 struct drm_framebuffer *fb)
{
	struct drm_device *dev = crtc->dev;
	struct drm_i915_private *dev_priv = dev->dev_private;
	struct intel_crtc *intel_crtc = to_intel_crtc(crtc);
	int plane = intel_crtc->plane;
	int ret;

	if (!intel_ddi_pll_mode_set(crtc))
		return -EINVAL;

	/* Ensure that the cursor is valid for the new mode before changing... */
	intel_crtc_update_cursor(crtc, true);

	if (intel_crtc->config.has_dp_encoder)
		intel_dp_set_m_n(intel_crtc);

	intel_crtc->lowfreq_avail = false;

	intel_set_pipe_timings(intel_crtc);

	if (intel_crtc->config.has_pch_encoder) {
		intel_cpu_transcoder_set_m_n(intel_crtc,
					     &intel_crtc->config.fdi_m_n);
	}

	haswell_set_pipeconf(crtc);

	intel_set_pipe_csc(crtc);

	/* Set up the display plane register */
	I915_WRITE(DSPCNTR(plane), DISPPLANE_GAMMA_ENABLE | DISPPLANE_PIPE_CSC_ENABLE);
	POSTING_READ(DSPCNTR(plane));

	ret = intel_pipe_set_base(crtc, x, y, fb);

	intel_update_watermarks(dev);

	return ret;
}

static bool haswell_get_pipe_config(struct intel_crtc *crtc,
				    struct intel_crtc_config *pipe_config)
{
	struct drm_device *dev = crtc->base.dev;
	struct drm_i915_private *dev_priv = dev->dev_private;
	enum intel_display_power_domain pfit_domain;
	uint32_t tmp;

	pipe_config->cpu_transcoder = crtc->pipe;
	pipe_config->shared_dpll = DPLL_ID_PRIVATE;

	tmp = I915_READ(TRANS_DDI_FUNC_CTL(TRANSCODER_EDP));
	if (tmp & TRANS_DDI_FUNC_ENABLE) {
		enum pipe trans_edp_pipe;
		switch (tmp & TRANS_DDI_EDP_INPUT_MASK) {
		default:
			WARN(1, "unknown pipe linked to edp transcoder\n");
		case TRANS_DDI_EDP_INPUT_A_ONOFF:
		case TRANS_DDI_EDP_INPUT_A_ON:
			trans_edp_pipe = PIPE_A;
			break;
		case TRANS_DDI_EDP_INPUT_B_ONOFF:
			trans_edp_pipe = PIPE_B;
			break;
		case TRANS_DDI_EDP_INPUT_C_ONOFF:
			trans_edp_pipe = PIPE_C;
			break;
		}

		if (trans_edp_pipe == crtc->pipe)
			pipe_config->cpu_transcoder = TRANSCODER_EDP;
	}

	if (!intel_display_power_enabled(dev,
			POWER_DOMAIN_TRANSCODER(pipe_config->cpu_transcoder)))
		return false;

	tmp = I915_READ(PIPECONF(pipe_config->cpu_transcoder));
	if (!(tmp & PIPECONF_ENABLE))
		return false;

	/*
	 * Haswell has only FDI/PCH transcoder A. It is which is connected to
	 * DDI E. So just check whether this pipe is wired to DDI E and whether
	 * the PCH transcoder is on.
	 */
	tmp = I915_READ(TRANS_DDI_FUNC_CTL(pipe_config->cpu_transcoder));
	if ((tmp & TRANS_DDI_PORT_MASK) == TRANS_DDI_SELECT_PORT(PORT_E) &&
	    I915_READ(LPT_TRANSCONF) & TRANS_ENABLE) {
		pipe_config->has_pch_encoder = true;

		tmp = I915_READ(FDI_RX_CTL(PIPE_A));
		pipe_config->fdi_lanes = ((FDI_DP_PORT_WIDTH_MASK & tmp) >>
					  FDI_DP_PORT_WIDTH_SHIFT) + 1;

		ironlake_get_fdi_m_n_config(crtc, pipe_config);
	}

	intel_get_pipe_timings(crtc, pipe_config);

	pfit_domain = POWER_DOMAIN_PIPE_PANEL_FITTER(crtc->pipe);
	if (intel_display_power_enabled(dev, pfit_domain))
		ironlake_get_pfit_config(crtc, pipe_config);

	pipe_config->ips_enabled = hsw_crtc_supports_ips(crtc) &&
				   (I915_READ(IPS_CTL) & IPS_ENABLE);

	pipe_config->pixel_multiplier = 1;

	return true;
}

static int intel_crtc_mode_set(struct drm_crtc *crtc,
			       int x, int y,
			       struct drm_framebuffer *fb)
{
	struct drm_device *dev = crtc->dev;
	struct drm_i915_private *dev_priv = dev->dev_private;
	struct drm_encoder_helper_funcs *encoder_funcs;
	struct intel_encoder *encoder;
	struct intel_crtc *intel_crtc = to_intel_crtc(crtc);
	struct drm_display_mode *adjusted_mode =
		&intel_crtc->config.adjusted_mode;
	struct drm_display_mode *mode = &intel_crtc->config.requested_mode;
	int pipe = intel_crtc->pipe;
	int ret;

	drm_vblank_pre_modeset(dev, pipe);

	ret = dev_priv->display.crtc_mode_set(crtc, x, y, fb);

	drm_vblank_post_modeset(dev, pipe);

	if (ret != 0)
		return ret;

	for_each_encoder_on_crtc(dev, crtc, encoder) {
		DRM_DEBUG_KMS("[ENCODER:%d:%s] set [MODE:%d:%s]\n",
			encoder->base.base.id,
			drm_get_encoder_name(&encoder->base),
			mode->base.id, mode->name);
		if (encoder->mode_set) {
			encoder->mode_set(encoder);
		} else {
			encoder_funcs = encoder->base.helper_private;
			encoder_funcs->mode_set(&encoder->base, mode, adjusted_mode);
		}
	}

	return 0;
}

static bool intel_eld_uptodate(struct drm_connector *connector,
			       int reg_eldv, uint32_t bits_eldv,
			       int reg_elda, uint32_t bits_elda,
			       int reg_edid)
{
	struct drm_i915_private *dev_priv = connector->dev->dev_private;
	uint8_t *eld = connector->eld;
	uint32_t i;

	i = I915_READ(reg_eldv);
	i &= bits_eldv;

	if (!eld[0])
		return !i;

	if (!i)
		return false;

	i = I915_READ(reg_elda);
	i &= ~bits_elda;
	I915_WRITE(reg_elda, i);

	for (i = 0; i < eld[2]; i++)
		if (I915_READ(reg_edid) != *((uint32_t *)eld + i))
			return false;

	return true;
}

static void g4x_write_eld(struct drm_connector *connector,
			  struct drm_crtc *crtc)
{
	struct drm_i915_private *dev_priv = connector->dev->dev_private;
	uint8_t *eld = connector->eld;
	uint32_t eldv;
	uint32_t len;
	uint32_t i;

	i = I915_READ(G4X_AUD_VID_DID);

	if (i == INTEL_AUDIO_DEVBLC || i == INTEL_AUDIO_DEVCL)
		eldv = G4X_ELDV_DEVCL_DEVBLC;
	else
		eldv = G4X_ELDV_DEVCTG;

	if (intel_eld_uptodate(connector,
			       G4X_AUD_CNTL_ST, eldv,
			       G4X_AUD_CNTL_ST, G4X_ELD_ADDR,
			       G4X_HDMIW_HDMIEDID))
		return;

	i = I915_READ(G4X_AUD_CNTL_ST);
	i &= ~(eldv | G4X_ELD_ADDR);
	len = (i >> 9) & 0x1f;		/* ELD buffer size */
	I915_WRITE(G4X_AUD_CNTL_ST, i);

	if (!eld[0])
		return;

	len = min_t(uint8_t, eld[2], len);
	DRM_DEBUG_DRIVER("ELD size %d\n", len);
	for (i = 0; i < len; i++)
		I915_WRITE(G4X_HDMIW_HDMIEDID, *((uint32_t *)eld + i));

	i = I915_READ(G4X_AUD_CNTL_ST);
	i |= eldv;
	I915_WRITE(G4X_AUD_CNTL_ST, i);
}

static void haswell_write_eld(struct drm_connector *connector,
				     struct drm_crtc *crtc)
{
	struct drm_i915_private *dev_priv = connector->dev->dev_private;
	uint8_t *eld = connector->eld;
	struct drm_device *dev = crtc->dev;
	struct intel_crtc *intel_crtc = to_intel_crtc(crtc);
	uint32_t eldv;
	uint32_t i;
	int len;
	int pipe = to_intel_crtc(crtc)->pipe;
	int tmp;

	int hdmiw_hdmiedid = HSW_AUD_EDID_DATA(pipe);
	int aud_cntl_st = HSW_AUD_DIP_ELD_CTRL(pipe);
	int aud_config = HSW_AUD_CFG(pipe);
	int aud_cntrl_st2 = HSW_AUD_PIN_ELD_CP_VLD;


	DRM_DEBUG_DRIVER("HDMI: Haswell Audio initialize....\n");

	/* Audio output enable */
	DRM_DEBUG_DRIVER("HDMI audio: enable codec\n");
	tmp = I915_READ(aud_cntrl_st2);
	tmp |= (AUDIO_OUTPUT_ENABLE_A << (pipe * 4));
	I915_WRITE(aud_cntrl_st2, tmp);

	/* Wait for 1 vertical blank */
	intel_wait_for_vblank(dev, pipe);

	/* Set ELD valid state */
	tmp = I915_READ(aud_cntrl_st2);
	DRM_DEBUG_DRIVER("HDMI audio: pin eld vld status=0x%8x\n", tmp);
	tmp |= (AUDIO_ELD_VALID_A << (pipe * 4));
	I915_WRITE(aud_cntrl_st2, tmp);
	tmp = I915_READ(aud_cntrl_st2);
	DRM_DEBUG_DRIVER("HDMI audio: eld vld status=0x%8x\n", tmp);

	/* Enable HDMI mode */
	tmp = I915_READ(aud_config);
	DRM_DEBUG_DRIVER("HDMI audio: audio conf: 0x%8x\n", tmp);
	/* clear N_programing_enable and N_value_index */
	tmp &= ~(AUD_CONFIG_N_VALUE_INDEX | AUD_CONFIG_N_PROG_ENABLE);
	I915_WRITE(aud_config, tmp);

	DRM_DEBUG_DRIVER("ELD on pipe %c\n", pipe_name(pipe));

	eldv = AUDIO_ELD_VALID_A << (pipe * 4);
	intel_crtc->eld_vld = true;

	if (intel_pipe_has_type(crtc, INTEL_OUTPUT_DISPLAYPORT)) {
		DRM_DEBUG_DRIVER("ELD: DisplayPort detected\n");
		eld[5] |= (1 << 2);	/* Conn_Type, 0x1 = DisplayPort */
		I915_WRITE(aud_config, AUD_CONFIG_N_VALUE_INDEX); /* 0x1 = DP */
	} else
		I915_WRITE(aud_config, 0);

	if (intel_eld_uptodate(connector,
			       aud_cntrl_st2, eldv,
			       aud_cntl_st, IBX_ELD_ADDRESS,
			       hdmiw_hdmiedid))
		return;

	i = I915_READ(aud_cntrl_st2);
	i &= ~eldv;
	I915_WRITE(aud_cntrl_st2, i);

	if (!eld[0])
		return;

	i = I915_READ(aud_cntl_st);
	i &= ~IBX_ELD_ADDRESS;
	I915_WRITE(aud_cntl_st, i);
	i = (i >> 29) & DIP_PORT_SEL_MASK;		/* DIP_Port_Select, 0x1 = PortB */
	DRM_DEBUG_DRIVER("port num:%d\n", i);

	len = min_t(uint8_t, eld[2], 21);	/* 84 bytes of hw ELD buffer */
	DRM_DEBUG_DRIVER("ELD size %d\n", len);
	for (i = 0; i < len; i++)
		I915_WRITE(hdmiw_hdmiedid, *((uint32_t *)eld + i));

	i = I915_READ(aud_cntrl_st2);
	i |= eldv;
	I915_WRITE(aud_cntrl_st2, i);

}

static void ironlake_write_eld(struct drm_connector *connector,
				     struct drm_crtc *crtc)
{
	struct drm_i915_private *dev_priv = connector->dev->dev_private;
	uint8_t *eld = connector->eld;
	uint32_t eldv;
	uint32_t i;
	int len;
	int hdmiw_hdmiedid;
	int aud_config;
	int aud_cntl_st;
	int aud_cntrl_st2;
	int pipe = to_intel_crtc(crtc)->pipe;

	if (HAS_PCH_IBX(connector->dev)) {
		hdmiw_hdmiedid = IBX_HDMIW_HDMIEDID(pipe);
		aud_config = IBX_AUD_CFG(pipe);
		aud_cntl_st = IBX_AUD_CNTL_ST(pipe);
		aud_cntrl_st2 = IBX_AUD_CNTL_ST2;
	} else {
		hdmiw_hdmiedid = CPT_HDMIW_HDMIEDID(pipe);
		aud_config = CPT_AUD_CFG(pipe);
		aud_cntl_st = CPT_AUD_CNTL_ST(pipe);
		aud_cntrl_st2 = CPT_AUD_CNTRL_ST2;
	}

	DRM_DEBUG_DRIVER("ELD on pipe %c\n", pipe_name(pipe));

	i = I915_READ(aud_cntl_st);
	i = (i >> 29) & DIP_PORT_SEL_MASK;		/* DIP_Port_Select, 0x1 = PortB */
	if (!i) {
		DRM_DEBUG_DRIVER("Audio directed to unknown port\n");
		/* operate blindly on all ports */
		eldv = IBX_ELD_VALIDB;
		eldv |= IBX_ELD_VALIDB << 4;
		eldv |= IBX_ELD_VALIDB << 8;
	} else {
		DRM_DEBUG_DRIVER("ELD on port %c\n", port_name(i));
		eldv = IBX_ELD_VALIDB << ((i - 1) * 4);
	}

	if (intel_pipe_has_type(crtc, INTEL_OUTPUT_DISPLAYPORT)) {
		DRM_DEBUG_DRIVER("ELD: DisplayPort detected\n");
		eld[5] |= (1 << 2);	/* Conn_Type, 0x1 = DisplayPort */
		I915_WRITE(aud_config, AUD_CONFIG_N_VALUE_INDEX); /* 0x1 = DP */
	} else
		I915_WRITE(aud_config, 0);

	if (intel_eld_uptodate(connector,
			       aud_cntrl_st2, eldv,
			       aud_cntl_st, IBX_ELD_ADDRESS,
			       hdmiw_hdmiedid))
		return;

	i = I915_READ(aud_cntrl_st2);
	i &= ~eldv;
	I915_WRITE(aud_cntrl_st2, i);

	if (!eld[0])
		return;

	i = I915_READ(aud_cntl_st);
	i &= ~IBX_ELD_ADDRESS;
	I915_WRITE(aud_cntl_st, i);

	len = min_t(uint8_t, eld[2], 21);	/* 84 bytes of hw ELD buffer */
	DRM_DEBUG_DRIVER("ELD size %d\n", len);
	for (i = 0; i < len; i++)
		I915_WRITE(hdmiw_hdmiedid, *((uint32_t *)eld + i));

	i = I915_READ(aud_cntrl_st2);
	i |= eldv;
	I915_WRITE(aud_cntrl_st2, i);
}

void intel_write_eld(struct drm_encoder *encoder,
		     struct drm_display_mode *mode)
{
	struct drm_crtc *crtc = encoder->crtc;
	struct drm_connector *connector;
	struct drm_device *dev = encoder->dev;
	struct drm_i915_private *dev_priv = dev->dev_private;

	connector = drm_select_eld(encoder, mode);
	if (!connector)
		return;

	DRM_DEBUG_DRIVER("ELD on [CONNECTOR:%d:%s], [ENCODER:%d:%s]\n",
			 connector->base.id,
			 drm_get_connector_name(connector),
			 connector->encoder->base.id,
			 drm_get_encoder_name(connector->encoder));

	connector->eld[6] = drm_av_sync_delay(connector, mode) / 2;

	if (dev_priv->display.write_eld)
		dev_priv->display.write_eld(connector, crtc);
}

/** Loads the palette/gamma unit for the CRTC with the prepared values */
void intel_crtc_load_lut(struct drm_crtc *crtc)
{
	struct drm_device *dev = crtc->dev;
	struct drm_i915_private *dev_priv = dev->dev_private;
	struct intel_crtc *intel_crtc = to_intel_crtc(crtc);
	enum pipe pipe = intel_crtc->pipe;
	int palreg = PALETTE(pipe);
	int i;
	bool reenable_ips = false;

	/* The clocks have to be on to load the palette. */
	if (!crtc->enabled || !intel_crtc->active)
		return;

	if (!HAS_PCH_SPLIT(dev_priv->dev))
		assert_pll_enabled(dev_priv, pipe);

	/* use legacy palette for Ironlake */
	if (HAS_PCH_SPLIT(dev))
		palreg = LGC_PALETTE(pipe);

	/* Workaround : Do not read or write the pipe palette/gamma data while
	 * GAMMA_MODE is configured for split gamma and IPS_CTL has IPS enabled.
	 */
	if (intel_crtc->config.ips_enabled &&
	    ((I915_READ(GAMMA_MODE(pipe)) & GAMMA_MODE_MODE_MASK) ==
	     GAMMA_MODE_MODE_SPLIT)) {
		hsw_disable_ips(intel_crtc);
		reenable_ips = true;
	}

	for (i = 0; i < 256; i++) {
		I915_WRITE(palreg + 4 * i,
			   (intel_crtc->lut_r[i] << 16) |
			   (intel_crtc->lut_g[i] << 8) |
			   intel_crtc->lut_b[i]);
	}

	if (reenable_ips)
		hsw_enable_ips(intel_crtc);
}

static void i845_update_cursor(struct drm_crtc *crtc, u32 base)
{
	struct drm_device *dev = crtc->dev;
	struct drm_i915_private *dev_priv = dev->dev_private;
	struct intel_crtc *intel_crtc = to_intel_crtc(crtc);
	bool visible = base != 0;
	u32 cntl;

	if (intel_crtc->cursor_visible == visible)
		return;

	cntl = I915_READ(_CURACNTR);
	if (visible) {
		/* On these chipsets we can only modify the base whilst
		 * the cursor is disabled.
		 */
		I915_WRITE(_CURABASE, base);

		cntl &= ~(CURSOR_FORMAT_MASK);
		/* XXX width must be 64, stride 256 => 0x00 << 28 */
		cntl |= CURSOR_ENABLE |
			CURSOR_GAMMA_ENABLE |
			CURSOR_FORMAT_ARGB;
	} else
		cntl &= ~(CURSOR_ENABLE | CURSOR_GAMMA_ENABLE);
	I915_WRITE(_CURACNTR, cntl);

	intel_crtc->cursor_visible = visible;
}

static void i9xx_update_cursor(struct drm_crtc *crtc, u32 base)
{
	struct drm_device *dev = crtc->dev;
	struct drm_i915_private *dev_priv = dev->dev_private;
	struct intel_crtc *intel_crtc = to_intel_crtc(crtc);
	int pipe = intel_crtc->pipe;
	bool visible = base != 0;

	if (intel_crtc->cursor_visible != visible) {
		uint32_t cntl = I915_READ(CURCNTR(pipe));
		if (base) {
			cntl &= ~(CURSOR_MODE | MCURSOR_PIPE_SELECT);
			cntl |= CURSOR_MODE_64_ARGB_AX | MCURSOR_GAMMA_ENABLE;
			cntl |= pipe << 28; /* Connect to correct pipe */
		} else {
			cntl &= ~(CURSOR_MODE | MCURSOR_GAMMA_ENABLE);
			cntl |= CURSOR_MODE_DISABLE;
		}
		I915_WRITE(CURCNTR(pipe), cntl);

		intel_crtc->cursor_visible = visible;
	}
	/* and commit changes on next vblank */
	I915_WRITE(CURBASE(pipe), base);
}

static void ivb_update_cursor(struct drm_crtc *crtc, u32 base)
{
	struct drm_device *dev = crtc->dev;
	struct drm_i915_private *dev_priv = dev->dev_private;
	struct intel_crtc *intel_crtc = to_intel_crtc(crtc);
	int pipe = intel_crtc->pipe;
	bool visible = base != 0;

	if (intel_crtc->cursor_visible != visible) {
		uint32_t cntl = I915_READ(CURCNTR_IVB(pipe));
		if (base) {
			cntl &= ~CURSOR_MODE;
			cntl |= CURSOR_MODE_64_ARGB_AX | MCURSOR_GAMMA_ENABLE;
		} else {
			cntl &= ~(CURSOR_MODE | MCURSOR_GAMMA_ENABLE);
			cntl |= CURSOR_MODE_DISABLE;
		}
		if (IS_HASWELL(dev))
			cntl |= CURSOR_PIPE_CSC_ENABLE;
		I915_WRITE(CURCNTR_IVB(pipe), cntl);

		intel_crtc->cursor_visible = visible;
	}
	/* and commit changes on next vblank */
	I915_WRITE(CURBASE_IVB(pipe), base);
}

/* If no-part of the cursor is visible on the framebuffer, then the GPU may hang... */
static void intel_crtc_update_cursor(struct drm_crtc *crtc,
				     bool on)
{
	struct drm_device *dev = crtc->dev;
	struct drm_i915_private *dev_priv = dev->dev_private;
	struct intel_crtc *intel_crtc = to_intel_crtc(crtc);
	int pipe = intel_crtc->pipe;
	int x = intel_crtc->cursor_x;
	int y = intel_crtc->cursor_y;
	u32 base, pos;
	bool visible;

	pos = 0;

	if (on && crtc->enabled && crtc->fb) {
		base = intel_crtc->cursor_addr;
		if (x > (int) crtc->fb->width)
			base = 0;

		if (y > (int) crtc->fb->height)
			base = 0;
	} else
		base = 0;

	if (x < 0) {
		if (x + intel_crtc->cursor_width < 0)
			base = 0;

		pos |= CURSOR_POS_SIGN << CURSOR_X_SHIFT;
		x = -x;
	}
	pos |= x << CURSOR_X_SHIFT;

	if (y < 0) {
		if (y + intel_crtc->cursor_height < 0)
			base = 0;

		pos |= CURSOR_POS_SIGN << CURSOR_Y_SHIFT;
		y = -y;
	}
	pos |= y << CURSOR_Y_SHIFT;

	visible = base != 0;
	if (!visible && !intel_crtc->cursor_visible)
		return;

	if (IS_IVYBRIDGE(dev) || IS_HASWELL(dev)) {
		I915_WRITE(CURPOS_IVB(pipe), pos);
		ivb_update_cursor(crtc, base);
	} else {
		I915_WRITE(CURPOS(pipe), pos);
		if (IS_845G(dev) || IS_I865G(dev))
			i845_update_cursor(crtc, base);
		else
			i9xx_update_cursor(crtc, base);
	}
}

static int intel_crtc_cursor_set(struct drm_crtc *crtc,
				 struct drm_file *file,
				 uint32_t handle,
				 uint32_t width, uint32_t height)
{
	struct drm_device *dev = crtc->dev;
	struct drm_i915_private *dev_priv = dev->dev_private;
	struct intel_crtc *intel_crtc = to_intel_crtc(crtc);
	struct drm_i915_gem_object *obj;
	uint32_t addr;
	int ret;

	/* if we want to turn off the cursor ignore width and height */
	if (!handle) {
		DRM_DEBUG_KMS("cursor off\n");
		addr = 0;
		obj = NULL;
		mutex_lock(&dev->struct_mutex);
		goto finish;
	}

	/* Currently we only support 64x64 cursors */
	if (width != 64 || height != 64) {
		DRM_ERROR("we currently only support 64x64 cursors\n");
		return -EINVAL;
	}

	obj = to_intel_bo(drm_gem_object_lookup(dev, file, handle));
	if (&obj->base == NULL)
		return -ENOENT;

	if (obj->base.size < width * height * 4) {
		DRM_ERROR("buffer is to small\n");
		ret = -ENOMEM;
		goto fail;
	}

	/* we only need to pin inside GTT if cursor is non-phy */
	mutex_lock(&dev->struct_mutex);
	if (!dev_priv->info->cursor_needs_physical) {
		unsigned alignment;

		if (obj->tiling_mode) {
			DRM_ERROR("cursor cannot be tiled\n");
			ret = -EINVAL;
			goto fail_locked;
		}

		/* Note that the w/a also requires 2 PTE of padding following
		 * the bo. We currently fill all unused PTE with the shadow
		 * page and so we should always have valid PTE following the
		 * cursor preventing the VT-d warning.
		 */
		alignment = 0;
		if (need_vtd_wa(dev))
			alignment = 64*1024;

		ret = i915_gem_object_pin_to_display_plane(obj, alignment, NULL);
		if (ret) {
			DRM_ERROR("failed to move cursor bo into the GTT\n");
			goto fail_locked;
		}

		ret = i915_gem_object_put_fence(obj);
		if (ret) {
			DRM_ERROR("failed to release fence for cursor");
			goto fail_unpin;
		}

		addr = obj->gtt_offset;
	} else {
		int align = IS_I830(dev) ? 16 * 1024 : 256;
		ret = i915_gem_attach_phys_object(dev, obj,
						  (intel_crtc->pipe == 0) ? I915_GEM_PHYS_CURSOR_0 : I915_GEM_PHYS_CURSOR_1,
						  align);
		if (ret) {
			DRM_ERROR("failed to attach phys object\n");
			goto fail_locked;
		}
		addr = obj->phys_obj->handle->busaddr;
	}

	if (IS_GEN2(dev))
		I915_WRITE(CURSIZE, (height << 12) | width);

 finish:
	if (intel_crtc->cursor_bo) {
		if (dev_priv->info->cursor_needs_physical) {
			if (intel_crtc->cursor_bo != obj)
				i915_gem_detach_phys_object(dev, intel_crtc->cursor_bo);
		} else
			i915_gem_object_unpin(intel_crtc->cursor_bo);
		drm_gem_object_unreference(&intel_crtc->cursor_bo->base);
	}

	mutex_unlock(&dev->struct_mutex);

	intel_crtc->cursor_addr = addr;
	intel_crtc->cursor_bo = obj;
	intel_crtc->cursor_width = width;
	intel_crtc->cursor_height = height;

	intel_crtc_update_cursor(crtc, intel_crtc->cursor_bo != NULL);

	return 0;
fail_unpin:
	i915_gem_object_unpin(obj);
fail_locked:
	mutex_unlock(&dev->struct_mutex);
fail:
	drm_gem_object_unreference_unlocked(&obj->base);
	return ret;
}

static int intel_crtc_cursor_move(struct drm_crtc *crtc, int x, int y)
{
	struct intel_crtc *intel_crtc = to_intel_crtc(crtc);

	intel_crtc->cursor_x = x;
	intel_crtc->cursor_y = y;

	intel_crtc_update_cursor(crtc, intel_crtc->cursor_bo != NULL);

	return 0;
}

/** Sets the color ramps on behalf of RandR */
void intel_crtc_fb_gamma_set(struct drm_crtc *crtc, u16 red, u16 green,
				 u16 blue, int regno)
{
	struct intel_crtc *intel_crtc = to_intel_crtc(crtc);

	intel_crtc->lut_r[regno] = red >> 8;
	intel_crtc->lut_g[regno] = green >> 8;
	intel_crtc->lut_b[regno] = blue >> 8;
}

void intel_crtc_fb_gamma_get(struct drm_crtc *crtc, u16 *red, u16 *green,
			     u16 *blue, int regno)
{
	struct intel_crtc *intel_crtc = to_intel_crtc(crtc);

	*red = intel_crtc->lut_r[regno] << 8;
	*green = intel_crtc->lut_g[regno] << 8;
	*blue = intel_crtc->lut_b[regno] << 8;
}

static void intel_crtc_gamma_set(struct drm_crtc *crtc, u16 *red, u16 *green,
				 u16 *blue, uint32_t start, uint32_t size)
{
	int end = (start + size > 256) ? 256 : start + size, i;
	struct intel_crtc *intel_crtc = to_intel_crtc(crtc);

	for (i = start; i < end; i++) {
		intel_crtc->lut_r[i] = red[i] >> 8;
		intel_crtc->lut_g[i] = green[i] >> 8;
		intel_crtc->lut_b[i] = blue[i] >> 8;
	}

	intel_crtc_load_lut(crtc);
}

/* VESA 640x480x72Hz mode to set on the pipe */
static struct drm_display_mode load_detect_mode = {
	DRM_MODE("640x480", DRM_MODE_TYPE_DEFAULT, 31500, 640, 664,
		 704, 832, 0, 480, 489, 491, 520, 0, DRM_MODE_FLAG_NHSYNC | DRM_MODE_FLAG_NVSYNC),
};

static struct drm_framebuffer *
intel_framebuffer_create(struct drm_device *dev,
			 struct drm_mode_fb_cmd2 *mode_cmd,
			 struct drm_i915_gem_object *obj)
{
	struct intel_framebuffer *intel_fb;
	int ret;

	intel_fb = kzalloc(sizeof(*intel_fb), GFP_KERNEL);
	if (!intel_fb) {
		drm_gem_object_unreference_unlocked(&obj->base);
		return ERR_PTR(-ENOMEM);
	}

	ret = intel_framebuffer_init(dev, intel_fb, mode_cmd, obj);
	if (ret) {
		drm_gem_object_unreference_unlocked(&obj->base);
		kfree(intel_fb);
		return ERR_PTR(ret);
	}

	return &intel_fb->base;
}

static u32
intel_framebuffer_pitch_for_width(int width, int bpp)
{
	u32 pitch = DIV_ROUND_UP(width * bpp, 8);
	return ALIGN(pitch, 64);
}

static u32
intel_framebuffer_size_for_mode(struct drm_display_mode *mode, int bpp)
{
	u32 pitch = intel_framebuffer_pitch_for_width(mode->hdisplay, bpp);
	return ALIGN(pitch * mode->vdisplay, PAGE_SIZE);
}

static struct drm_framebuffer *
intel_framebuffer_create_for_mode(struct drm_device *dev,
				  struct drm_display_mode *mode,
				  int depth, int bpp)
{
	struct drm_i915_gem_object *obj;
	struct drm_mode_fb_cmd2 mode_cmd = { 0 };

	obj = i915_gem_alloc_object(dev,
				    intel_framebuffer_size_for_mode(mode, bpp));
	if (obj == NULL)
		return ERR_PTR(-ENOMEM);

	mode_cmd.width = mode->hdisplay;
	mode_cmd.height = mode->vdisplay;
	mode_cmd.pitches[0] = intel_framebuffer_pitch_for_width(mode_cmd.width,
								bpp);
	mode_cmd.pixel_format = drm_mode_legacy_fb_format(bpp, depth);

	return intel_framebuffer_create(dev, &mode_cmd, obj);
}

static struct drm_framebuffer *
mode_fits_in_fbdev(struct drm_device *dev,
		   struct drm_display_mode *mode)
{
	struct drm_i915_private *dev_priv = dev->dev_private;
	struct drm_i915_gem_object *obj;
	struct drm_framebuffer *fb;

	if (dev_priv->fbdev == NULL)
		return NULL;

	obj = dev_priv->fbdev->ifb.obj;
	if (obj == NULL)
		return NULL;

	fb = &dev_priv->fbdev->ifb.base;
	if (fb->pitches[0] < intel_framebuffer_pitch_for_width(mode->hdisplay,
							       fb->bits_per_pixel))
		return NULL;

	if (obj->base.size < mode->vdisplay * fb->pitches[0])
		return NULL;

	return fb;
}

bool intel_get_load_detect_pipe(struct drm_connector *connector,
				struct drm_display_mode *mode,
				struct intel_load_detect_pipe *old)
{
	struct intel_crtc *intel_crtc;
	struct intel_encoder *intel_encoder =
		intel_attached_encoder(connector);
	struct drm_crtc *possible_crtc;
	struct drm_encoder *encoder = &intel_encoder->base;
	struct drm_crtc *crtc = NULL;
	struct drm_device *dev = encoder->dev;
	struct drm_framebuffer *fb;
	int i = -1;

	DRM_DEBUG_KMS("[CONNECTOR:%d:%s], [ENCODER:%d:%s]\n",
		      connector->base.id, drm_get_connector_name(connector),
		      encoder->base.id, drm_get_encoder_name(encoder));

	/*
	 * Algorithm gets a little messy:
	 *
	 *   - if the connector already has an assigned crtc, use it (but make
	 *     sure it's on first)
	 *
	 *   - try to find the first unused crtc that can drive this connector,
	 *     and use that if we find one
	 */

	/* See if we already have a CRTC for this connector */
	if (encoder->crtc) {
		crtc = encoder->crtc;

		mutex_lock(&crtc->mutex);

		old->dpms_mode = connector->dpms;
		old->load_detect_temp = false;

		/* Make sure the crtc and connector are running */
		if (connector->dpms != DRM_MODE_DPMS_ON)
			connector->funcs->dpms(connector, DRM_MODE_DPMS_ON);

		return true;
	}

	/* Find an unused one (if possible) */
	list_for_each_entry(possible_crtc, &dev->mode_config.crtc_list, head) {
		i++;
		if (!(encoder->possible_crtcs & (1 << i)))
			continue;
		if (!possible_crtc->enabled) {
			crtc = possible_crtc;
			break;
		}
	}

	/*
	 * If we didn't find an unused CRTC, don't use any.
	 */
	if (!crtc) {
		DRM_DEBUG_KMS("no pipe available for load-detect\n");
		return false;
	}

	mutex_lock(&crtc->mutex);
	intel_encoder->new_crtc = to_intel_crtc(crtc);
	to_intel_connector(connector)->new_encoder = intel_encoder;

	intel_crtc = to_intel_crtc(crtc);
	old->dpms_mode = connector->dpms;
	old->load_detect_temp = true;
	old->release_fb = NULL;

	if (!mode)
		mode = &load_detect_mode;

	/* We need a framebuffer large enough to accommodate all accesses
	 * that the plane may generate whilst we perform load detection.
	 * We can not rely on the fbcon either being present (we get called
	 * during its initialisation to detect all boot displays, or it may
	 * not even exist) or that it is large enough to satisfy the
	 * requested mode.
	 */
	fb = mode_fits_in_fbdev(dev, mode);
	if (fb == NULL) {
		DRM_DEBUG_KMS("creating tmp fb for load-detection\n");
		fb = intel_framebuffer_create_for_mode(dev, mode, 24, 32);
		old->release_fb = fb;
	} else
		DRM_DEBUG_KMS("reusing fbdev for load-detection framebuffer\n");
	if (IS_ERR(fb)) {
		DRM_DEBUG_KMS("failed to allocate framebuffer for load-detection\n");
		mutex_unlock(&crtc->mutex);
		return false;
	}

	if (intel_set_mode(crtc, mode, 0, 0, fb)) {
		DRM_DEBUG_KMS("failed to set mode on load-detect pipe\n");
		if (old->release_fb)
			old->release_fb->funcs->destroy(old->release_fb);
		mutex_unlock(&crtc->mutex);
		return false;
	}

	/* let the connector get through one full cycle before testing */
	intel_wait_for_vblank(dev, intel_crtc->pipe);
	return true;
}

void intel_release_load_detect_pipe(struct drm_connector *connector,
				    struct intel_load_detect_pipe *old)
{
	struct intel_encoder *intel_encoder =
		intel_attached_encoder(connector);
	struct drm_encoder *encoder = &intel_encoder->base;
	struct drm_crtc *crtc = encoder->crtc;

	DRM_DEBUG_KMS("[CONNECTOR:%d:%s], [ENCODER:%d:%s]\n",
		      connector->base.id, drm_get_connector_name(connector),
		      encoder->base.id, drm_get_encoder_name(encoder));

	if (old->load_detect_temp) {
		to_intel_connector(connector)->new_encoder = NULL;
		intel_encoder->new_crtc = NULL;
		intel_set_mode(crtc, NULL, 0, 0, NULL);

		if (old->release_fb) {
			drm_framebuffer_unregister_private(old->release_fb);
			drm_framebuffer_unreference(old->release_fb);
		}

		mutex_unlock(&crtc->mutex);
		return;
	}

	/* Switch crtc and encoder back off if necessary */
	if (old->dpms_mode != DRM_MODE_DPMS_ON)
		connector->funcs->dpms(connector, old->dpms_mode);

	mutex_unlock(&crtc->mutex);
}

/* Returns the clock of the currently programmed mode of the given pipe. */
static int intel_crtc_clock_get(struct drm_device *dev, struct drm_crtc *crtc)
{
	struct drm_i915_private *dev_priv = dev->dev_private;
	struct intel_crtc *intel_crtc = to_intel_crtc(crtc);
	int pipe = intel_crtc->pipe;
	u32 dpll = I915_READ(DPLL(pipe));
	u32 fp;
	intel_clock_t clock;

	if ((dpll & DISPLAY_RATE_SELECT_FPA1) == 0)
		fp = I915_READ(FP0(pipe));
	else
		fp = I915_READ(FP1(pipe));

	clock.m1 = (fp & FP_M1_DIV_MASK) >> FP_M1_DIV_SHIFT;
	if (IS_PINEVIEW(dev)) {
		clock.n = ffs((fp & FP_N_PINEVIEW_DIV_MASK) >> FP_N_DIV_SHIFT) - 1;
		clock.m2 = (fp & FP_M2_PINEVIEW_DIV_MASK) >> FP_M2_DIV_SHIFT;
	} else {
		clock.n = (fp & FP_N_DIV_MASK) >> FP_N_DIV_SHIFT;
		clock.m2 = (fp & FP_M2_DIV_MASK) >> FP_M2_DIV_SHIFT;
	}

	if (!IS_GEN2(dev)) {
		if (IS_PINEVIEW(dev))
			clock.p1 = ffs((dpll & DPLL_FPA01_P1_POST_DIV_MASK_PINEVIEW) >>
				DPLL_FPA01_P1_POST_DIV_SHIFT_PINEVIEW);
		else
			clock.p1 = ffs((dpll & DPLL_FPA01_P1_POST_DIV_MASK) >>
			       DPLL_FPA01_P1_POST_DIV_SHIFT);

		switch (dpll & DPLL_MODE_MASK) {
		case DPLLB_MODE_DAC_SERIAL:
			clock.p2 = dpll & DPLL_DAC_SERIAL_P2_CLOCK_DIV_5 ?
				5 : 10;
			break;
		case DPLLB_MODE_LVDS:
			clock.p2 = dpll & DPLLB_LVDS_P2_CLOCK_DIV_7 ?
				7 : 14;
			break;
		default:
			DRM_DEBUG_KMS("Unknown DPLL mode %08x in programmed "
				  "mode\n", (int)(dpll & DPLL_MODE_MASK));
			return 0;
		}

		if (IS_PINEVIEW(dev))
			pineview_clock(96000, &clock);
		else
			i9xx_clock(96000, &clock);
	} else {
		bool is_lvds = (pipe == 1) && (I915_READ(LVDS) & LVDS_PORT_EN);

		if (is_lvds) {
			clock.p1 = ffs((dpll & DPLL_FPA01_P1_POST_DIV_MASK_I830_LVDS) >>
				       DPLL_FPA01_P1_POST_DIV_SHIFT);
			clock.p2 = 14;

			if ((dpll & PLL_REF_INPUT_MASK) ==
			    PLLB_REF_INPUT_SPREADSPECTRUMIN) {
				/* XXX: might not be 66MHz */
				i9xx_clock(66000, &clock);
			} else
				i9xx_clock(48000, &clock);
		} else {
			if (dpll & PLL_P1_DIVIDE_BY_TWO)
				clock.p1 = 2;
			else {
				clock.p1 = ((dpll & DPLL_FPA01_P1_POST_DIV_MASK_I830) >>
					    DPLL_FPA01_P1_POST_DIV_SHIFT) + 2;
			}
			if (dpll & PLL_P2_DIVIDE_BY_4)
				clock.p2 = 4;
			else
				clock.p2 = 2;

			i9xx_clock(48000, &clock);
		}
	}

	/* XXX: It would be nice to validate the clocks, but we can't reuse
	 * i830PllIsValid() because it relies on the xf86_config connector
	 * configuration being accurate, which it isn't necessarily.
	 */

	return clock.dot;
}

/** Returns the currently programmed mode of the given pipe. */
struct drm_display_mode *intel_crtc_mode_get(struct drm_device *dev,
					     struct drm_crtc *crtc)
{
	struct drm_i915_private *dev_priv = dev->dev_private;
	struct intel_crtc *intel_crtc = to_intel_crtc(crtc);
	enum transcoder cpu_transcoder = intel_crtc->config.cpu_transcoder;
	struct drm_display_mode *mode;
	int htot = I915_READ(HTOTAL(cpu_transcoder));
	int hsync = I915_READ(HSYNC(cpu_transcoder));
	int vtot = I915_READ(VTOTAL(cpu_transcoder));
	int vsync = I915_READ(VSYNC(cpu_transcoder));

	mode = kzalloc(sizeof(*mode), GFP_KERNEL);
	if (!mode)
		return NULL;

	mode->clock = intel_crtc_clock_get(dev, crtc);
	mode->hdisplay = (htot & 0xffff) + 1;
	mode->htotal = ((htot & 0xffff0000) >> 16) + 1;
	mode->hsync_start = (hsync & 0xffff) + 1;
	mode->hsync_end = ((hsync & 0xffff0000) >> 16) + 1;
	mode->vdisplay = (vtot & 0xffff) + 1;
	mode->vtotal = ((vtot & 0xffff0000) >> 16) + 1;
	mode->vsync_start = (vsync & 0xffff) + 1;
	mode->vsync_end = ((vsync & 0xffff0000) >> 16) + 1;

	drm_mode_set_name(mode);

	return mode;
}

static void intel_increase_pllclock(struct drm_crtc *crtc)
{
	struct drm_device *dev = crtc->dev;
	drm_i915_private_t *dev_priv = dev->dev_private;
	struct intel_crtc *intel_crtc = to_intel_crtc(crtc);
	int pipe = intel_crtc->pipe;
	int dpll_reg = DPLL(pipe);
	int dpll;

	if (HAS_PCH_SPLIT(dev))
		return;

	if (!dev_priv->lvds_downclock_avail)
		return;

	dpll = I915_READ(dpll_reg);
	if (!HAS_PIPE_CXSR(dev) && (dpll & DISPLAY_RATE_SELECT_FPA1)) {
		DRM_DEBUG_DRIVER("upclocking LVDS\n");

		assert_panel_unlocked(dev_priv, pipe);

		dpll &= ~DISPLAY_RATE_SELECT_FPA1;
		I915_WRITE(dpll_reg, dpll);
		intel_wait_for_vblank(dev, pipe);

		dpll = I915_READ(dpll_reg);
		if (dpll & DISPLAY_RATE_SELECT_FPA1)
			DRM_DEBUG_DRIVER("failed to upclock LVDS!\n");
	}
}

static void intel_decrease_pllclock(struct drm_crtc *crtc)
{
	struct drm_device *dev = crtc->dev;
	drm_i915_private_t *dev_priv = dev->dev_private;
	struct intel_crtc *intel_crtc = to_intel_crtc(crtc);

	if (HAS_PCH_SPLIT(dev))
		return;

	if (!dev_priv->lvds_downclock_avail)
		return;

	/*
	 * Since this is called by a timer, we should never get here in
	 * the manual case.
	 */
	if (!HAS_PIPE_CXSR(dev) && intel_crtc->lowfreq_avail) {
		int pipe = intel_crtc->pipe;
		int dpll_reg = DPLL(pipe);
		int dpll;

		DRM_DEBUG_DRIVER("downclocking LVDS\n");

		assert_panel_unlocked(dev_priv, pipe);

		dpll = I915_READ(dpll_reg);
		dpll |= DISPLAY_RATE_SELECT_FPA1;
		I915_WRITE(dpll_reg, dpll);
		intel_wait_for_vblank(dev, pipe);
		dpll = I915_READ(dpll_reg);
		if (!(dpll & DISPLAY_RATE_SELECT_FPA1))
			DRM_DEBUG_DRIVER("failed to downclock LVDS!\n");
	}

}

void intel_mark_busy(struct drm_device *dev)
{
	i915_update_gfx_val(dev->dev_private);
}

void intel_mark_idle(struct drm_device *dev)
{
	struct drm_crtc *crtc;

	if (!i915_powersave)
		return;

	list_for_each_entry(crtc, &dev->mode_config.crtc_list, head) {
		if (!crtc->fb)
			continue;

		intel_decrease_pllclock(crtc);
	}
}

void intel_mark_fb_busy(struct drm_i915_gem_object *obj,
			struct intel_ring_buffer *ring)
{
	struct drm_device *dev = obj->base.dev;
	struct drm_crtc *crtc;

	if (!i915_powersave)
		return;

	list_for_each_entry(crtc, &dev->mode_config.crtc_list, head) {
		if (!crtc->fb)
			continue;

		if (to_intel_framebuffer(crtc->fb)->obj != obj)
			continue;

		intel_increase_pllclock(crtc);
		if (ring && intel_fbc_enabled(dev))
			ring->fbc_dirty = true;
	}
}

static void intel_crtc_destroy(struct drm_crtc *crtc)
{
	struct intel_crtc *intel_crtc = to_intel_crtc(crtc);
	struct drm_device *dev = crtc->dev;
	struct intel_unpin_work *work;
	unsigned long flags;

	spin_lock_irqsave(&dev->event_lock, flags);
	work = intel_crtc->unpin_work;
	intel_crtc->unpin_work = NULL;
	spin_unlock_irqrestore(&dev->event_lock, flags);

	if (work) {
		cancel_work_sync(&work->work);
		kfree(work);
	}

	intel_crtc_cursor_set(crtc, NULL, 0, 0, 0);

	drm_crtc_cleanup(crtc);

	kfree(intel_crtc);
}

static void intel_unpin_work_fn(struct work_struct *__work)
{
	struct intel_unpin_work *work =
		container_of(__work, struct intel_unpin_work, work);
	struct drm_device *dev = work->crtc->dev;

	mutex_lock(&dev->struct_mutex);
	intel_unpin_fb_obj(work->old_fb_obj);
	drm_gem_object_unreference(&work->pending_flip_obj->base);
	drm_gem_object_unreference(&work->old_fb_obj->base);

	intel_update_fbc(dev);
	mutex_unlock(&dev->struct_mutex);

	BUG_ON(atomic_read(&to_intel_crtc(work->crtc)->unpin_work_count) == 0);
	atomic_dec(&to_intel_crtc(work->crtc)->unpin_work_count);

	kfree(work);
}

static void do_intel_finish_page_flip(struct drm_device *dev,
				      struct drm_crtc *crtc)
{
	drm_i915_private_t *dev_priv = dev->dev_private;
	struct intel_crtc *intel_crtc = to_intel_crtc(crtc);
	struct intel_unpin_work *work;
	unsigned long flags;

	/* Ignore early vblank irqs */
	if (intel_crtc == NULL)
		return;

	spin_lock_irqsave(&dev->event_lock, flags);
	work = intel_crtc->unpin_work;

	/* Ensure we don't miss a work->pending update ... */
	smp_rmb();

	if (work == NULL || atomic_read(&work->pending) < INTEL_FLIP_COMPLETE) {
		spin_unlock_irqrestore(&dev->event_lock, flags);
		return;
	}

	/* and that the unpin work is consistent wrt ->pending. */
	smp_rmb();

	intel_crtc->unpin_work = NULL;

	if (work->event)
		drm_send_vblank_event(dev, intel_crtc->pipe, work->event);

	drm_vblank_put(dev, intel_crtc->pipe);

	spin_unlock_irqrestore(&dev->event_lock, flags);

	wake_up_all(&dev_priv->pending_flip_queue);

	queue_work(dev_priv->wq, &work->work);

	trace_i915_flip_complete(intel_crtc->plane, work->pending_flip_obj);
}

void intel_finish_page_flip(struct drm_device *dev, int pipe)
{
	drm_i915_private_t *dev_priv = dev->dev_private;
	struct drm_crtc *crtc = dev_priv->pipe_to_crtc_mapping[pipe];

	do_intel_finish_page_flip(dev, crtc);
}

void intel_finish_page_flip_plane(struct drm_device *dev, int plane)
{
	drm_i915_private_t *dev_priv = dev->dev_private;
	struct drm_crtc *crtc = dev_priv->plane_to_crtc_mapping[plane];

	do_intel_finish_page_flip(dev, crtc);
}

void intel_prepare_page_flip(struct drm_device *dev, int plane)
{
	drm_i915_private_t *dev_priv = dev->dev_private;
	struct intel_crtc *intel_crtc =
		to_intel_crtc(dev_priv->plane_to_crtc_mapping[plane]);
	unsigned long flags;

	/* NB: An MMIO update of the plane base pointer will also
	 * generate a page-flip completion irq, i.e. every modeset
	 * is also accompanied by a spurious intel_prepare_page_flip().
	 */
	spin_lock_irqsave(&dev->event_lock, flags);
	if (intel_crtc->unpin_work)
		atomic_inc_not_zero(&intel_crtc->unpin_work->pending);
	spin_unlock_irqrestore(&dev->event_lock, flags);
}

inline static void intel_mark_page_flip_active(struct intel_crtc *intel_crtc)
{
	/* Ensure that the work item is consistent when activating it ... */
	smp_wmb();
	atomic_set(&intel_crtc->unpin_work->pending, INTEL_FLIP_PENDING);
	/* and that it is marked active as soon as the irq could fire. */
	smp_wmb();
}

static int intel_gen2_queue_flip(struct drm_device *dev,
				 struct drm_crtc *crtc,
				 struct drm_framebuffer *fb,
				 struct drm_i915_gem_object *obj)
{
	struct drm_i915_private *dev_priv = dev->dev_private;
	struct intel_crtc *intel_crtc = to_intel_crtc(crtc);
	u32 flip_mask;
	struct intel_ring_buffer *ring = &dev_priv->ring[RCS];
	int ret;

	ret = intel_pin_and_fence_fb_obj(dev, obj, ring);
	if (ret)
		goto err;

	ret = intel_ring_begin(ring, 6);
	if (ret)
		goto err_unpin;

	/* Can't queue multiple flips, so wait for the previous
	 * one to finish before executing the next.
	 */
	if (intel_crtc->plane)
		flip_mask = MI_WAIT_FOR_PLANE_B_FLIP;
	else
		flip_mask = MI_WAIT_FOR_PLANE_A_FLIP;
	intel_ring_emit(ring, MI_WAIT_FOR_EVENT | flip_mask);
	intel_ring_emit(ring, MI_NOOP);
	intel_ring_emit(ring, MI_DISPLAY_FLIP |
			MI_DISPLAY_FLIP_PLANE(intel_crtc->plane));
	intel_ring_emit(ring, fb->pitches[0]);
	intel_ring_emit(ring, obj->gtt_offset + intel_crtc->dspaddr_offset);
	intel_ring_emit(ring, 0); /* aux display base address, unused */

	intel_mark_page_flip_active(intel_crtc);
	intel_ring_advance(ring);
	return 0;

err_unpin:
	intel_unpin_fb_obj(obj);
err:
	return ret;
}

static int intel_gen3_queue_flip(struct drm_device *dev,
				 struct drm_crtc *crtc,
				 struct drm_framebuffer *fb,
				 struct drm_i915_gem_object *obj)
{
	struct drm_i915_private *dev_priv = dev->dev_private;
	struct intel_crtc *intel_crtc = to_intel_crtc(crtc);
	u32 flip_mask;
	struct intel_ring_buffer *ring = &dev_priv->ring[RCS];
	int ret;

	ret = intel_pin_and_fence_fb_obj(dev, obj, ring);
	if (ret)
		goto err;

	ret = intel_ring_begin(ring, 6);
	if (ret)
		goto err_unpin;

	if (intel_crtc->plane)
		flip_mask = MI_WAIT_FOR_PLANE_B_FLIP;
	else
		flip_mask = MI_WAIT_FOR_PLANE_A_FLIP;
	intel_ring_emit(ring, MI_WAIT_FOR_EVENT | flip_mask);
	intel_ring_emit(ring, MI_NOOP);
	intel_ring_emit(ring, MI_DISPLAY_FLIP_I915 |
			MI_DISPLAY_FLIP_PLANE(intel_crtc->plane));
	intel_ring_emit(ring, fb->pitches[0]);
	intel_ring_emit(ring, obj->gtt_offset + intel_crtc->dspaddr_offset);
	intel_ring_emit(ring, MI_NOOP);

	intel_mark_page_flip_active(intel_crtc);
	intel_ring_advance(ring);
	return 0;

err_unpin:
	intel_unpin_fb_obj(obj);
err:
	return ret;
}

static int intel_gen4_queue_flip(struct drm_device *dev,
				 struct drm_crtc *crtc,
				 struct drm_framebuffer *fb,
				 struct drm_i915_gem_object *obj)
{
	struct drm_i915_private *dev_priv = dev->dev_private;
	struct intel_crtc *intel_crtc = to_intel_crtc(crtc);
	uint32_t pf, pipesrc;
	struct intel_ring_buffer *ring = &dev_priv->ring[RCS];
	int ret;

	ret = intel_pin_and_fence_fb_obj(dev, obj, ring);
	if (ret)
		goto err;

	ret = intel_ring_begin(ring, 4);
	if (ret)
		goto err_unpin;

	/* i965+ uses the linear or tiled offsets from the
	 * Display Registers (which do not change across a page-flip)
	 * so we need only reprogram the base address.
	 */
	intel_ring_emit(ring, MI_DISPLAY_FLIP |
			MI_DISPLAY_FLIP_PLANE(intel_crtc->plane));
	intel_ring_emit(ring, fb->pitches[0]);
	intel_ring_emit(ring,
			(obj->gtt_offset + intel_crtc->dspaddr_offset) |
			obj->tiling_mode);

	/* XXX Enabling the panel-fitter across page-flip is so far
	 * untested on non-native modes, so ignore it for now.
	 * pf = I915_READ(pipe == 0 ? PFA_CTL_1 : PFB_CTL_1) & PF_ENABLE;
	 */
	pf = 0;
	pipesrc = I915_READ(PIPESRC(intel_crtc->pipe)) & 0x0fff0fff;
	intel_ring_emit(ring, pf | pipesrc);

	intel_mark_page_flip_active(intel_crtc);
	intel_ring_advance(ring);
	return 0;

err_unpin:
	intel_unpin_fb_obj(obj);
err:
	return ret;
}

static int intel_gen6_queue_flip(struct drm_device *dev,
				 struct drm_crtc *crtc,
				 struct drm_framebuffer *fb,
				 struct drm_i915_gem_object *obj)
{
	struct drm_i915_private *dev_priv = dev->dev_private;
	struct intel_crtc *intel_crtc = to_intel_crtc(crtc);
	struct intel_ring_buffer *ring = &dev_priv->ring[RCS];
	uint32_t pf, pipesrc;
	int ret;

	ret = intel_pin_and_fence_fb_obj(dev, obj, ring);
	if (ret)
		goto err;

	ret = intel_ring_begin(ring, 4);
	if (ret)
		goto err_unpin;

	intel_ring_emit(ring, MI_DISPLAY_FLIP |
			MI_DISPLAY_FLIP_PLANE(intel_crtc->plane));
	intel_ring_emit(ring, fb->pitches[0] | obj->tiling_mode);
	intel_ring_emit(ring, obj->gtt_offset + intel_crtc->dspaddr_offset);

	/* Contrary to the suggestions in the documentation,
	 * "Enable Panel Fitter" does not seem to be required when page
	 * flipping with a non-native mode, and worse causes a normal
	 * modeset to fail.
	 * pf = I915_READ(PF_CTL(intel_crtc->pipe)) & PF_ENABLE;
	 */
	pf = 0;
	pipesrc = I915_READ(PIPESRC(intel_crtc->pipe)) & 0x0fff0fff;
	intel_ring_emit(ring, pf | pipesrc);

	intel_mark_page_flip_active(intel_crtc);
	intel_ring_advance(ring);
	return 0;

err_unpin:
	intel_unpin_fb_obj(obj);
err:
	return ret;
}

/*
 * On gen7 we currently use the blit ring because (in early silicon at least)
 * the render ring doesn't give us interrpts for page flip completion, which
 * means clients will hang after the first flip is queued.  Fortunately the
 * blit ring generates interrupts properly, so use it instead.
 */
static int intel_gen7_queue_flip(struct drm_device *dev,
				 struct drm_crtc *crtc,
				 struct drm_framebuffer *fb,
				 struct drm_i915_gem_object *obj)
{
	struct drm_i915_private *dev_priv = dev->dev_private;
	struct intel_crtc *intel_crtc = to_intel_crtc(crtc);
	struct intel_ring_buffer *ring = &dev_priv->ring[BCS];
	uint32_t plane_bit = 0;
	int ret;

	ret = intel_pin_and_fence_fb_obj(dev, obj, ring);
	if (ret)
		goto err;

	switch(intel_crtc->plane) {
	case PLANE_A:
		plane_bit = MI_DISPLAY_FLIP_IVB_PLANE_A;
		break;
	case PLANE_B:
		plane_bit = MI_DISPLAY_FLIP_IVB_PLANE_B;
		break;
	case PLANE_C:
		plane_bit = MI_DISPLAY_FLIP_IVB_PLANE_C;
		break;
	default:
		WARN_ONCE(1, "unknown plane in flip command\n");
		ret = -ENODEV;
		goto err_unpin;
	}

	ret = intel_ring_begin(ring, 4);
	if (ret)
		goto err_unpin;

	intel_ring_emit(ring, MI_DISPLAY_FLIP_I915 | plane_bit);
	intel_ring_emit(ring, (fb->pitches[0] | obj->tiling_mode));
	intel_ring_emit(ring, obj->gtt_offset + intel_crtc->dspaddr_offset);
	intel_ring_emit(ring, (MI_NOOP));

	intel_mark_page_flip_active(intel_crtc);
	intel_ring_advance(ring);
	return 0;

err_unpin:
	intel_unpin_fb_obj(obj);
err:
	return ret;
}

static int intel_default_queue_flip(struct drm_device *dev,
				    struct drm_crtc *crtc,
				    struct drm_framebuffer *fb,
				    struct drm_i915_gem_object *obj)
{
	return -ENODEV;
}

static int intel_crtc_page_flip(struct drm_crtc *crtc,
				struct drm_framebuffer *fb,
				struct drm_pending_vblank_event *event)
{
	struct drm_device *dev = crtc->dev;
	struct drm_i915_private *dev_priv = dev->dev_private;
	struct drm_framebuffer *old_fb = crtc->fb;
	struct drm_i915_gem_object *obj = to_intel_framebuffer(fb)->obj;
	struct intel_crtc *intel_crtc = to_intel_crtc(crtc);
	struct intel_unpin_work *work;
	unsigned long flags;
	int ret;

	/* Can't change pixel format via MI display flips. */
	if (fb->pixel_format != crtc->fb->pixel_format)
		return -EINVAL;

	/*
	 * TILEOFF/LINOFF registers can't be changed via MI display flips.
	 * Note that pitch changes could also affect these register.
	 */
	if (INTEL_INFO(dev)->gen > 3 &&
	    (fb->offsets[0] != crtc->fb->offsets[0] ||
	     fb->pitches[0] != crtc->fb->pitches[0]))
		return -EINVAL;

	work = kzalloc(sizeof *work, GFP_KERNEL);
	if (work == NULL)
		return -ENOMEM;

	work->event = event;
	work->crtc = crtc;
	work->old_fb_obj = to_intel_framebuffer(old_fb)->obj;
	INIT_WORK(&work->work, intel_unpin_work_fn);

	ret = drm_vblank_get(dev, intel_crtc->pipe);
	if (ret)
		goto free_work;

	/* We borrow the event spin lock for protecting unpin_work */
	spin_lock_irqsave(&dev->event_lock, flags);
	if (intel_crtc->unpin_work) {
		spin_unlock_irqrestore(&dev->event_lock, flags);
		kfree(work);
		drm_vblank_put(dev, intel_crtc->pipe);

		DRM_DEBUG_DRIVER("flip queue: crtc already busy\n");
		return -EBUSY;
	}
	intel_crtc->unpin_work = work;
	spin_unlock_irqrestore(&dev->event_lock, flags);

	if (atomic_read(&intel_crtc->unpin_work_count) >= 2)
		flush_workqueue(dev_priv->wq);

	ret = i915_mutex_lock_interruptible(dev);
	if (ret)
		goto cleanup;

	/* Reference the objects for the scheduled work. */
	drm_gem_object_reference(&work->old_fb_obj->base);
	drm_gem_object_reference(&obj->base);

	crtc->fb = fb;

	work->pending_flip_obj = obj;

	work->enable_stall_check = true;

	atomic_inc(&intel_crtc->unpin_work_count);
	intel_crtc->reset_counter = atomic_read(&dev_priv->gpu_error.reset_counter);

	ret = dev_priv->display.queue_flip(dev, crtc, fb, obj);
	if (ret)
		goto cleanup_pending;

	intel_disable_fbc(dev);
	intel_mark_fb_busy(obj, NULL);
	mutex_unlock(&dev->struct_mutex);

	trace_i915_flip_request(intel_crtc->plane, obj);

	return 0;

cleanup_pending:
	atomic_dec(&intel_crtc->unpin_work_count);
	crtc->fb = old_fb;
	drm_gem_object_unreference(&work->old_fb_obj->base);
	drm_gem_object_unreference(&obj->base);
	mutex_unlock(&dev->struct_mutex);

cleanup:
	spin_lock_irqsave(&dev->event_lock, flags);
	intel_crtc->unpin_work = NULL;
	spin_unlock_irqrestore(&dev->event_lock, flags);

	drm_vblank_put(dev, intel_crtc->pipe);
free_work:
	kfree(work);

	return ret;
}

static struct drm_crtc_helper_funcs intel_helper_funcs = {
	.mode_set_base_atomic = intel_pipe_set_base_atomic,
	.load_lut = intel_crtc_load_lut,
};

static bool intel_encoder_crtc_ok(struct drm_encoder *encoder,
				  struct drm_crtc *crtc)
{
	struct drm_device *dev;
	struct drm_crtc *tmp;
	int crtc_mask = 1;

	WARN(!crtc, "checking null crtc?\n");

	dev = crtc->dev;

	list_for_each_entry(tmp, &dev->mode_config.crtc_list, head) {
		if (tmp == crtc)
			break;
		crtc_mask <<= 1;
	}

	if (encoder->possible_crtcs & crtc_mask)
		return true;
	return false;
}

/**
 * intel_modeset_update_staged_output_state
 *
 * Updates the staged output configuration state, e.g. after we've read out the
 * current hw state.
 */
static void intel_modeset_update_staged_output_state(struct drm_device *dev)
{
	struct intel_encoder *encoder;
	struct intel_connector *connector;

	list_for_each_entry(connector, &dev->mode_config.connector_list,
			    base.head) {
		connector->new_encoder =
			to_intel_encoder(connector->base.encoder);
	}

	list_for_each_entry(encoder, &dev->mode_config.encoder_list,
			    base.head) {
		encoder->new_crtc =
			to_intel_crtc(encoder->base.crtc);
	}
}

/**
 * intel_modeset_commit_output_state
 *
 * This function copies the stage display pipe configuration to the real one.
 */
static void intel_modeset_commit_output_state(struct drm_device *dev)
{
	struct intel_encoder *encoder;
	struct intel_connector *connector;

	list_for_each_entry(connector, &dev->mode_config.connector_list,
			    base.head) {
		connector->base.encoder = &connector->new_encoder->base;
	}

	list_for_each_entry(encoder, &dev->mode_config.encoder_list,
			    base.head) {
		encoder->base.crtc = &encoder->new_crtc->base;
	}
}

static void
connected_sink_compute_bpp(struct intel_connector * connector,
			   struct intel_crtc_config *pipe_config)
{
	int bpp = pipe_config->pipe_bpp;

	DRM_DEBUG_KMS("[CONNECTOR:%d:%s] checking for sink bpp constrains\n",
		connector->base.base.id,
		drm_get_connector_name(&connector->base));

	/* Don't use an invalid EDID bpc value */
	if (connector->base.display_info.bpc &&
	    connector->base.display_info.bpc * 3 < bpp) {
		DRM_DEBUG_KMS("clamping display bpp (was %d) to EDID reported max of %d\n",
			      bpp, connector->base.display_info.bpc*3);
		pipe_config->pipe_bpp = connector->base.display_info.bpc*3;
	}

	/* Clamp bpp to 8 on screens without EDID 1.4 */
	if (connector->base.display_info.bpc == 0 && bpp > 24) {
		DRM_DEBUG_KMS("clamping display bpp (was %d) to default limit of 24\n",
			      bpp);
		pipe_config->pipe_bpp = 24;
	}
}

static int
compute_baseline_pipe_bpp(struct intel_crtc *crtc,
			  struct drm_framebuffer *fb,
			  struct intel_crtc_config *pipe_config)
{
	struct drm_device *dev = crtc->base.dev;
	struct intel_connector *connector;
	int bpp;

	switch (fb->pixel_format) {
	case DRM_FORMAT_C8:
		bpp = 8*3; /* since we go through a colormap */
		break;
	case DRM_FORMAT_XRGB1555:
	case DRM_FORMAT_ARGB1555:
		/* checked in intel_framebuffer_init already */
		if (WARN_ON(INTEL_INFO(dev)->gen > 3))
			return -EINVAL;
	case DRM_FORMAT_RGB565:
		bpp = 6*3; /* min is 18bpp */
		break;
	case DRM_FORMAT_XBGR8888:
	case DRM_FORMAT_ABGR8888:
		/* checked in intel_framebuffer_init already */
		if (WARN_ON(INTEL_INFO(dev)->gen < 4))
			return -EINVAL;
	case DRM_FORMAT_XRGB8888:
	case DRM_FORMAT_ARGB8888:
		bpp = 8*3;
		break;
	case DRM_FORMAT_XRGB2101010:
	case DRM_FORMAT_ARGB2101010:
	case DRM_FORMAT_XBGR2101010:
	case DRM_FORMAT_ABGR2101010:
		/* checked in intel_framebuffer_init already */
		if (WARN_ON(INTEL_INFO(dev)->gen < 4))
			return -EINVAL;
		bpp = 10*3;
		break;
	/* TODO: gen4+ supports 16 bpc floating point, too. */
	default:
		DRM_DEBUG_KMS("unsupported depth\n");
		return -EINVAL;
	}

	pipe_config->pipe_bpp = bpp;

	/* Clamp display bpp to EDID value */
	list_for_each_entry(connector, &dev->mode_config.connector_list,
			    base.head) {
		if (!connector->new_encoder ||
		    connector->new_encoder->new_crtc != crtc)
			continue;

		connected_sink_compute_bpp(connector, pipe_config);
	}

	return bpp;
}

static void intel_dump_pipe_config(struct intel_crtc *crtc,
				   struct intel_crtc_config *pipe_config,
				   const char *context)
{
	DRM_DEBUG_KMS("[CRTC:%d]%s config for pipe %c\n", crtc->base.base.id,
		      context, pipe_name(crtc->pipe));

	DRM_DEBUG_KMS("cpu_transcoder: %c\n", transcoder_name(pipe_config->cpu_transcoder));
	DRM_DEBUG_KMS("pipe bpp: %i, dithering: %i\n",
		      pipe_config->pipe_bpp, pipe_config->dither);
	DRM_DEBUG_KMS("fdi/pch: %i, lanes: %i, gmch_m: %u, gmch_n: %u, link_m: %u, link_n: %u, tu: %u\n",
		      pipe_config->has_pch_encoder,
		      pipe_config->fdi_lanes,
		      pipe_config->fdi_m_n.gmch_m, pipe_config->fdi_m_n.gmch_n,
		      pipe_config->fdi_m_n.link_m, pipe_config->fdi_m_n.link_n,
		      pipe_config->fdi_m_n.tu);
	DRM_DEBUG_KMS("requested mode:\n");
	drm_mode_debug_printmodeline(&pipe_config->requested_mode);
	DRM_DEBUG_KMS("adjusted mode:\n");
	drm_mode_debug_printmodeline(&pipe_config->adjusted_mode);
	DRM_DEBUG_KMS("gmch pfit: control: 0x%08x, ratios: 0x%08x, lvds border: 0x%08x\n",
		      pipe_config->gmch_pfit.control,
		      pipe_config->gmch_pfit.pgm_ratios,
		      pipe_config->gmch_pfit.lvds_border_bits);
	DRM_DEBUG_KMS("pch pfit: pos: 0x%08x, size: 0x%08x\n",
		      pipe_config->pch_pfit.pos,
		      pipe_config->pch_pfit.size);
	DRM_DEBUG_KMS("ips: %i\n", pipe_config->ips_enabled);
}

static bool check_encoder_cloning(struct drm_crtc *crtc)
{
	int num_encoders = 0;
	bool uncloneable_encoders = false;
	struct intel_encoder *encoder;

	list_for_each_entry(encoder, &crtc->dev->mode_config.encoder_list,
			    base.head) {
		if (&encoder->new_crtc->base != crtc)
			continue;

		num_encoders++;
		if (!encoder->cloneable)
			uncloneable_encoders = true;
	}

	return !(num_encoders > 1 && uncloneable_encoders);
}

static struct intel_crtc_config *
intel_modeset_pipe_config(struct drm_crtc *crtc,
			  struct drm_framebuffer *fb,
			  struct drm_display_mode *mode)
{
	struct drm_device *dev = crtc->dev;
	struct drm_encoder_helper_funcs *encoder_funcs;
	struct intel_encoder *encoder;
	struct intel_crtc_config *pipe_config;
	int plane_bpp, ret = -EINVAL;
	bool retry = true;

	if (!check_encoder_cloning(crtc)) {
		DRM_DEBUG_KMS("rejecting invalid cloning configuration\n");
		return ERR_PTR(-EINVAL);
	}

	pipe_config = kzalloc(sizeof(*pipe_config), GFP_KERNEL);
	if (!pipe_config)
		return ERR_PTR(-ENOMEM);

	drm_mode_copy(&pipe_config->adjusted_mode, mode);
	drm_mode_copy(&pipe_config->requested_mode, mode);
	pipe_config->cpu_transcoder = to_intel_crtc(crtc)->pipe;
	pipe_config->shared_dpll = DPLL_ID_PRIVATE;

	/* Compute a starting value for pipe_config->pipe_bpp taking the source
	 * plane pixel format and any sink constraints into account. Returns the
	 * source plane bpp so that dithering can be selected on mismatches
	 * after encoders and crtc also have had their say. */
	plane_bpp = compute_baseline_pipe_bpp(to_intel_crtc(crtc),
					      fb, pipe_config);
	if (plane_bpp < 0)
		goto fail;

encoder_retry:
	/* Ensure the port clock defaults are reset when retrying. */
	pipe_config->port_clock = 0;
	pipe_config->pixel_multiplier = 1;

	/* Pass our mode to the connectors and the CRTC to give them a chance to
	 * adjust it according to limitations or connector properties, and also
	 * a chance to reject the mode entirely.
	 */
	list_for_each_entry(encoder, &dev->mode_config.encoder_list,
			    base.head) {

		if (&encoder->new_crtc->base != crtc)
			continue;

		if (encoder->compute_config) {
			if (!(encoder->compute_config(encoder, pipe_config))) {
				DRM_DEBUG_KMS("Encoder config failure\n");
				goto fail;
			}

			continue;
		}

		encoder_funcs = encoder->base.helper_private;
		if (!(encoder_funcs->mode_fixup(&encoder->base,
						&pipe_config->requested_mode,
						&pipe_config->adjusted_mode))) {
			DRM_DEBUG_KMS("Encoder fixup failed\n");
			goto fail;
		}
	}

	/* Set default port clock if not overwritten by the encoder. Needs to be
	 * done afterwards in case the encoder adjusts the mode. */
	if (!pipe_config->port_clock)
		pipe_config->port_clock = pipe_config->adjusted_mode.clock;

	ret = intel_crtc_compute_config(to_intel_crtc(crtc), pipe_config);
	if (ret < 0) {
		DRM_DEBUG_KMS("CRTC fixup failed\n");
		goto fail;
	}

	if (ret == RETRY) {
		if (WARN(!retry, "loop in pipe configuration computation\n")) {
			ret = -EINVAL;
			goto fail;
		}

		DRM_DEBUG_KMS("CRTC bw constrained, retrying\n");
		retry = false;
		goto encoder_retry;
	}

	pipe_config->dither = pipe_config->pipe_bpp != plane_bpp;
	DRM_DEBUG_KMS("plane bpp: %i, pipe bpp: %i, dithering: %i\n",
		      plane_bpp, pipe_config->pipe_bpp, pipe_config->dither);

	return pipe_config;
fail:
	kfree(pipe_config);
	return ERR_PTR(ret);
}

/* Computes which crtcs are affected and sets the relevant bits in the mask. For
 * simplicity we use the crtc's pipe number (because it's easier to obtain). */
static void
intel_modeset_affected_pipes(struct drm_crtc *crtc, unsigned *modeset_pipes,
			     unsigned *prepare_pipes, unsigned *disable_pipes)
{
	struct intel_crtc *intel_crtc;
	struct drm_device *dev = crtc->dev;
	struct intel_encoder *encoder;
	struct intel_connector *connector;
	struct drm_crtc *tmp_crtc;

	*disable_pipes = *modeset_pipes = *prepare_pipes = 0;

	/* Check which crtcs have changed outputs connected to them, these need
	 * to be part of the prepare_pipes mask. We don't (yet) support global
	 * modeset across multiple crtcs, so modeset_pipes will only have one
	 * bit set at most. */
	list_for_each_entry(connector, &dev->mode_config.connector_list,
			    base.head) {
		if (connector->base.encoder == &connector->new_encoder->base)
			continue;

		if (connector->base.encoder) {
			tmp_crtc = connector->base.encoder->crtc;

			*prepare_pipes |= 1 << to_intel_crtc(tmp_crtc)->pipe;
		}

		if (connector->new_encoder)
			*prepare_pipes |=
				1 << connector->new_encoder->new_crtc->pipe;
	}

	list_for_each_entry(encoder, &dev->mode_config.encoder_list,
			    base.head) {
		if (encoder->base.crtc == &encoder->new_crtc->base)
			continue;

		if (encoder->base.crtc) {
			tmp_crtc = encoder->base.crtc;

			*prepare_pipes |= 1 << to_intel_crtc(tmp_crtc)->pipe;
		}

		if (encoder->new_crtc)
			*prepare_pipes |= 1 << encoder->new_crtc->pipe;
	}

	/* Check for any pipes that will be fully disabled ... */
	list_for_each_entry(intel_crtc, &dev->mode_config.crtc_list,
			    base.head) {
		bool used = false;

		/* Don't try to disable disabled crtcs. */
		if (!intel_crtc->base.enabled)
			continue;

		list_for_each_entry(encoder, &dev->mode_config.encoder_list,
				    base.head) {
			if (encoder->new_crtc == intel_crtc)
				used = true;
		}

		if (!used)
			*disable_pipes |= 1 << intel_crtc->pipe;
	}


	/* set_mode is also used to update properties on life display pipes. */
	intel_crtc = to_intel_crtc(crtc);
	if (crtc->enabled)
		*prepare_pipes |= 1 << intel_crtc->pipe;

	/*
	 * For simplicity do a full modeset on any pipe where the output routing
	 * changed. We could be more clever, but that would require us to be
	 * more careful with calling the relevant encoder->mode_set functions.
	 */
	if (*prepare_pipes)
		*modeset_pipes = *prepare_pipes;

	/* ... and mask these out. */
	*modeset_pipes &= ~(*disable_pipes);
	*prepare_pipes &= ~(*disable_pipes);

	/*
	 * HACK: We don't (yet) fully support global modesets. intel_set_config
	 * obies this rule, but the modeset restore mode of
	 * intel_modeset_setup_hw_state does not.
	 */
	*modeset_pipes &= 1 << intel_crtc->pipe;
	*prepare_pipes &= 1 << intel_crtc->pipe;

	DRM_DEBUG_KMS("set mode pipe masks: modeset: %x, prepare: %x, disable: %x\n",
		      *modeset_pipes, *prepare_pipes, *disable_pipes);
}

static bool intel_crtc_in_use(struct drm_crtc *crtc)
{
	struct drm_encoder *encoder;
	struct drm_device *dev = crtc->dev;

	list_for_each_entry(encoder, &dev->mode_config.encoder_list, head)
		if (encoder->crtc == crtc)
			return true;

	return false;
}

static void
intel_modeset_update_state(struct drm_device *dev, unsigned prepare_pipes)
{
	struct intel_encoder *intel_encoder;
	struct intel_crtc *intel_crtc;
	struct drm_connector *connector;

	list_for_each_entry(intel_encoder, &dev->mode_config.encoder_list,
			    base.head) {
		if (!intel_encoder->base.crtc)
			continue;

		intel_crtc = to_intel_crtc(intel_encoder->base.crtc);

		if (prepare_pipes & (1 << intel_crtc->pipe))
			intel_encoder->connectors_active = false;
	}

	intel_modeset_commit_output_state(dev);

	/* Update computed state. */
	list_for_each_entry(intel_crtc, &dev->mode_config.crtc_list,
			    base.head) {
		intel_crtc->base.enabled = intel_crtc_in_use(&intel_crtc->base);
	}

	list_for_each_entry(connector, &dev->mode_config.connector_list, head) {
		if (!connector->encoder || !connector->encoder->crtc)
			continue;

		intel_crtc = to_intel_crtc(connector->encoder->crtc);

		if (prepare_pipes & (1 << intel_crtc->pipe)) {
			struct drm_property *dpms_property =
				dev->mode_config.dpms_property;

			connector->dpms = DRM_MODE_DPMS_ON;
			drm_object_property_set_value(&connector->base,
							 dpms_property,
							 DRM_MODE_DPMS_ON);

			intel_encoder = to_intel_encoder(connector->encoder);
			intel_encoder->connectors_active = true;
		}
	}

}

#define for_each_intel_crtc_masked(dev, mask, intel_crtc) \
	list_for_each_entry((intel_crtc), \
			    &(dev)->mode_config.crtc_list, \
			    base.head) \
		if (mask & (1 <<(intel_crtc)->pipe))

static bool
intel_pipe_config_compare(struct drm_device *dev,
			  struct intel_crtc_config *current_config,
			  struct intel_crtc_config *pipe_config)
{
#define PIPE_CONF_CHECK_X(name)	\
	if (current_config->name != pipe_config->name) { \
		DRM_ERROR("mismatch in " #name " " \
			  "(expected 0x%08x, found 0x%08x)\n", \
			  current_config->name, \
			  pipe_config->name); \
		return false; \
	}

#define PIPE_CONF_CHECK_I(name)	\
	if (current_config->name != pipe_config->name) { \
		DRM_ERROR("mismatch in " #name " " \
			  "(expected %i, found %i)\n", \
			  current_config->name, \
			  pipe_config->name); \
		return false; \
	}

#define PIPE_CONF_CHECK_FLAGS(name, mask)	\
	if ((current_config->name ^ pipe_config->name) & (mask)) { \
		DRM_ERROR("mismatch in " #name " " \
			  "(expected %i, found %i)\n", \
			  current_config->name & (mask), \
			  pipe_config->name & (mask)); \
		return false; \
	}

#define PIPE_CONF_QUIRK(quirk)	\
	((current_config->quirks | pipe_config->quirks) & (quirk))

	PIPE_CONF_CHECK_I(cpu_transcoder);

	PIPE_CONF_CHECK_I(has_pch_encoder);
	PIPE_CONF_CHECK_I(fdi_lanes);
	PIPE_CONF_CHECK_I(fdi_m_n.gmch_m);
	PIPE_CONF_CHECK_I(fdi_m_n.gmch_n);
	PIPE_CONF_CHECK_I(fdi_m_n.link_m);
	PIPE_CONF_CHECK_I(fdi_m_n.link_n);
	PIPE_CONF_CHECK_I(fdi_m_n.tu);

	PIPE_CONF_CHECK_I(adjusted_mode.crtc_hdisplay);
	PIPE_CONF_CHECK_I(adjusted_mode.crtc_htotal);
	PIPE_CONF_CHECK_I(adjusted_mode.crtc_hblank_start);
	PIPE_CONF_CHECK_I(adjusted_mode.crtc_hblank_end);
	PIPE_CONF_CHECK_I(adjusted_mode.crtc_hsync_start);
	PIPE_CONF_CHECK_I(adjusted_mode.crtc_hsync_end);

	PIPE_CONF_CHECK_I(adjusted_mode.crtc_vdisplay);
	PIPE_CONF_CHECK_I(adjusted_mode.crtc_vtotal);
	PIPE_CONF_CHECK_I(adjusted_mode.crtc_vblank_start);
	PIPE_CONF_CHECK_I(adjusted_mode.crtc_vblank_end);
	PIPE_CONF_CHECK_I(adjusted_mode.crtc_vsync_start);
	PIPE_CONF_CHECK_I(adjusted_mode.crtc_vsync_end);

	if (!HAS_PCH_SPLIT(dev))
		PIPE_CONF_CHECK_I(pixel_multiplier);

	PIPE_CONF_CHECK_FLAGS(adjusted_mode.flags,
			      DRM_MODE_FLAG_INTERLACE);

	if (!PIPE_CONF_QUIRK(PIPE_CONFIG_QUIRK_MODE_SYNC_FLAGS)) {
		PIPE_CONF_CHECK_FLAGS(adjusted_mode.flags,
				      DRM_MODE_FLAG_PHSYNC);
		PIPE_CONF_CHECK_FLAGS(adjusted_mode.flags,
				      DRM_MODE_FLAG_NHSYNC);
		PIPE_CONF_CHECK_FLAGS(adjusted_mode.flags,
				      DRM_MODE_FLAG_PVSYNC);
		PIPE_CONF_CHECK_FLAGS(adjusted_mode.flags,
				      DRM_MODE_FLAG_NVSYNC);
	}

	PIPE_CONF_CHECK_I(requested_mode.hdisplay);
	PIPE_CONF_CHECK_I(requested_mode.vdisplay);

	PIPE_CONF_CHECK_I(gmch_pfit.control);
	/* pfit ratios are autocomputed by the hw on gen4+ */
	if (INTEL_INFO(dev)->gen < 4)
		PIPE_CONF_CHECK_I(gmch_pfit.pgm_ratios);
	PIPE_CONF_CHECK_I(gmch_pfit.lvds_border_bits);
	PIPE_CONF_CHECK_I(pch_pfit.pos);
	PIPE_CONF_CHECK_I(pch_pfit.size);

	PIPE_CONF_CHECK_I(ips_enabled);

	PIPE_CONF_CHECK_I(shared_dpll);
	PIPE_CONF_CHECK_X(dpll_hw_state.dpll);
	PIPE_CONF_CHECK_X(dpll_hw_state.dpll_md);
	PIPE_CONF_CHECK_X(dpll_hw_state.fp0);
	PIPE_CONF_CHECK_X(dpll_hw_state.fp1);

#undef PIPE_CONF_CHECK_X
#undef PIPE_CONF_CHECK_I
#undef PIPE_CONF_CHECK_FLAGS
#undef PIPE_CONF_QUIRK

	return true;
}

static void
check_connector_state(struct drm_device *dev)
{
	struct intel_connector *connector;

	list_for_each_entry(connector, &dev->mode_config.connector_list,
			    base.head) {
		/* This also checks the encoder/connector hw state with the
		 * ->get_hw_state callbacks. */
		intel_connector_check_state(connector);

		WARN(&connector->new_encoder->base != connector->base.encoder,
		     "connector's staged encoder doesn't match current encoder\n");
	}
}

static void
check_encoder_state(struct drm_device *dev)
{
	struct intel_encoder *encoder;
	struct intel_connector *connector;

	list_for_each_entry(encoder, &dev->mode_config.encoder_list,
			    base.head) {
		bool enabled = false;
		bool active = false;
		enum pipe pipe, tracked_pipe;

		DRM_DEBUG_KMS("[ENCODER:%d:%s]\n",
			      encoder->base.base.id,
			      drm_get_encoder_name(&encoder->base));

		WARN(&encoder->new_crtc->base != encoder->base.crtc,
		     "encoder's stage crtc doesn't match current crtc\n");
		WARN(encoder->connectors_active && !encoder->base.crtc,
		     "encoder's active_connectors set, but no crtc\n");

		list_for_each_entry(connector, &dev->mode_config.connector_list,
				    base.head) {
			if (connector->base.encoder != &encoder->base)
				continue;
			enabled = true;
			if (connector->base.dpms != DRM_MODE_DPMS_OFF)
				active = true;
		}
		WARN(!!encoder->base.crtc != enabled,
		     "encoder's enabled state mismatch "
		     "(expected %i, found %i)\n",
		     !!encoder->base.crtc, enabled);
		WARN(active && !encoder->base.crtc,
		     "active encoder with no crtc\n");

		WARN(encoder->connectors_active != active,
		     "encoder's computed active state doesn't match tracked active state "
		     "(expected %i, found %i)\n", active, encoder->connectors_active);

		active = encoder->get_hw_state(encoder, &pipe);
		WARN(active != encoder->connectors_active,
		     "encoder's hw state doesn't match sw tracking "
		     "(expected %i, found %i)\n",
		     encoder->connectors_active, active);

		if (!encoder->base.crtc)
			continue;

		tracked_pipe = to_intel_crtc(encoder->base.crtc)->pipe;
		WARN(active && pipe != tracked_pipe,
		     "active encoder's pipe doesn't match"
		     "(expected %i, found %i)\n",
		     tracked_pipe, pipe);

	}
}

static void
check_crtc_state(struct drm_device *dev)
{
	drm_i915_private_t *dev_priv = dev->dev_private;
	struct intel_crtc *crtc;
	struct intel_encoder *encoder;
	struct intel_crtc_config pipe_config;

	list_for_each_entry(crtc, &dev->mode_config.crtc_list,
			    base.head) {
		bool enabled = false;
		bool active = false;

		memset(&pipe_config, 0, sizeof(pipe_config));

		DRM_DEBUG_KMS("[CRTC:%d]\n",
			      crtc->base.base.id);

		WARN(crtc->active && !crtc->base.enabled,
		     "active crtc, but not enabled in sw tracking\n");

		list_for_each_entry(encoder, &dev->mode_config.encoder_list,
				    base.head) {
			if (encoder->base.crtc != &crtc->base)
				continue;
			enabled = true;
			if (encoder->connectors_active)
				active = true;
		}

		WARN(active != crtc->active,
		     "crtc's computed active state doesn't match tracked active state "
		     "(expected %i, found %i)\n", active, crtc->active);
		WARN(enabled != crtc->base.enabled,
		     "crtc's computed enabled state doesn't match tracked enabled state "
		     "(expected %i, found %i)\n", enabled, crtc->base.enabled);

		active = dev_priv->display.get_pipe_config(crtc,
							   &pipe_config);
<<<<<<< HEAD

		/* hw state is inconsistent with the pipe A quirk */
		if (crtc->pipe == PIPE_A && dev_priv->quirks & QUIRK_PIPEA_FORCE)
			active = crtc->active;
=======
		list_for_each_entry(encoder, &dev->mode_config.encoder_list,
				    base.head) {
			if (encoder->base.crtc != &crtc->base)
				continue;
			if (encoder->get_config)
				encoder->get_config(encoder, &pipe_config);
		}
>>>>>>> 6dd8224e

		WARN(crtc->active != active,
		     "crtc active state doesn't match with hw state "
		     "(expected %i, found %i)\n", crtc->active, active);

		if (active &&
		    !intel_pipe_config_compare(dev, &crtc->config, &pipe_config)) {
			WARN(1, "pipe state doesn't match!\n");
			intel_dump_pipe_config(crtc, &pipe_config,
					       "[hw state]");
			intel_dump_pipe_config(crtc, &crtc->config,
					       "[sw state]");
		}
	}
}

static void
check_shared_dpll_state(struct drm_device *dev)
{
	drm_i915_private_t *dev_priv = dev->dev_private;
	struct intel_crtc *crtc;
	struct intel_dpll_hw_state dpll_hw_state;
	int i;

	for (i = 0; i < dev_priv->num_shared_dpll; i++) {
		struct intel_shared_dpll *pll = &dev_priv->shared_dplls[i];
		int enabled_crtcs = 0, active_crtcs = 0;
		bool active;

		memset(&dpll_hw_state, 0, sizeof(dpll_hw_state));

		DRM_DEBUG_KMS("%s\n", pll->name);

		active = pll->get_hw_state(dev_priv, pll, &dpll_hw_state);

		WARN(pll->active > pll->refcount,
		     "more active pll users than references: %i vs %i\n",
		     pll->active, pll->refcount);
		WARN(pll->active && !pll->on,
		     "pll in active use but not on in sw tracking\n");
		WARN(pll->on != active,
		     "pll on state mismatch (expected %i, found %i)\n",
		     pll->on, active);

		list_for_each_entry(crtc, &dev->mode_config.crtc_list,
				    base.head) {
			if (crtc->base.enabled && intel_crtc_to_shared_dpll(crtc) == pll)
				enabled_crtcs++;
			if (crtc->active && intel_crtc_to_shared_dpll(crtc) == pll)
				active_crtcs++;
		}
		WARN(pll->active != active_crtcs,
		     "pll active crtcs mismatch (expected %i, found %i)\n",
		     pll->active, active_crtcs);
		WARN(pll->refcount != enabled_crtcs,
		     "pll enabled crtcs mismatch (expected %i, found %i)\n",
		     pll->refcount, enabled_crtcs);

		WARN(pll->on && memcmp(&pll->hw_state, &dpll_hw_state,
				       sizeof(dpll_hw_state)),
		     "pll hw state mismatch\n");
	}
}

void
intel_modeset_check_state(struct drm_device *dev)
{
	check_connector_state(dev);
	check_encoder_state(dev);
	check_crtc_state(dev);
	check_shared_dpll_state(dev);
}

static int __intel_set_mode(struct drm_crtc *crtc,
			    struct drm_display_mode *mode,
			    int x, int y, struct drm_framebuffer *fb)
{
	struct drm_device *dev = crtc->dev;
	drm_i915_private_t *dev_priv = dev->dev_private;
	struct drm_display_mode *saved_mode, *saved_hwmode;
	struct intel_crtc_config *pipe_config = NULL;
	struct intel_crtc *intel_crtc;
	unsigned disable_pipes, prepare_pipes, modeset_pipes;
	int ret = 0;

	saved_mode = kmalloc(2 * sizeof(*saved_mode), GFP_KERNEL);
	if (!saved_mode)
		return -ENOMEM;
	saved_hwmode = saved_mode + 1;

	intel_modeset_affected_pipes(crtc, &modeset_pipes,
				     &prepare_pipes, &disable_pipes);

	*saved_hwmode = crtc->hwmode;
	*saved_mode = crtc->mode;

	/* Hack: Because we don't (yet) support global modeset on multiple
	 * crtcs, we don't keep track of the new mode for more than one crtc.
	 * Hence simply check whether any bit is set in modeset_pipes in all the
	 * pieces of code that are not yet converted to deal with mutliple crtcs
	 * changing their mode at the same time. */
	if (modeset_pipes) {
		pipe_config = intel_modeset_pipe_config(crtc, fb, mode);
		if (IS_ERR(pipe_config)) {
			ret = PTR_ERR(pipe_config);
			pipe_config = NULL;

			goto out;
		}
		intel_dump_pipe_config(to_intel_crtc(crtc), pipe_config,
				       "[modeset]");
	}

	for_each_intel_crtc_masked(dev, disable_pipes, intel_crtc)
		intel_crtc_disable(&intel_crtc->base);

	for_each_intel_crtc_masked(dev, prepare_pipes, intel_crtc) {
		if (intel_crtc->base.enabled)
			dev_priv->display.crtc_disable(&intel_crtc->base);
	}

	/* crtc->mode is already used by the ->mode_set callbacks, hence we need
	 * to set it here already despite that we pass it down the callchain.
	 */
	if (modeset_pipes) {
		crtc->mode = *mode;
		/* mode_set/enable/disable functions rely on a correct pipe
		 * config. */
		to_intel_crtc(crtc)->config = *pipe_config;
	}

	/* Only after disabling all output pipelines that will be changed can we
	 * update the the output configuration. */
	intel_modeset_update_state(dev, prepare_pipes);

	if (dev_priv->display.modeset_global_resources)
		dev_priv->display.modeset_global_resources(dev);

	/* Set up the DPLL and any encoders state that needs to adjust or depend
	 * on the DPLL.
	 */
	for_each_intel_crtc_masked(dev, modeset_pipes, intel_crtc) {
		ret = intel_crtc_mode_set(&intel_crtc->base,
					  x, y, fb);
		if (ret)
			goto done;
	}

	/* Now enable the clocks, plane, pipe, and connectors that we set up. */
	for_each_intel_crtc_masked(dev, prepare_pipes, intel_crtc)
		dev_priv->display.crtc_enable(&intel_crtc->base);

	if (modeset_pipes) {
		/* Store real post-adjustment hardware mode. */
		crtc->hwmode = pipe_config->adjusted_mode;

		/* Calculate and store various constants which
		 * are later needed by vblank and swap-completion
		 * timestamping. They are derived from true hwmode.
		 */
		drm_calc_timestamping_constants(crtc);
	}

	/* FIXME: add subpixel order */
done:
	if (ret && crtc->enabled) {
		crtc->hwmode = *saved_hwmode;
		crtc->mode = *saved_mode;
	}

out:
	kfree(pipe_config);
	kfree(saved_mode);
	return ret;
}

int intel_set_mode(struct drm_crtc *crtc,
		     struct drm_display_mode *mode,
		     int x, int y, struct drm_framebuffer *fb)
{
	int ret;

	ret = __intel_set_mode(crtc, mode, x, y, fb);

	if (ret == 0)
		intel_modeset_check_state(crtc->dev);

	return ret;
}

void intel_crtc_restore_mode(struct drm_crtc *crtc)
{
	intel_set_mode(crtc, &crtc->mode, crtc->x, crtc->y, crtc->fb);
}

#undef for_each_intel_crtc_masked

static void intel_set_config_free(struct intel_set_config *config)
{
	if (!config)
		return;

	kfree(config->save_connector_encoders);
	kfree(config->save_encoder_crtcs);
	kfree(config);
}

static int intel_set_config_save_state(struct drm_device *dev,
				       struct intel_set_config *config)
{
	struct drm_encoder *encoder;
	struct drm_connector *connector;
	int count;

	config->save_encoder_crtcs =
		kcalloc(dev->mode_config.num_encoder,
			sizeof(struct drm_crtc *), GFP_KERNEL);
	if (!config->save_encoder_crtcs)
		return -ENOMEM;

	config->save_connector_encoders =
		kcalloc(dev->mode_config.num_connector,
			sizeof(struct drm_encoder *), GFP_KERNEL);
	if (!config->save_connector_encoders)
		return -ENOMEM;

	/* Copy data. Note that driver private data is not affected.
	 * Should anything bad happen only the expected state is
	 * restored, not the drivers personal bookkeeping.
	 */
	count = 0;
	list_for_each_entry(encoder, &dev->mode_config.encoder_list, head) {
		config->save_encoder_crtcs[count++] = encoder->crtc;
	}

	count = 0;
	list_for_each_entry(connector, &dev->mode_config.connector_list, head) {
		config->save_connector_encoders[count++] = connector->encoder;
	}

	return 0;
}

static void intel_set_config_restore_state(struct drm_device *dev,
					   struct intel_set_config *config)
{
	struct intel_encoder *encoder;
	struct intel_connector *connector;
	int count;

	count = 0;
	list_for_each_entry(encoder, &dev->mode_config.encoder_list, base.head) {
		encoder->new_crtc =
			to_intel_crtc(config->save_encoder_crtcs[count++]);
	}

	count = 0;
	list_for_each_entry(connector, &dev->mode_config.connector_list, base.head) {
		connector->new_encoder =
			to_intel_encoder(config->save_connector_encoders[count++]);
	}
}

static bool
is_crtc_connector_off(struct drm_crtc *crtc, struct drm_connector *connectors,
		      int num_connectors)
{
	int i;

	for (i = 0; i < num_connectors; i++)
		if (connectors[i].encoder &&
		    connectors[i].encoder->crtc == crtc &&
		    connectors[i].dpms != DRM_MODE_DPMS_ON)
			return true;

	return false;
}

static void
intel_set_config_compute_mode_changes(struct drm_mode_set *set,
				      struct intel_set_config *config)
{

	/* We should be able to check here if the fb has the same properties
	 * and then just flip_or_move it */
	if (set->connectors != NULL &&
	    is_crtc_connector_off(set->crtc, *set->connectors,
				  set->num_connectors)) {
			config->mode_changed = true;
	} else if (set->crtc->fb != set->fb) {
		/* If we have no fb then treat it as a full mode set */
		if (set->crtc->fb == NULL) {
			DRM_DEBUG_KMS("crtc has no fb, full mode set\n");
			config->mode_changed = true;
		} else if (set->fb == NULL) {
			config->mode_changed = true;
		} else if (set->fb->pixel_format !=
			   set->crtc->fb->pixel_format) {
			config->mode_changed = true;
		} else {
			config->fb_changed = true;
		}
	}

	if (set->fb && (set->x != set->crtc->x || set->y != set->crtc->y))
		config->fb_changed = true;

	if (set->mode && !drm_mode_equal(set->mode, &set->crtc->mode)) {
		DRM_DEBUG_KMS("modes are different, full mode set\n");
		drm_mode_debug_printmodeline(&set->crtc->mode);
		drm_mode_debug_printmodeline(set->mode);
		config->mode_changed = true;
	}
}

static int
intel_modeset_stage_output_state(struct drm_device *dev,
				 struct drm_mode_set *set,
				 struct intel_set_config *config)
{
	struct drm_crtc *new_crtc;
	struct intel_connector *connector;
	struct intel_encoder *encoder;
	int count, ro;

	/* The upper layers ensure that we either disable a crtc or have a list
	 * of connectors. For paranoia, double-check this. */
	WARN_ON(!set->fb && (set->num_connectors != 0));
	WARN_ON(set->fb && (set->num_connectors == 0));

	count = 0;
	list_for_each_entry(connector, &dev->mode_config.connector_list,
			    base.head) {
		/* Otherwise traverse passed in connector list and get encoders
		 * for them. */
		for (ro = 0; ro < set->num_connectors; ro++) {
			if (set->connectors[ro] == &connector->base) {
				connector->new_encoder = connector->encoder;
				break;
			}
		}

		/* If we disable the crtc, disable all its connectors. Also, if
		 * the connector is on the changing crtc but not on the new
		 * connector list, disable it. */
		if ((!set->fb || ro == set->num_connectors) &&
		    connector->base.encoder &&
		    connector->base.encoder->crtc == set->crtc) {
			connector->new_encoder = NULL;

			DRM_DEBUG_KMS("[CONNECTOR:%d:%s] to [NOCRTC]\n",
				connector->base.base.id,
				drm_get_connector_name(&connector->base));
		}


		if (&connector->new_encoder->base != connector->base.encoder) {
			DRM_DEBUG_KMS("encoder changed, full mode switch\n");
			config->mode_changed = true;
		}
	}
	/* connector->new_encoder is now updated for all connectors. */

	/* Update crtc of enabled connectors. */
	count = 0;
	list_for_each_entry(connector, &dev->mode_config.connector_list,
			    base.head) {
		if (!connector->new_encoder)
			continue;

		new_crtc = connector->new_encoder->base.crtc;

		for (ro = 0; ro < set->num_connectors; ro++) {
			if (set->connectors[ro] == &connector->base)
				new_crtc = set->crtc;
		}

		/* Make sure the new CRTC will work with the encoder */
		if (!intel_encoder_crtc_ok(&connector->new_encoder->base,
					   new_crtc)) {
			return -EINVAL;
		}
		connector->encoder->new_crtc = to_intel_crtc(new_crtc);

		DRM_DEBUG_KMS("[CONNECTOR:%d:%s] to [CRTC:%d]\n",
			connector->base.base.id,
			drm_get_connector_name(&connector->base),
			new_crtc->base.id);
	}

	/* Check for any encoders that needs to be disabled. */
	list_for_each_entry(encoder, &dev->mode_config.encoder_list,
			    base.head) {
		list_for_each_entry(connector,
				    &dev->mode_config.connector_list,
				    base.head) {
			if (connector->new_encoder == encoder) {
				WARN_ON(!connector->new_encoder->new_crtc);

				goto next_encoder;
			}
		}
		encoder->new_crtc = NULL;
next_encoder:
		/* Only now check for crtc changes so we don't miss encoders
		 * that will be disabled. */
		if (&encoder->new_crtc->base != encoder->base.crtc) {
			DRM_DEBUG_KMS("crtc changed, full mode switch\n");
			config->mode_changed = true;
		}
	}
	/* Now we've also updated encoder->new_crtc for all encoders. */

	return 0;
}

static int intel_crtc_set_config(struct drm_mode_set *set)
{
	struct drm_device *dev;
	struct drm_mode_set save_set;
	struct intel_set_config *config;
	int ret;

	BUG_ON(!set);
	BUG_ON(!set->crtc);
	BUG_ON(!set->crtc->helper_private);

	/* Enforce sane interface api - has been abused by the fb helper. */
	BUG_ON(!set->mode && set->fb);
	BUG_ON(set->fb && set->num_connectors == 0);

	if (set->fb) {
		DRM_DEBUG_KMS("[CRTC:%d] [FB:%d] #connectors=%d (x y) (%i %i)\n",
				set->crtc->base.id, set->fb->base.id,
				(int)set->num_connectors, set->x, set->y);
	} else {
		DRM_DEBUG_KMS("[CRTC:%d] [NOFB]\n", set->crtc->base.id);
	}

	dev = set->crtc->dev;

	ret = -ENOMEM;
	config = kzalloc(sizeof(*config), GFP_KERNEL);
	if (!config)
		goto out_config;

	ret = intel_set_config_save_state(dev, config);
	if (ret)
		goto out_config;

	save_set.crtc = set->crtc;
	save_set.mode = &set->crtc->mode;
	save_set.x = set->crtc->x;
	save_set.y = set->crtc->y;
	save_set.fb = set->crtc->fb;

	/* Compute whether we need a full modeset, only an fb base update or no
	 * change at all. In the future we might also check whether only the
	 * mode changed, e.g. for LVDS where we only change the panel fitter in
	 * such cases. */
	intel_set_config_compute_mode_changes(set, config);

	ret = intel_modeset_stage_output_state(dev, set, config);
	if (ret)
		goto fail;

	if (config->mode_changed) {
		ret = intel_set_mode(set->crtc, set->mode,
				     set->x, set->y, set->fb);
<<<<<<< HEAD
=======
		if (ret) {
			DRM_DEBUG_KMS("failed to set mode on [CRTC:%d], err = %d\n",
				      set->crtc->base.id, ret);
			goto fail;
		}
>>>>>>> 6dd8224e
	} else if (config->fb_changed) {
		intel_crtc_wait_for_pending_flips(set->crtc);

		ret = intel_pipe_set_base(set->crtc,
					  set->x, set->y, set->fb);
	}

	if (ret) {
		DRM_ERROR("failed to set mode on [CRTC:%d], err = %d\n",
			  set->crtc->base.id, ret);
fail:
		intel_set_config_restore_state(dev, config);

		/* Try to restore the config */
		if (config->mode_changed &&
		    intel_set_mode(save_set.crtc, save_set.mode,
				   save_set.x, save_set.y, save_set.fb))
			DRM_ERROR("failed to restore config after modeset failure\n");
	}

out_config:
	intel_set_config_free(config);
	return ret;
}

static const struct drm_crtc_funcs intel_crtc_funcs = {
	.cursor_set = intel_crtc_cursor_set,
	.cursor_move = intel_crtc_cursor_move,
	.gamma_set = intel_crtc_gamma_set,
	.set_config = intel_crtc_set_config,
	.destroy = intel_crtc_destroy,
	.page_flip = intel_crtc_page_flip,
};

static void intel_cpu_pll_init(struct drm_device *dev)
{
	if (HAS_DDI(dev))
		intel_ddi_pll_init(dev);
}

static bool ibx_pch_dpll_get_hw_state(struct drm_i915_private *dev_priv,
				      struct intel_shared_dpll *pll,
				      struct intel_dpll_hw_state *hw_state)
{
	uint32_t val;

	val = I915_READ(PCH_DPLL(pll->id));
	hw_state->dpll = val;
	hw_state->fp0 = I915_READ(PCH_FP0(pll->id));
	hw_state->fp1 = I915_READ(PCH_FP1(pll->id));

	return val & DPLL_VCO_ENABLE;
}

static void ibx_pch_dpll_mode_set(struct drm_i915_private *dev_priv,
				  struct intel_shared_dpll *pll)
{
	I915_WRITE(PCH_FP0(pll->id), pll->hw_state.fp0);
	I915_WRITE(PCH_FP1(pll->id), pll->hw_state.fp1);
}

static void ibx_pch_dpll_enable(struct drm_i915_private *dev_priv,
				struct intel_shared_dpll *pll)
{
	/* PCH refclock must be enabled first */
	assert_pch_refclk_enabled(dev_priv);

	I915_WRITE(PCH_DPLL(pll->id), pll->hw_state.dpll);

	/* Wait for the clocks to stabilize. */
	POSTING_READ(PCH_DPLL(pll->id));
	udelay(150);

	/* The pixel multiplier can only be updated once the
	 * DPLL is enabled and the clocks are stable.
	 *
	 * So write it again.
	 */
	I915_WRITE(PCH_DPLL(pll->id), pll->hw_state.dpll);
	POSTING_READ(PCH_DPLL(pll->id));
	udelay(200);
}

static void ibx_pch_dpll_disable(struct drm_i915_private *dev_priv,
				 struct intel_shared_dpll *pll)
{
	struct drm_device *dev = dev_priv->dev;
	struct intel_crtc *crtc;

	/* Make sure no transcoder isn't still depending on us. */
	list_for_each_entry(crtc, &dev->mode_config.crtc_list, base.head) {
		if (intel_crtc_to_shared_dpll(crtc) == pll)
			assert_pch_transcoder_disabled(dev_priv, crtc->pipe);
	}

	I915_WRITE(PCH_DPLL(pll->id), 0);
	POSTING_READ(PCH_DPLL(pll->id));
	udelay(200);
}

static char *ibx_pch_dpll_names[] = {
	"PCH DPLL A",
	"PCH DPLL B",
};

static void ibx_pch_dpll_init(struct drm_device *dev)
{
	struct drm_i915_private *dev_priv = dev->dev_private;
	int i;

	dev_priv->num_shared_dpll = 2;

	for (i = 0; i < dev_priv->num_shared_dpll; i++) {
		dev_priv->shared_dplls[i].id = i;
		dev_priv->shared_dplls[i].name = ibx_pch_dpll_names[i];
		dev_priv->shared_dplls[i].mode_set = ibx_pch_dpll_mode_set;
		dev_priv->shared_dplls[i].enable = ibx_pch_dpll_enable;
		dev_priv->shared_dplls[i].disable = ibx_pch_dpll_disable;
		dev_priv->shared_dplls[i].get_hw_state =
			ibx_pch_dpll_get_hw_state;
	}
}

static void intel_shared_dpll_init(struct drm_device *dev)
{
	struct drm_i915_private *dev_priv = dev->dev_private;

	if (HAS_PCH_IBX(dev) || HAS_PCH_CPT(dev))
		ibx_pch_dpll_init(dev);
	else
		dev_priv->num_shared_dpll = 0;

	BUG_ON(dev_priv->num_shared_dpll > I915_NUM_PLLS);
	DRM_DEBUG_KMS("%i shared PLLs initialized\n",
		      dev_priv->num_shared_dpll);
}

static void intel_crtc_init(struct drm_device *dev, int pipe)
{
	drm_i915_private_t *dev_priv = dev->dev_private;
	struct intel_crtc *intel_crtc;
	int i;

	intel_crtc = kzalloc(sizeof(struct intel_crtc) + (INTELFB_CONN_LIMIT * sizeof(struct drm_connector *)), GFP_KERNEL);
	if (intel_crtc == NULL)
		return;

	drm_crtc_init(dev, &intel_crtc->base, &intel_crtc_funcs);

	drm_mode_crtc_set_gamma_size(&intel_crtc->base, 256);
	for (i = 0; i < 256; i++) {
		intel_crtc->lut_r[i] = i;
		intel_crtc->lut_g[i] = i;
		intel_crtc->lut_b[i] = i;
	}

	/* Swap pipes & planes for FBC on pre-965 */
	intel_crtc->pipe = pipe;
	intel_crtc->plane = pipe;
	if (IS_MOBILE(dev) && IS_GEN3(dev)) {
		DRM_DEBUG_KMS("swapping pipes & planes for FBC\n");
		intel_crtc->plane = !pipe;
	}

	BUG_ON(pipe >= ARRAY_SIZE(dev_priv->plane_to_crtc_mapping) ||
	       dev_priv->plane_to_crtc_mapping[intel_crtc->plane] != NULL);
	dev_priv->plane_to_crtc_mapping[intel_crtc->plane] = &intel_crtc->base;
	dev_priv->pipe_to_crtc_mapping[intel_crtc->pipe] = &intel_crtc->base;

	drm_crtc_helper_add(&intel_crtc->base, &intel_helper_funcs);
}

int intel_get_pipe_from_crtc_id(struct drm_device *dev, void *data,
				struct drm_file *file)
{
	struct drm_i915_get_pipe_from_crtc_id *pipe_from_crtc_id = data;
	struct drm_mode_object *drmmode_obj;
	struct intel_crtc *crtc;

	if (!drm_core_check_feature(dev, DRIVER_MODESET))
		return -ENODEV;

	drmmode_obj = drm_mode_object_find(dev, pipe_from_crtc_id->crtc_id,
			DRM_MODE_OBJECT_CRTC);

	if (!drmmode_obj) {
		DRM_ERROR("no such CRTC id\n");
		return -EINVAL;
	}

	crtc = to_intel_crtc(obj_to_crtc(drmmode_obj));
	pipe_from_crtc_id->pipe = crtc->pipe;

	return 0;
}

static int intel_encoder_clones(struct intel_encoder *encoder)
{
	struct drm_device *dev = encoder->base.dev;
	struct intel_encoder *source_encoder;
	int index_mask = 0;
	int entry = 0;

	list_for_each_entry(source_encoder,
			    &dev->mode_config.encoder_list, base.head) {

		if (encoder == source_encoder)
			index_mask |= (1 << entry);

		/* Intel hw has only one MUX where enocoders could be cloned. */
		if (encoder->cloneable && source_encoder->cloneable)
			index_mask |= (1 << entry);

		entry++;
	}

	return index_mask;
}

static bool has_edp_a(struct drm_device *dev)
{
	struct drm_i915_private *dev_priv = dev->dev_private;

	if (!IS_MOBILE(dev))
		return false;

	if ((I915_READ(DP_A) & DP_DETECTED) == 0)
		return false;

	if (IS_GEN5(dev) &&
	    (I915_READ(ILK_DISPLAY_CHICKEN_FUSES) & ILK_eDP_A_DISABLE))
		return false;

	return true;
}

static void intel_setup_outputs(struct drm_device *dev)
{
	struct drm_i915_private *dev_priv = dev->dev_private;
	struct intel_encoder *encoder;
	bool dpd_is_edp = false;

	intel_lvds_init(dev);

	if (!IS_ULT(dev))
		intel_crt_init(dev);

	if (HAS_DDI(dev)) {
		int found;

		/* Haswell uses DDI functions to detect digital outputs */
		found = I915_READ(DDI_BUF_CTL_A) & DDI_INIT_DISPLAY_DETECTED;
		/* DDI A only supports eDP */
		if (found)
			intel_ddi_init(dev, PORT_A);

		/* DDI B, C and D detection is indicated by the SFUSE_STRAP
		 * register */
		found = I915_READ(SFUSE_STRAP);

		if (found & SFUSE_STRAP_DDIB_DETECTED)
			intel_ddi_init(dev, PORT_B);
		if (found & SFUSE_STRAP_DDIC_DETECTED)
			intel_ddi_init(dev, PORT_C);
		if (found & SFUSE_STRAP_DDID_DETECTED)
			intel_ddi_init(dev, PORT_D);
	} else if (HAS_PCH_SPLIT(dev)) {
		int found;
		dpd_is_edp = intel_dpd_is_edp(dev);

		if (has_edp_a(dev))
			intel_dp_init(dev, DP_A, PORT_A);

		if (I915_READ(PCH_HDMIB) & SDVO_DETECTED) {
			/* PCH SDVOB multiplex with HDMIB */
			found = intel_sdvo_init(dev, PCH_SDVOB, true);
			if (!found)
				intel_hdmi_init(dev, PCH_HDMIB, PORT_B);
			if (!found && (I915_READ(PCH_DP_B) & DP_DETECTED))
				intel_dp_init(dev, PCH_DP_B, PORT_B);
		}

		if (I915_READ(PCH_HDMIC) & SDVO_DETECTED)
			intel_hdmi_init(dev, PCH_HDMIC, PORT_C);

		if (!dpd_is_edp && I915_READ(PCH_HDMID) & SDVO_DETECTED)
			intel_hdmi_init(dev, PCH_HDMID, PORT_D);

		if (I915_READ(PCH_DP_C) & DP_DETECTED)
			intel_dp_init(dev, PCH_DP_C, PORT_C);

		if (I915_READ(PCH_DP_D) & DP_DETECTED)
			intel_dp_init(dev, PCH_DP_D, PORT_D);
	} else if (IS_VALLEYVIEW(dev)) {
		/* Check for built-in panel first. Shares lanes with HDMI on SDVOC */
		if (I915_READ(VLV_DISPLAY_BASE + DP_C) & DP_DETECTED)
			intel_dp_init(dev, VLV_DISPLAY_BASE + DP_C, PORT_C);

		if (I915_READ(VLV_DISPLAY_BASE + GEN4_HDMIB) & SDVO_DETECTED) {
			intel_hdmi_init(dev, VLV_DISPLAY_BASE + GEN4_HDMIB,
					PORT_B);
			if (I915_READ(VLV_DISPLAY_BASE + DP_B) & DP_DETECTED)
				intel_dp_init(dev, VLV_DISPLAY_BASE + DP_B, PORT_B);
		}
	} else if (SUPPORTS_DIGITAL_OUTPUTS(dev)) {
		bool found = false;

		if (I915_READ(GEN3_SDVOB) & SDVO_DETECTED) {
			DRM_DEBUG_KMS("probing SDVOB\n");
			found = intel_sdvo_init(dev, GEN3_SDVOB, true);
			if (!found && SUPPORTS_INTEGRATED_HDMI(dev)) {
				DRM_DEBUG_KMS("probing HDMI on SDVOB\n");
				intel_hdmi_init(dev, GEN4_HDMIB, PORT_B);
			}

			if (!found && SUPPORTS_INTEGRATED_DP(dev))
				intel_dp_init(dev, DP_B, PORT_B);
		}

		/* Before G4X SDVOC doesn't have its own detect register */

		if (I915_READ(GEN3_SDVOB) & SDVO_DETECTED) {
			DRM_DEBUG_KMS("probing SDVOC\n");
			found = intel_sdvo_init(dev, GEN3_SDVOC, false);
		}

		if (!found && (I915_READ(GEN3_SDVOC) & SDVO_DETECTED)) {

			if (SUPPORTS_INTEGRATED_HDMI(dev)) {
				DRM_DEBUG_KMS("probing HDMI on SDVOC\n");
				intel_hdmi_init(dev, GEN4_HDMIC, PORT_C);
			}
			if (SUPPORTS_INTEGRATED_DP(dev))
				intel_dp_init(dev, DP_C, PORT_C);
		}

		if (SUPPORTS_INTEGRATED_DP(dev) &&
		    (I915_READ(DP_D) & DP_DETECTED))
			intel_dp_init(dev, DP_D, PORT_D);
	} else if (IS_GEN2(dev))
		intel_dvo_init(dev);

	if (SUPPORTS_TV(dev))
		intel_tv_init(dev);

	list_for_each_entry(encoder, &dev->mode_config.encoder_list, base.head) {
		encoder->base.possible_crtcs = encoder->crtc_mask;
		encoder->base.possible_clones =
			intel_encoder_clones(encoder);
	}

	intel_init_pch_refclk(dev);

	drm_helper_move_panel_connectors_to_head(dev);
}

static void intel_user_framebuffer_destroy(struct drm_framebuffer *fb)
{
	struct intel_framebuffer *intel_fb = to_intel_framebuffer(fb);

	drm_framebuffer_cleanup(fb);
	drm_gem_object_unreference_unlocked(&intel_fb->obj->base);

	kfree(intel_fb);
}

static int intel_user_framebuffer_create_handle(struct drm_framebuffer *fb,
						struct drm_file *file,
						unsigned int *handle)
{
	struct intel_framebuffer *intel_fb = to_intel_framebuffer(fb);
	struct drm_i915_gem_object *obj = intel_fb->obj;

	return drm_gem_handle_create(file, &obj->base, handle);
}

static const struct drm_framebuffer_funcs intel_fb_funcs = {
	.destroy = intel_user_framebuffer_destroy,
	.create_handle = intel_user_framebuffer_create_handle,
};

int intel_framebuffer_init(struct drm_device *dev,
			   struct intel_framebuffer *intel_fb,
			   struct drm_mode_fb_cmd2 *mode_cmd,
			   struct drm_i915_gem_object *obj)
{
	int pitch_limit;
	int ret;

	if (obj->tiling_mode == I915_TILING_Y) {
		DRM_DEBUG("hardware does not support tiling Y\n");
		return -EINVAL;
	}

	if (mode_cmd->pitches[0] & 63) {
		DRM_DEBUG("pitch (%d) must be at least 64 byte aligned\n",
			  mode_cmd->pitches[0]);
		return -EINVAL;
	}

	if (INTEL_INFO(dev)->gen >= 5 && !IS_VALLEYVIEW(dev)) {
		pitch_limit = 32*1024;
	} else if (INTEL_INFO(dev)->gen >= 4) {
		if (obj->tiling_mode)
			pitch_limit = 16*1024;
		else
			pitch_limit = 32*1024;
	} else if (INTEL_INFO(dev)->gen >= 3) {
		if (obj->tiling_mode)
			pitch_limit = 8*1024;
		else
			pitch_limit = 16*1024;
	} else
		/* XXX DSPC is limited to 4k tiled */
		pitch_limit = 8*1024;

	if (mode_cmd->pitches[0] > pitch_limit) {
		DRM_DEBUG("%s pitch (%d) must be at less than %d\n",
			  obj->tiling_mode ? "tiled" : "linear",
			  mode_cmd->pitches[0], pitch_limit);
		return -EINVAL;
	}

	if (obj->tiling_mode != I915_TILING_NONE &&
	    mode_cmd->pitches[0] != obj->stride) {
		DRM_DEBUG("pitch (%d) must match tiling stride (%d)\n",
			  mode_cmd->pitches[0], obj->stride);
		return -EINVAL;
	}

	/* Reject formats not supported by any plane early. */
	switch (mode_cmd->pixel_format) {
	case DRM_FORMAT_C8:
	case DRM_FORMAT_RGB565:
	case DRM_FORMAT_XRGB8888:
	case DRM_FORMAT_ARGB8888:
		break;
	case DRM_FORMAT_XRGB1555:
	case DRM_FORMAT_ARGB1555:
		if (INTEL_INFO(dev)->gen > 3) {
			DRM_DEBUG("unsupported pixel format: %s\n",
				  drm_get_format_name(mode_cmd->pixel_format));
			return -EINVAL;
		}
		break;
	case DRM_FORMAT_XBGR8888:
	case DRM_FORMAT_ABGR8888:
	case DRM_FORMAT_XRGB2101010:
	case DRM_FORMAT_ARGB2101010:
	case DRM_FORMAT_XBGR2101010:
	case DRM_FORMAT_ABGR2101010:
		if (INTEL_INFO(dev)->gen < 4) {
			DRM_DEBUG("unsupported pixel format: %s\n",
				  drm_get_format_name(mode_cmd->pixel_format));
			return -EINVAL;
		}
		break;
	case DRM_FORMAT_YUYV:
	case DRM_FORMAT_UYVY:
	case DRM_FORMAT_YVYU:
	case DRM_FORMAT_VYUY:
		if (INTEL_INFO(dev)->gen < 5) {
			DRM_DEBUG("unsupported pixel format: %s\n",
				  drm_get_format_name(mode_cmd->pixel_format));
			return -EINVAL;
		}
		break;
	default:
		DRM_DEBUG("unsupported pixel format: %s\n",
			  drm_get_format_name(mode_cmd->pixel_format));
		return -EINVAL;
	}

	/* FIXME need to adjust LINOFF/TILEOFF accordingly. */
	if (mode_cmd->offsets[0] != 0)
		return -EINVAL;

	drm_helper_mode_fill_fb_struct(&intel_fb->base, mode_cmd);
	intel_fb->obj = obj;

	ret = drm_framebuffer_init(dev, &intel_fb->base, &intel_fb_funcs);
	if (ret) {
		DRM_ERROR("framebuffer init failed %d\n", ret);
		return ret;
	}

	return 0;
}

static struct drm_framebuffer *
intel_user_framebuffer_create(struct drm_device *dev,
			      struct drm_file *filp,
			      struct drm_mode_fb_cmd2 *mode_cmd)
{
	struct drm_i915_gem_object *obj;

	obj = to_intel_bo(drm_gem_object_lookup(dev, filp,
						mode_cmd->handles[0]));
	if (&obj->base == NULL)
		return ERR_PTR(-ENOENT);

	return intel_framebuffer_create(dev, mode_cmd, obj);
}

static const struct drm_mode_config_funcs intel_mode_funcs = {
	.fb_create = intel_user_framebuffer_create,
	.output_poll_changed = intel_fb_output_poll_changed,
};

/* Set up chip specific display functions */
static void intel_init_display(struct drm_device *dev)
{
	struct drm_i915_private *dev_priv = dev->dev_private;

	if (HAS_PCH_SPLIT(dev) || IS_G4X(dev))
		dev_priv->display.find_dpll = g4x_find_best_dpll;
	else if (IS_VALLEYVIEW(dev))
		dev_priv->display.find_dpll = vlv_find_best_dpll;
	else if (IS_PINEVIEW(dev))
		dev_priv->display.find_dpll = pnv_find_best_dpll;
	else
		dev_priv->display.find_dpll = i9xx_find_best_dpll;

	if (HAS_DDI(dev)) {
		dev_priv->display.get_pipe_config = haswell_get_pipe_config;
		dev_priv->display.crtc_mode_set = haswell_crtc_mode_set;
		dev_priv->display.crtc_enable = haswell_crtc_enable;
		dev_priv->display.crtc_disable = haswell_crtc_disable;
		dev_priv->display.off = haswell_crtc_off;
		dev_priv->display.update_plane = ironlake_update_plane;
	} else if (HAS_PCH_SPLIT(dev)) {
		dev_priv->display.get_pipe_config = ironlake_get_pipe_config;
		dev_priv->display.crtc_mode_set = ironlake_crtc_mode_set;
		dev_priv->display.crtc_enable = ironlake_crtc_enable;
		dev_priv->display.crtc_disable = ironlake_crtc_disable;
		dev_priv->display.off = ironlake_crtc_off;
		dev_priv->display.update_plane = ironlake_update_plane;
	} else if (IS_VALLEYVIEW(dev)) {
		dev_priv->display.get_pipe_config = i9xx_get_pipe_config;
		dev_priv->display.crtc_mode_set = i9xx_crtc_mode_set;
		dev_priv->display.crtc_enable = valleyview_crtc_enable;
		dev_priv->display.crtc_disable = i9xx_crtc_disable;
		dev_priv->display.off = i9xx_crtc_off;
		dev_priv->display.update_plane = i9xx_update_plane;
	} else {
		dev_priv->display.get_pipe_config = i9xx_get_pipe_config;
		dev_priv->display.crtc_mode_set = i9xx_crtc_mode_set;
		dev_priv->display.crtc_enable = i9xx_crtc_enable;
		dev_priv->display.crtc_disable = i9xx_crtc_disable;
		dev_priv->display.off = i9xx_crtc_off;
		dev_priv->display.update_plane = i9xx_update_plane;
	}

	/* Returns the core display clock speed */
	if (IS_VALLEYVIEW(dev))
		dev_priv->display.get_display_clock_speed =
			valleyview_get_display_clock_speed;
	else if (IS_I945G(dev) || (IS_G33(dev) && !IS_PINEVIEW_M(dev)))
		dev_priv->display.get_display_clock_speed =
			i945_get_display_clock_speed;
	else if (IS_I915G(dev))
		dev_priv->display.get_display_clock_speed =
			i915_get_display_clock_speed;
	else if (IS_I945GM(dev) || IS_845G(dev) || IS_PINEVIEW_M(dev))
		dev_priv->display.get_display_clock_speed =
			i9xx_misc_get_display_clock_speed;
	else if (IS_I915GM(dev))
		dev_priv->display.get_display_clock_speed =
			i915gm_get_display_clock_speed;
	else if (IS_I865G(dev))
		dev_priv->display.get_display_clock_speed =
			i865_get_display_clock_speed;
	else if (IS_I85X(dev))
		dev_priv->display.get_display_clock_speed =
			i855_get_display_clock_speed;
	else /* 852, 830 */
		dev_priv->display.get_display_clock_speed =
			i830_get_display_clock_speed;

	if (HAS_PCH_SPLIT(dev)) {
		if (IS_GEN5(dev)) {
			dev_priv->display.fdi_link_train = ironlake_fdi_link_train;
			dev_priv->display.write_eld = ironlake_write_eld;
		} else if (IS_GEN6(dev)) {
			dev_priv->display.fdi_link_train = gen6_fdi_link_train;
			dev_priv->display.write_eld = ironlake_write_eld;
		} else if (IS_IVYBRIDGE(dev)) {
			/* FIXME: detect B0+ stepping and use auto training */
			dev_priv->display.fdi_link_train = ivb_manual_fdi_link_train;
			dev_priv->display.write_eld = ironlake_write_eld;
			dev_priv->display.modeset_global_resources =
				ivb_modeset_global_resources;
		} else if (IS_HASWELL(dev)) {
			dev_priv->display.fdi_link_train = hsw_fdi_link_train;
			dev_priv->display.write_eld = haswell_write_eld;
			dev_priv->display.modeset_global_resources =
				haswell_modeset_global_resources;
		}
	} else if (IS_G4X(dev)) {
		dev_priv->display.write_eld = g4x_write_eld;
	}

	/* Default just returns -ENODEV to indicate unsupported */
	dev_priv->display.queue_flip = intel_default_queue_flip;

	switch (INTEL_INFO(dev)->gen) {
	case 2:
		dev_priv->display.queue_flip = intel_gen2_queue_flip;
		break;

	case 3:
		dev_priv->display.queue_flip = intel_gen3_queue_flip;
		break;

	case 4:
	case 5:
		dev_priv->display.queue_flip = intel_gen4_queue_flip;
		break;

	case 6:
		dev_priv->display.queue_flip = intel_gen6_queue_flip;
		break;
	case 7:
		dev_priv->display.queue_flip = intel_gen7_queue_flip;
		break;
	}
}

/*
 * Some BIOSes insist on assuming the GPU's pipe A is enabled at suspend,
 * resume, or other times.  This quirk makes sure that's the case for
 * affected systems.
 */
static void quirk_pipea_force(struct drm_device *dev)
{
	struct drm_i915_private *dev_priv = dev->dev_private;

	dev_priv->quirks |= QUIRK_PIPEA_FORCE;
	DRM_INFO("applying pipe a force quirk\n");
}

/*
 * Some machines (Lenovo U160) do not work with SSC on LVDS for some reason
 */
static void quirk_ssc_force_disable(struct drm_device *dev)
{
	struct drm_i915_private *dev_priv = dev->dev_private;
	dev_priv->quirks |= QUIRK_LVDS_SSC_DISABLE;
	DRM_INFO("applying lvds SSC disable quirk\n");
}

/*
 * A machine (e.g. Acer Aspire 5734Z) may need to invert the panel backlight
 * brightness value
 */
static void quirk_invert_brightness(struct drm_device *dev)
{
	struct drm_i915_private *dev_priv = dev->dev_private;
	dev_priv->quirks |= QUIRK_INVERT_BRIGHTNESS;
	DRM_INFO("applying inverted panel brightness quirk\n");
}

struct intel_quirk {
	int device;
	int subsystem_vendor;
	int subsystem_device;
	void (*hook)(struct drm_device *dev);
};

/* For systems that don't have a meaningful PCI subdevice/subvendor ID */
struct intel_dmi_quirk {
	void (*hook)(struct drm_device *dev);
	const struct dmi_system_id (*dmi_id_list)[];
};

static int intel_dmi_reverse_brightness(const struct dmi_system_id *id)
{
	DRM_INFO("Backlight polarity reversed on %s\n", id->ident);
	return 1;
}

static const struct intel_dmi_quirk intel_dmi_quirks[] = {
	{
		.dmi_id_list = &(const struct dmi_system_id[]) {
			{
				.callback = intel_dmi_reverse_brightness,
				.ident = "NCR Corporation",
				.matches = {DMI_MATCH(DMI_SYS_VENDOR, "NCR Corporation"),
					    DMI_MATCH(DMI_PRODUCT_NAME, ""),
				},
			},
			{ }  /* terminating entry */
		},
		.hook = quirk_invert_brightness,
	},
};

static struct intel_quirk intel_quirks[] = {
	/* HP Mini needs pipe A force quirk (LP: #322104) */
	{ 0x27ae, 0x103c, 0x361a, quirk_pipea_force },

	/* Toshiba Protege R-205, S-209 needs pipe A force quirk */
	{ 0x2592, 0x1179, 0x0001, quirk_pipea_force },

	/* ThinkPad T60 needs pipe A force quirk (bug #16494) */
	{ 0x2782, 0x17aa, 0x201a, quirk_pipea_force },

	/* 830/845 need to leave pipe A & dpll A up */
	{ 0x2562, PCI_ANY_ID, PCI_ANY_ID, quirk_pipea_force },
	{ 0x3577, PCI_ANY_ID, PCI_ANY_ID, quirk_pipea_force },

	/* Lenovo U160 cannot use SSC on LVDS */
	{ 0x0046, 0x17aa, 0x3920, quirk_ssc_force_disable },

	/* Sony Vaio Y cannot use SSC on LVDS */
	{ 0x0046, 0x104d, 0x9076, quirk_ssc_force_disable },

	/* Acer Aspire 5734Z must invert backlight brightness */
	{ 0x2a42, 0x1025, 0x0459, quirk_invert_brightness },

	/* Acer/eMachines G725 */
	{ 0x2a42, 0x1025, 0x0210, quirk_invert_brightness },

	/* Acer/eMachines e725 */
	{ 0x2a42, 0x1025, 0x0212, quirk_invert_brightness },

	/* Acer/Packard Bell NCL20 */
	{ 0x2a42, 0x1025, 0x034b, quirk_invert_brightness },

	/* Acer Aspire 4736Z */
	{ 0x2a42, 0x1025, 0x0260, quirk_invert_brightness },

	/* Packard Bell EasyNote LV11HC */
	{ 0x0156, 0x1025, 0x0688, quirk_invert_brightness },
};

static void intel_init_quirks(struct drm_device *dev)
{
	struct pci_dev *d = dev->pdev;
	int i;

	for (i = 0; i < ARRAY_SIZE(intel_quirks); i++) {
		struct intel_quirk *q = &intel_quirks[i];

		if (d->device == q->device &&
		    (d->subsystem_vendor == q->subsystem_vendor ||
		     q->subsystem_vendor == PCI_ANY_ID) &&
		    (d->subsystem_device == q->subsystem_device ||
		     q->subsystem_device == PCI_ANY_ID))
			q->hook(dev);
	}
	for (i = 0; i < ARRAY_SIZE(intel_dmi_quirks); i++) {
		if (dmi_check_system(*intel_dmi_quirks[i].dmi_id_list) != 0)
			intel_dmi_quirks[i].hook(dev);
	}
}

/* Disable the VGA plane that we never use */
static void i915_disable_vga(struct drm_device *dev)
{
	struct drm_i915_private *dev_priv = dev->dev_private;
	u8 sr1;
	u32 vga_reg = i915_vgacntrl_reg(dev);

	vga_get_uninterruptible(dev->pdev, VGA_RSRC_LEGACY_IO);
	outb(SR01, VGA_SR_INDEX);
	sr1 = inb(VGA_SR_DATA);
	outb(sr1 | 1<<5, VGA_SR_DATA);
	vga_put(dev->pdev, VGA_RSRC_LEGACY_IO);
	udelay(300);

	I915_WRITE(vga_reg, VGA_DISP_DISABLE);
	POSTING_READ(vga_reg);
}

void intel_modeset_init_hw(struct drm_device *dev)
{
	intel_init_power_well(dev);

	intel_prepare_ddi(dev);

	intel_init_clock_gating(dev);

	mutex_lock(&dev->struct_mutex);
	intel_enable_gt_powersave(dev);
	mutex_unlock(&dev->struct_mutex);
}

void intel_modeset_suspend_hw(struct drm_device *dev)
{
	intel_suspend_hw(dev);
}

void intel_modeset_init(struct drm_device *dev)
{
	struct drm_i915_private *dev_priv = dev->dev_private;
	int i, j, ret;

	drm_mode_config_init(dev);

	dev->mode_config.min_width = 0;
	dev->mode_config.min_height = 0;

	dev->mode_config.preferred_depth = 24;
	dev->mode_config.prefer_shadow = 1;

	dev->mode_config.funcs = &intel_mode_funcs;

	intel_init_quirks(dev);

	intel_init_pm(dev);

	if (INTEL_INFO(dev)->num_pipes == 0)
		return;

	intel_init_display(dev);

	if (IS_GEN2(dev)) {
		dev->mode_config.max_width = 2048;
		dev->mode_config.max_height = 2048;
	} else if (IS_GEN3(dev)) {
		dev->mode_config.max_width = 4096;
		dev->mode_config.max_height = 4096;
	} else {
		dev->mode_config.max_width = 8192;
		dev->mode_config.max_height = 8192;
	}
	dev->mode_config.fb_base = dev_priv->gtt.mappable_base;

	DRM_DEBUG_KMS("%d display pipe%s available.\n",
		      INTEL_INFO(dev)->num_pipes,
		      INTEL_INFO(dev)->num_pipes > 1 ? "s" : "");

	for (i = 0; i < INTEL_INFO(dev)->num_pipes; i++) {
		intel_crtc_init(dev, i);
		for (j = 0; j < dev_priv->num_plane; j++) {
			ret = intel_plane_init(dev, i, j);
			if (ret)
				DRM_DEBUG_KMS("pipe %c sprite %c init failed: %d\n",
					      pipe_name(i), sprite_name(i, j), ret);
		}
	}

	intel_cpu_pll_init(dev);
	intel_shared_dpll_init(dev);

	/* Just disable it once at startup */
	i915_disable_vga(dev);
	intel_setup_outputs(dev);

	/* Just in case the BIOS is doing something questionable. */
	intel_disable_fbc(dev);
}

static void
intel_connector_break_all_links(struct intel_connector *connector)
{
	connector->base.dpms = DRM_MODE_DPMS_OFF;
	connector->base.encoder = NULL;
	connector->encoder->connectors_active = false;
	connector->encoder->base.crtc = NULL;
}

static void intel_enable_pipe_a(struct drm_device *dev)
{
	struct intel_connector *connector;
	struct drm_connector *crt = NULL;
	struct intel_load_detect_pipe load_detect_temp;

	/* We can't just switch on the pipe A, we need to set things up with a
	 * proper mode and output configuration. As a gross hack, enable pipe A
	 * by enabling the load detect pipe once. */
	list_for_each_entry(connector,
			    &dev->mode_config.connector_list,
			    base.head) {
		if (connector->encoder->type == INTEL_OUTPUT_ANALOG) {
			crt = &connector->base;
			break;
		}
	}

	if (!crt)
		return;

	if (intel_get_load_detect_pipe(crt, NULL, &load_detect_temp))
		intel_release_load_detect_pipe(crt, &load_detect_temp);


}

static bool
intel_check_plane_mapping(struct intel_crtc *crtc)
{
	struct drm_device *dev = crtc->base.dev;
	struct drm_i915_private *dev_priv = dev->dev_private;
	u32 reg, val;

	if (INTEL_INFO(dev)->num_pipes == 1)
		return true;

	reg = DSPCNTR(!crtc->plane);
	val = I915_READ(reg);

	if ((val & DISPLAY_PLANE_ENABLE) &&
	    (!!(val & DISPPLANE_SEL_PIPE_MASK) == crtc->pipe))
		return false;

	return true;
}

static void intel_sanitize_crtc(struct intel_crtc *crtc)
{
	struct drm_device *dev = crtc->base.dev;
	struct drm_i915_private *dev_priv = dev->dev_private;
	u32 reg;

	/* Clear any frame start delays used for debugging left by the BIOS */
	reg = PIPECONF(crtc->config.cpu_transcoder);
	I915_WRITE(reg, I915_READ(reg) & ~PIPECONF_FRAME_START_DELAY_MASK);

	/* We need to sanitize the plane -> pipe mapping first because this will
	 * disable the crtc (and hence change the state) if it is wrong. Note
	 * that gen4+ has a fixed plane -> pipe mapping.  */
	if (INTEL_INFO(dev)->gen < 4 && !intel_check_plane_mapping(crtc)) {
		struct intel_connector *connector;
		bool plane;

		DRM_DEBUG_KMS("[CRTC:%d] wrong plane connection detected!\n",
			      crtc->base.base.id);

		/* Pipe has the wrong plane attached and the plane is active.
		 * Temporarily change the plane mapping and disable everything
		 * ...  */
		plane = crtc->plane;
		crtc->plane = !plane;
		dev_priv->display.crtc_disable(&crtc->base);
		crtc->plane = plane;

		/* ... and break all links. */
		list_for_each_entry(connector, &dev->mode_config.connector_list,
				    base.head) {
			if (connector->encoder->base.crtc != &crtc->base)
				continue;

			intel_connector_break_all_links(connector);
		}

		WARN_ON(crtc->active);
		crtc->base.enabled = false;
	}

	if (dev_priv->quirks & QUIRK_PIPEA_FORCE &&
	    crtc->pipe == PIPE_A && !crtc->active) {
		/* BIOS forgot to enable pipe A, this mostly happens after
		 * resume. Force-enable the pipe to fix this, the update_dpms
		 * call below we restore the pipe to the right state, but leave
		 * the required bits on. */
		intel_enable_pipe_a(dev);
	}

	/* Adjust the state of the output pipe according to whether we
	 * have active connectors/encoders. */
	intel_crtc_update_dpms(&crtc->base);

	if (crtc->active != crtc->base.enabled) {
		struct intel_encoder *encoder;

		/* This can happen either due to bugs in the get_hw_state
		 * functions or because the pipe is force-enabled due to the
		 * pipe A quirk. */
		DRM_DEBUG_KMS("[CRTC:%d] hw state adjusted, was %s, now %s\n",
			      crtc->base.base.id,
			      crtc->base.enabled ? "enabled" : "disabled",
			      crtc->active ? "enabled" : "disabled");

		crtc->base.enabled = crtc->active;

		/* Because we only establish the connector -> encoder ->
		 * crtc links if something is active, this means the
		 * crtc is now deactivated. Break the links. connector
		 * -> encoder links are only establish when things are
		 *  actually up, hence no need to break them. */
		WARN_ON(crtc->active);

		for_each_encoder_on_crtc(dev, &crtc->base, encoder) {
			WARN_ON(encoder->connectors_active);
			encoder->base.crtc = NULL;
		}
	}
}

static void intel_sanitize_encoder(struct intel_encoder *encoder)
{
	struct intel_connector *connector;
	struct drm_device *dev = encoder->base.dev;

	/* We need to check both for a crtc link (meaning that the
	 * encoder is active and trying to read from a pipe) and the
	 * pipe itself being active. */
	bool has_active_crtc = encoder->base.crtc &&
		to_intel_crtc(encoder->base.crtc)->active;

	if (encoder->connectors_active && !has_active_crtc) {
		DRM_DEBUG_KMS("[ENCODER:%d:%s] has active connectors but no active pipe!\n",
			      encoder->base.base.id,
			      drm_get_encoder_name(&encoder->base));

		/* Connector is active, but has no active pipe. This is
		 * fallout from our resume register restoring. Disable
		 * the encoder manually again. */
		if (encoder->base.crtc) {
			DRM_DEBUG_KMS("[ENCODER:%d:%s] manually disabled\n",
				      encoder->base.base.id,
				      drm_get_encoder_name(&encoder->base));
			encoder->disable(encoder);
		}

		/* Inconsistent output/port/pipe state happens presumably due to
		 * a bug in one of the get_hw_state functions. Or someplace else
		 * in our code, like the register restore mess on resume. Clamp
		 * things to off as a safer default. */
		list_for_each_entry(connector,
				    &dev->mode_config.connector_list,
				    base.head) {
			if (connector->encoder != encoder)
				continue;

			intel_connector_break_all_links(connector);
		}
	}
	/* Enabled encoders without active connectors will be fixed in
	 * the crtc fixup. */
}

void i915_redisable_vga(struct drm_device *dev)
{
	struct drm_i915_private *dev_priv = dev->dev_private;
	u32 vga_reg = i915_vgacntrl_reg(dev);

	if (I915_READ(vga_reg) != VGA_DISP_DISABLE) {
		DRM_DEBUG_KMS("Something enabled VGA plane, disabling it\n");
		i915_disable_vga(dev);
	}
}

static void intel_modeset_readout_hw_state(struct drm_device *dev)
{
	struct drm_i915_private *dev_priv = dev->dev_private;
	enum pipe pipe;
	struct intel_crtc *crtc;
	struct intel_encoder *encoder;
	struct intel_connector *connector;
	int i;

	list_for_each_entry(crtc, &dev->mode_config.crtc_list,
			    base.head) {
		memset(&crtc->config, 0, sizeof(crtc->config));

		crtc->active = dev_priv->display.get_pipe_config(crtc,
								 &crtc->config);

		crtc->base.enabled = crtc->active;

		DRM_DEBUG_KMS("[CRTC:%d] hw state readout: %s\n",
			      crtc->base.base.id,
			      crtc->active ? "enabled" : "disabled");
	}

	/* FIXME: Smash this into the new shared dpll infrastructure. */
	if (HAS_DDI(dev))
		intel_ddi_setup_hw_pll_state(dev);

	for (i = 0; i < dev_priv->num_shared_dpll; i++) {
		struct intel_shared_dpll *pll = &dev_priv->shared_dplls[i];

		pll->on = pll->get_hw_state(dev_priv, pll, &pll->hw_state);
		pll->active = 0;
		list_for_each_entry(crtc, &dev->mode_config.crtc_list,
				    base.head) {
			if (crtc->active && intel_crtc_to_shared_dpll(crtc) == pll)
				pll->active++;
		}
		pll->refcount = pll->active;

		DRM_DEBUG_KMS("%s hw state readout: refcount %i\n",
			      pll->name, pll->refcount);
	}

	list_for_each_entry(encoder, &dev->mode_config.encoder_list,
			    base.head) {
		pipe = 0;

		if (encoder->get_hw_state(encoder, &pipe)) {
			crtc = to_intel_crtc(dev_priv->pipe_to_crtc_mapping[pipe]);
			encoder->base.crtc = &crtc->base;
			if (encoder->get_config)
				encoder->get_config(encoder, &crtc->config);
		} else {
			encoder->base.crtc = NULL;
		}

		encoder->connectors_active = false;
		DRM_DEBUG_KMS("[ENCODER:%d:%s] hw state readout: %s, pipe=%i\n",
			      encoder->base.base.id,
			      drm_get_encoder_name(&encoder->base),
			      encoder->base.crtc ? "enabled" : "disabled",
			      pipe);
	}

	list_for_each_entry(connector, &dev->mode_config.connector_list,
			    base.head) {
		if (connector->get_hw_state(connector)) {
			connector->base.dpms = DRM_MODE_DPMS_ON;
			connector->encoder->connectors_active = true;
			connector->base.encoder = &connector->encoder->base;
		} else {
			connector->base.dpms = DRM_MODE_DPMS_OFF;
			connector->base.encoder = NULL;
		}
		DRM_DEBUG_KMS("[CONNECTOR:%d:%s] hw state readout: %s\n",
			      connector->base.base.id,
			      drm_get_connector_name(&connector->base),
			      connector->base.encoder ? "enabled" : "disabled");
	}
}

/* Scan out the current hw modeset state, sanitizes it and maps it into the drm
 * and i915 state tracking structures. */
void intel_modeset_setup_hw_state(struct drm_device *dev,
				  bool force_restore)
{
	struct drm_i915_private *dev_priv = dev->dev_private;
	enum pipe pipe;
	struct drm_plane *plane;
	struct intel_crtc *crtc;
	struct intel_encoder *encoder;

	intel_modeset_readout_hw_state(dev);

	/* HW state is read out, now we need to sanitize this mess. */
	list_for_each_entry(encoder, &dev->mode_config.encoder_list,
			    base.head) {
		intel_sanitize_encoder(encoder);
	}

	for_each_pipe(pipe) {
		crtc = to_intel_crtc(dev_priv->pipe_to_crtc_mapping[pipe]);
		intel_sanitize_crtc(crtc);
		intel_dump_pipe_config(crtc, &crtc->config, "[setup_hw_state]");
	}

	if (force_restore) {
		/*
		 * We need to use raw interfaces for restoring state to avoid
		 * checking (bogus) intermediate states.
		 */
		for_each_pipe(pipe) {
			struct drm_crtc *crtc =
				dev_priv->pipe_to_crtc_mapping[pipe];

			__intel_set_mode(crtc, &crtc->mode, crtc->x, crtc->y,
					 crtc->fb);
		}
		list_for_each_entry(plane, &dev->mode_config.plane_list, head)
			intel_plane_restore(plane);

		i915_redisable_vga(dev);
	} else {
		intel_modeset_update_staged_output_state(dev);
	}

	intel_modeset_check_state(dev);

	drm_mode_config_reset(dev);
}

void intel_modeset_gem_init(struct drm_device *dev)
{
	intel_modeset_init_hw(dev);

	intel_setup_overlay(dev);

	intel_modeset_setup_hw_state(dev, false);
}

void intel_modeset_cleanup(struct drm_device *dev)
{
	struct drm_i915_private *dev_priv = dev->dev_private;
	struct drm_crtc *crtc;
	struct intel_crtc *intel_crtc;

	/*
	 * Interrupts and polling as the first thing to avoid creating havoc.
	 * Too much stuff here (turning of rps, connectors, ...) would
	 * experience fancy races otherwise.
	 */
	drm_irq_uninstall(dev);
	cancel_work_sync(&dev_priv->hotplug_work);
	/*
	 * Due to the hpd irq storm handling the hotplug work can re-arm the
	 * poll handlers. Hence disable polling after hpd handling is shut down.
	 */
	drm_kms_helper_poll_fini(dev);

	mutex_lock(&dev->struct_mutex);

	intel_unregister_dsm_handler();

	list_for_each_entry(crtc, &dev->mode_config.crtc_list, head) {
		/* Skip inactive CRTCs */
		if (!crtc->fb)
			continue;

		intel_crtc = to_intel_crtc(crtc);
		intel_increase_pllclock(crtc);
	}

	intel_disable_fbc(dev);

	intel_disable_gt_powersave(dev);

	ironlake_teardown_rc6(dev);

	mutex_unlock(&dev->struct_mutex);

	/* flush any delayed tasks or pending work */
	flush_scheduled_work();

	/* destroy backlight, if any, before the connectors */
	intel_panel_destroy_backlight(dev);

	drm_mode_config_cleanup(dev);

	intel_cleanup_overlay(dev);
}

/*
 * Return which encoder is currently attached for connector.
 */
struct drm_encoder *intel_best_encoder(struct drm_connector *connector)
{
	return &intel_attached_encoder(connector)->base;
}

void intel_connector_attach_encoder(struct intel_connector *connector,
				    struct intel_encoder *encoder)
{
	connector->encoder = encoder;
	drm_mode_connector_attach_encoder(&connector->base,
					  &encoder->base);
}

/*
 * set vga decode state - true == enable VGA decode
 */
int intel_modeset_vga_set_state(struct drm_device *dev, bool state)
{
	struct drm_i915_private *dev_priv = dev->dev_private;
	u16 gmch_ctrl;

	pci_read_config_word(dev_priv->bridge_dev, INTEL_GMCH_CTRL, &gmch_ctrl);
	if (state)
		gmch_ctrl &= ~INTEL_GMCH_VGA_DISABLE;
	else
		gmch_ctrl |= INTEL_GMCH_VGA_DISABLE;
	pci_write_config_word(dev_priv->bridge_dev, INTEL_GMCH_CTRL, gmch_ctrl);
	return 0;
}

#ifdef CONFIG_DEBUG_FS
#include <linux/seq_file.h>

struct intel_display_error_state {

	u32 power_well_driver;

	struct intel_cursor_error_state {
		u32 control;
		u32 position;
		u32 base;
		u32 size;
	} cursor[I915_MAX_PIPES];

	struct intel_pipe_error_state {
		enum transcoder cpu_transcoder;
		u32 conf;
		u32 source;

		u32 htotal;
		u32 hblank;
		u32 hsync;
		u32 vtotal;
		u32 vblank;
		u32 vsync;
	} pipe[I915_MAX_PIPES];

	struct intel_plane_error_state {
		u32 control;
		u32 stride;
		u32 size;
		u32 pos;
		u32 addr;
		u32 surface;
		u32 tile_offset;
	} plane[I915_MAX_PIPES];
};

struct intel_display_error_state *
intel_display_capture_error_state(struct drm_device *dev)
{
	drm_i915_private_t *dev_priv = dev->dev_private;
	struct intel_display_error_state *error;
	enum transcoder cpu_transcoder;
	int i;

	error = kmalloc(sizeof(*error), GFP_ATOMIC);
	if (error == NULL)
		return NULL;

	if (HAS_POWER_WELL(dev))
		error->power_well_driver = I915_READ(HSW_PWR_WELL_DRIVER);

	for_each_pipe(i) {
		cpu_transcoder = intel_pipe_to_cpu_transcoder(dev_priv, i);
		error->pipe[i].cpu_transcoder = cpu_transcoder;

		if (INTEL_INFO(dev)->gen <= 6 || IS_VALLEYVIEW(dev)) {
			error->cursor[i].control = I915_READ(CURCNTR(i));
			error->cursor[i].position = I915_READ(CURPOS(i));
			error->cursor[i].base = I915_READ(CURBASE(i));
		} else {
			error->cursor[i].control = I915_READ(CURCNTR_IVB(i));
			error->cursor[i].position = I915_READ(CURPOS_IVB(i));
			error->cursor[i].base = I915_READ(CURBASE_IVB(i));
		}

		error->plane[i].control = I915_READ(DSPCNTR(i));
		error->plane[i].stride = I915_READ(DSPSTRIDE(i));
		if (INTEL_INFO(dev)->gen <= 3) {
			error->plane[i].size = I915_READ(DSPSIZE(i));
			error->plane[i].pos = I915_READ(DSPPOS(i));
		}
		if (INTEL_INFO(dev)->gen <= 7 && !IS_HASWELL(dev))
			error->plane[i].addr = I915_READ(DSPADDR(i));
		if (INTEL_INFO(dev)->gen >= 4) {
			error->plane[i].surface = I915_READ(DSPSURF(i));
			error->plane[i].tile_offset = I915_READ(DSPTILEOFF(i));
		}

		error->pipe[i].conf = I915_READ(PIPECONF(cpu_transcoder));
		error->pipe[i].source = I915_READ(PIPESRC(i));
		error->pipe[i].htotal = I915_READ(HTOTAL(cpu_transcoder));
		error->pipe[i].hblank = I915_READ(HBLANK(cpu_transcoder));
		error->pipe[i].hsync = I915_READ(HSYNC(cpu_transcoder));
		error->pipe[i].vtotal = I915_READ(VTOTAL(cpu_transcoder));
		error->pipe[i].vblank = I915_READ(VBLANK(cpu_transcoder));
		error->pipe[i].vsync = I915_READ(VSYNC(cpu_transcoder));
	}

	/* In the code above we read the registers without checking if the power
	 * well was on, so here we have to clear the FPGA_DBG_RM_NOCLAIM bit to
	 * prevent the next I915_WRITE from detecting it and printing an error
	 * message. */
	if (HAS_POWER_WELL(dev))
		I915_WRITE_NOTRACE(FPGA_DBG, FPGA_DBG_RM_NOCLAIM);

	return error;
}

#define err_printf(e, ...) i915_error_printf(e, __VA_ARGS__)

void
intel_display_print_error_state(struct drm_i915_error_state_buf *m,
				struct drm_device *dev,
				struct intel_display_error_state *error)
{
	int i;

	err_printf(m, "Num Pipes: %d\n", INTEL_INFO(dev)->num_pipes);
	if (HAS_POWER_WELL(dev))
		err_printf(m, "PWR_WELL_CTL2: %08x\n",
			   error->power_well_driver);
	for_each_pipe(i) {
		err_printf(m, "Pipe [%d]:\n", i);
		err_printf(m, "  CPU transcoder: %c\n",
			   transcoder_name(error->pipe[i].cpu_transcoder));
		err_printf(m, "  CONF: %08x\n", error->pipe[i].conf);
		err_printf(m, "  SRC: %08x\n", error->pipe[i].source);
		err_printf(m, "  HTOTAL: %08x\n", error->pipe[i].htotal);
		err_printf(m, "  HBLANK: %08x\n", error->pipe[i].hblank);
		err_printf(m, "  HSYNC: %08x\n", error->pipe[i].hsync);
		err_printf(m, "  VTOTAL: %08x\n", error->pipe[i].vtotal);
		err_printf(m, "  VBLANK: %08x\n", error->pipe[i].vblank);
		err_printf(m, "  VSYNC: %08x\n", error->pipe[i].vsync);

		err_printf(m, "Plane [%d]:\n", i);
		err_printf(m, "  CNTR: %08x\n", error->plane[i].control);
		err_printf(m, "  STRIDE: %08x\n", error->plane[i].stride);
		if (INTEL_INFO(dev)->gen <= 3) {
			err_printf(m, "  SIZE: %08x\n", error->plane[i].size);
			err_printf(m, "  POS: %08x\n", error->plane[i].pos);
		}
		if (INTEL_INFO(dev)->gen <= 7 && !IS_HASWELL(dev))
			err_printf(m, "  ADDR: %08x\n", error->plane[i].addr);
		if (INTEL_INFO(dev)->gen >= 4) {
			err_printf(m, "  SURF: %08x\n", error->plane[i].surface);
			err_printf(m, "  TILEOFF: %08x\n", error->plane[i].tile_offset);
		}

		err_printf(m, "Cursor [%d]:\n", i);
		err_printf(m, "  CNTR: %08x\n", error->cursor[i].control);
		err_printf(m, "  POS: %08x\n", error->cursor[i].position);
		err_printf(m, "  BASE: %08x\n", error->cursor[i].base);
	}
}
#endif<|MERGE_RESOLUTION|>--- conflicted
+++ resolved
@@ -8239,12 +8239,11 @@
 
 		active = dev_priv->display.get_pipe_config(crtc,
 							   &pipe_config);
-<<<<<<< HEAD
 
 		/* hw state is inconsistent with the pipe A quirk */
 		if (crtc->pipe == PIPE_A && dev_priv->quirks & QUIRK_PIPEA_FORCE)
 			active = crtc->active;
-=======
+
 		list_for_each_entry(encoder, &dev->mode_config.encoder_list,
 				    base.head) {
 			if (encoder->base.crtc != &crtc->base)
@@ -8252,7 +8251,6 @@
 			if (encoder->get_config)
 				encoder->get_config(encoder, &pipe_config);
 		}
->>>>>>> 6dd8224e
 
 		WARN(crtc->active != active,
 		     "crtc active state doesn't match with hw state "
@@ -8722,14 +8720,6 @@
 	if (config->mode_changed) {
 		ret = intel_set_mode(set->crtc, set->mode,
 				     set->x, set->y, set->fb);
-<<<<<<< HEAD
-=======
-		if (ret) {
-			DRM_DEBUG_KMS("failed to set mode on [CRTC:%d], err = %d\n",
-				      set->crtc->base.id, ret);
-			goto fail;
-		}
->>>>>>> 6dd8224e
 	} else if (config->fb_changed) {
 		intel_crtc_wait_for_pending_flips(set->crtc);
 
