/*
 * Copyright 2006 Dave Airlie <airlied@linux.ie>
 * Copyright © 2006-2007 Intel Corporation
 *   Jesse Barnes <jesse.barnes@intel.com>
 *
 * Permission is hereby granted, free of charge, to any person obtaining a
 * copy of this software and associated documentation files (the "Software"),
 * to deal in the Software without restriction, including without limitation
 * the rights to use, copy, modify, merge, publish, distribute, sublicense,
 * and/or sell copies of the Software, and to permit persons to whom the
 * Software is furnished to do so, subject to the following conditions:
 *
 * The above copyright notice and this permission notice (including the next
 * paragraph) shall be included in all copies or substantial portions of the
 * Software.
 *
 * THE SOFTWARE IS PROVIDED "AS IS", WITHOUT WARRANTY OF ANY KIND, EXPRESS OR
 * IMPLIED, INCLUDING BUT NOT LIMITED TO THE WARRANTIES OF MERCHANTABILITY,
 * FITNESS FOR A PARTICULAR PURPOSE AND NONINFRINGEMENT.  IN NO EVENT SHALL
 * THE AUTHORS OR COPYRIGHT HOLDERS BE LIABLE FOR ANY CLAIM, DAMAGES OR OTHER
 * LIABILITY, WHETHER IN AN ACTION OF CONTRACT, TORT OR OTHERWISE, ARISING
 * FROM, OUT OF OR IN CONNECTION WITH THE SOFTWARE OR THE USE OR OTHER
 * DEALINGS IN THE SOFTWARE.
 *
 * Authors:
 *	Eric Anholt <eric@anholt.net>
 */
#include <linux/i2c.h>
#include <linux/slab.h>
#include <linux/delay.h>
#include <linux/export.h>
#include <drm/drmP.h>
#include <drm/drm_crtc.h>
#include <drm/drm_edid.h>
#include "intel_drv.h"
#include <drm/i915_drm.h>
#include "i915_drv.h"
#include "intel_sdvo_regs.h"

#define SDVO_TMDS_MASK (SDVO_OUTPUT_TMDS0 | SDVO_OUTPUT_TMDS1)
#define SDVO_RGB_MASK  (SDVO_OUTPUT_RGB0 | SDVO_OUTPUT_RGB1)
#define SDVO_LVDS_MASK (SDVO_OUTPUT_LVDS0 | SDVO_OUTPUT_LVDS1)
#define SDVO_TV_MASK   (SDVO_OUTPUT_CVBS0 | SDVO_OUTPUT_SVID0 | SDVO_OUTPUT_YPRPB0)

#define SDVO_OUTPUT_MASK (SDVO_TMDS_MASK | SDVO_RGB_MASK | SDVO_LVDS_MASK |\
			SDVO_TV_MASK)

#define IS_TV(c)	(c->output_flag & SDVO_TV_MASK)
#define IS_TMDS(c)	(c->output_flag & SDVO_TMDS_MASK)
#define IS_LVDS(c)	(c->output_flag & SDVO_LVDS_MASK)
#define IS_TV_OR_LVDS(c) (c->output_flag & (SDVO_TV_MASK | SDVO_LVDS_MASK))
#define IS_DIGITAL(c) (c->output_flag & (SDVO_TMDS_MASK | SDVO_LVDS_MASK))


static const char *tv_format_names[] = {
	"NTSC_M"   , "NTSC_J"  , "NTSC_443",
	"PAL_B"    , "PAL_D"   , "PAL_G"   ,
	"PAL_H"    , "PAL_I"   , "PAL_M"   ,
	"PAL_N"    , "PAL_NC"  , "PAL_60"  ,
	"SECAM_B"  , "SECAM_D" , "SECAM_G" ,
	"SECAM_K"  , "SECAM_K1", "SECAM_L" ,
	"SECAM_60"
};

#define TV_FORMAT_NUM  (sizeof(tv_format_names) / sizeof(*tv_format_names))

struct intel_sdvo {
	struct intel_encoder base;

	struct i2c_adapter *i2c;
	u8 slave_addr;

	struct i2c_adapter ddc;

	/* Register for the SDVO device: SDVOB or SDVOC */
	uint32_t sdvo_reg;

	/* Active outputs controlled by this SDVO output */
	uint16_t controlled_output;

	/*
	 * Capabilities of the SDVO device returned by
	 * i830_sdvo_get_capabilities()
	 */
	struct intel_sdvo_caps caps;

	/* Pixel clock limitations reported by the SDVO device, in kHz */
	int pixel_clock_min, pixel_clock_max;

	/*
	* For multiple function SDVO device,
	* this is for current attached outputs.
	*/
	uint16_t attached_output;

	/*
	 * Hotplug activation bits for this device
	 */
	uint16_t hotplug_active;

	/**
	 * This is used to select the color range of RBG outputs in HDMI mode.
	 * It is only valid when using TMDS encoding and 8 bit per color mode.
	 */
	uint32_t color_range;
	bool color_range_auto;

	/**
	 * This is set if we're going to treat the device as TV-out.
	 *
	 * While we have these nice friendly flags for output types that ought
	 * to decide this for us, the S-Video output on our HDMI+S-Video card
	 * shows up as RGB1 (VGA).
	 */
	bool is_tv;

	/* On different gens SDVOB is at different places. */
	bool is_sdvob;

	/* This is for current tv format name */
	int tv_format_index;

	/**
	 * This is set if we treat the device as HDMI, instead of DVI.
	 */
	bool is_hdmi;
	bool has_hdmi_monitor;
	bool has_hdmi_audio;
	bool rgb_quant_range_selectable;

	/**
	 * This is set if we detect output of sdvo device as LVDS and
	 * have a valid fixed mode to use with the panel.
	 */
	bool is_lvds;

	/**
	 * This is sdvo fixed pannel mode pointer
	 */
	struct drm_display_mode *sdvo_lvds_fixed_mode;

	/* DDC bus used by this SDVO encoder */
	uint8_t ddc_bus;

	/*
	 * the sdvo flag gets lost in round trip: dtd->adjusted_mode->dtd
	 */
	uint8_t dtd_sdvo_flags;
};

struct intel_sdvo_connector {
	struct intel_connector base;

	/* Mark the type of connector */
	uint16_t output_flag;

	enum hdmi_force_audio force_audio;

	/* This contains all current supported TV format */
	u8 tv_format_supported[TV_FORMAT_NUM];
	int   format_supported_num;
	struct drm_property *tv_format;

	/* add the property for the SDVO-TV */
	struct drm_property *left;
	struct drm_property *right;
	struct drm_property *top;
	struct drm_property *bottom;
	struct drm_property *hpos;
	struct drm_property *vpos;
	struct drm_property *contrast;
	struct drm_property *saturation;
	struct drm_property *hue;
	struct drm_property *sharpness;
	struct drm_property *flicker_filter;
	struct drm_property *flicker_filter_adaptive;
	struct drm_property *flicker_filter_2d;
	struct drm_property *tv_chroma_filter;
	struct drm_property *tv_luma_filter;
	struct drm_property *dot_crawl;

	/* add the property for the SDVO-TV/LVDS */
	struct drm_property *brightness;

	/* Add variable to record current setting for the above property */
	u32	left_margin, right_margin, top_margin, bottom_margin;

	/* this is to get the range of margin.*/
	u32	max_hscan,  max_vscan;
	u32	max_hpos, cur_hpos;
	u32	max_vpos, cur_vpos;
	u32	cur_brightness, max_brightness;
	u32	cur_contrast,	max_contrast;
	u32	cur_saturation, max_saturation;
	u32	cur_hue,	max_hue;
	u32	cur_sharpness,	max_sharpness;
	u32	cur_flicker_filter,		max_flicker_filter;
	u32	cur_flicker_filter_adaptive,	max_flicker_filter_adaptive;
	u32	cur_flicker_filter_2d,		max_flicker_filter_2d;
	u32	cur_tv_chroma_filter,	max_tv_chroma_filter;
	u32	cur_tv_luma_filter,	max_tv_luma_filter;
	u32	cur_dot_crawl,	max_dot_crawl;
};

static struct intel_sdvo *to_intel_sdvo(struct drm_encoder *encoder)
{
	return container_of(encoder, struct intel_sdvo, base.base);
}

static struct intel_sdvo *intel_attached_sdvo(struct drm_connector *connector)
{
	return container_of(intel_attached_encoder(connector),
			    struct intel_sdvo, base);
}

static struct intel_sdvo_connector *to_intel_sdvo_connector(struct drm_connector *connector)
{
	return container_of(to_intel_connector(connector), struct intel_sdvo_connector, base);
}

static bool
intel_sdvo_output_setup(struct intel_sdvo *intel_sdvo, uint16_t flags);
static bool
intel_sdvo_tv_create_property(struct intel_sdvo *intel_sdvo,
			      struct intel_sdvo_connector *intel_sdvo_connector,
			      int type);
static bool
intel_sdvo_create_enhance_property(struct intel_sdvo *intel_sdvo,
				   struct intel_sdvo_connector *intel_sdvo_connector);

/**
 * Writes the SDVOB or SDVOC with the given value, but always writes both
 * SDVOB and SDVOC to work around apparent hardware issues (according to
 * comments in the BIOS).
 */
static void intel_sdvo_write_sdvox(struct intel_sdvo *intel_sdvo, u32 val)
{
	struct drm_device *dev = intel_sdvo->base.base.dev;
	struct drm_i915_private *dev_priv = dev->dev_private;
	u32 bval = val, cval = val;
	int i;

	if (intel_sdvo->sdvo_reg == PCH_SDVOB) {
		I915_WRITE(intel_sdvo->sdvo_reg, val);
		I915_READ(intel_sdvo->sdvo_reg);
		return;
	}

	if (intel_sdvo->sdvo_reg == GEN3_SDVOB)
		cval = I915_READ(GEN3_SDVOC);
	else
		bval = I915_READ(GEN3_SDVOB);

	/*
	 * Write the registers twice for luck. Sometimes,
	 * writing them only once doesn't appear to 'stick'.
	 * The BIOS does this too. Yay, magic
	 */
	for (i = 0; i < 2; i++)
	{
		I915_WRITE(GEN3_SDVOB, bval);
		I915_READ(GEN3_SDVOB);
		I915_WRITE(GEN3_SDVOC, cval);
		I915_READ(GEN3_SDVOC);
	}
}

static bool intel_sdvo_read_byte(struct intel_sdvo *intel_sdvo, u8 addr, u8 *ch)
{
	struct i2c_msg msgs[] = {
		{
			.addr = intel_sdvo->slave_addr,
			.flags = 0,
			.len = 1,
			.buf = &addr,
		},
		{
			.addr = intel_sdvo->slave_addr,
			.flags = I2C_M_RD,
			.len = 1,
			.buf = ch,
		}
	};
	int ret;

	if ((ret = i2c_transfer(intel_sdvo->i2c, msgs, 2)) == 2)
		return true;

	DRM_DEBUG_KMS("i2c transfer returned %d\n", ret);
	return false;
}

#define SDVO_CMD_NAME_ENTRY(cmd) {cmd, #cmd}
/** Mapping of command numbers to names, for debug output */
static const struct _sdvo_cmd_name {
	u8 cmd;
	const char *name;
} sdvo_cmd_names[] = {
	SDVO_CMD_NAME_ENTRY(SDVO_CMD_RESET),
	SDVO_CMD_NAME_ENTRY(SDVO_CMD_GET_DEVICE_CAPS),
	SDVO_CMD_NAME_ENTRY(SDVO_CMD_GET_FIRMWARE_REV),
	SDVO_CMD_NAME_ENTRY(SDVO_CMD_GET_TRAINED_INPUTS),
	SDVO_CMD_NAME_ENTRY(SDVO_CMD_GET_ACTIVE_OUTPUTS),
	SDVO_CMD_NAME_ENTRY(SDVO_CMD_SET_ACTIVE_OUTPUTS),
	SDVO_CMD_NAME_ENTRY(SDVO_CMD_GET_IN_OUT_MAP),
	SDVO_CMD_NAME_ENTRY(SDVO_CMD_SET_IN_OUT_MAP),
	SDVO_CMD_NAME_ENTRY(SDVO_CMD_GET_ATTACHED_DISPLAYS),
	SDVO_CMD_NAME_ENTRY(SDVO_CMD_GET_HOT_PLUG_SUPPORT),
	SDVO_CMD_NAME_ENTRY(SDVO_CMD_SET_ACTIVE_HOT_PLUG),
	SDVO_CMD_NAME_ENTRY(SDVO_CMD_GET_ACTIVE_HOT_PLUG),
	SDVO_CMD_NAME_ENTRY(SDVO_CMD_GET_INTERRUPT_EVENT_SOURCE),
	SDVO_CMD_NAME_ENTRY(SDVO_CMD_SET_TARGET_INPUT),
	SDVO_CMD_NAME_ENTRY(SDVO_CMD_SET_TARGET_OUTPUT),
	SDVO_CMD_NAME_ENTRY(SDVO_CMD_GET_INPUT_TIMINGS_PART1),
	SDVO_CMD_NAME_ENTRY(SDVO_CMD_GET_INPUT_TIMINGS_PART2),
	SDVO_CMD_NAME_ENTRY(SDVO_CMD_SET_INPUT_TIMINGS_PART1),
	SDVO_CMD_NAME_ENTRY(SDVO_CMD_SET_INPUT_TIMINGS_PART2),
	SDVO_CMD_NAME_ENTRY(SDVO_CMD_SET_INPUT_TIMINGS_PART1),
	SDVO_CMD_NAME_ENTRY(SDVO_CMD_SET_OUTPUT_TIMINGS_PART1),
	SDVO_CMD_NAME_ENTRY(SDVO_CMD_SET_OUTPUT_TIMINGS_PART2),
	SDVO_CMD_NAME_ENTRY(SDVO_CMD_GET_OUTPUT_TIMINGS_PART1),
	SDVO_CMD_NAME_ENTRY(SDVO_CMD_GET_OUTPUT_TIMINGS_PART2),
	SDVO_CMD_NAME_ENTRY(SDVO_CMD_CREATE_PREFERRED_INPUT_TIMING),
	SDVO_CMD_NAME_ENTRY(SDVO_CMD_GET_PREFERRED_INPUT_TIMING_PART1),
	SDVO_CMD_NAME_ENTRY(SDVO_CMD_GET_PREFERRED_INPUT_TIMING_PART2),
	SDVO_CMD_NAME_ENTRY(SDVO_CMD_GET_INPUT_PIXEL_CLOCK_RANGE),
	SDVO_CMD_NAME_ENTRY(SDVO_CMD_GET_OUTPUT_PIXEL_CLOCK_RANGE),
	SDVO_CMD_NAME_ENTRY(SDVO_CMD_GET_SUPPORTED_CLOCK_RATE_MULTS),
	SDVO_CMD_NAME_ENTRY(SDVO_CMD_GET_CLOCK_RATE_MULT),
	SDVO_CMD_NAME_ENTRY(SDVO_CMD_SET_CLOCK_RATE_MULT),
	SDVO_CMD_NAME_ENTRY(SDVO_CMD_GET_SUPPORTED_TV_FORMATS),
	SDVO_CMD_NAME_ENTRY(SDVO_CMD_GET_TV_FORMAT),
	SDVO_CMD_NAME_ENTRY(SDVO_CMD_SET_TV_FORMAT),
	SDVO_CMD_NAME_ENTRY(SDVO_CMD_GET_SUPPORTED_POWER_STATES),
	SDVO_CMD_NAME_ENTRY(SDVO_CMD_GET_POWER_STATE),
	SDVO_CMD_NAME_ENTRY(SDVO_CMD_SET_ENCODER_POWER_STATE),
	SDVO_CMD_NAME_ENTRY(SDVO_CMD_SET_DISPLAY_POWER_STATE),
	SDVO_CMD_NAME_ENTRY(SDVO_CMD_SET_CONTROL_BUS_SWITCH),
	SDVO_CMD_NAME_ENTRY(SDVO_CMD_GET_SDTV_RESOLUTION_SUPPORT),
	SDVO_CMD_NAME_ENTRY(SDVO_CMD_GET_SCALED_HDTV_RESOLUTION_SUPPORT),
	SDVO_CMD_NAME_ENTRY(SDVO_CMD_GET_SUPPORTED_ENHANCEMENTS),

	/* Add the op code for SDVO enhancements */
	SDVO_CMD_NAME_ENTRY(SDVO_CMD_GET_MAX_HPOS),
	SDVO_CMD_NAME_ENTRY(SDVO_CMD_GET_HPOS),
	SDVO_CMD_NAME_ENTRY(SDVO_CMD_SET_HPOS),
	SDVO_CMD_NAME_ENTRY(SDVO_CMD_GET_MAX_VPOS),
	SDVO_CMD_NAME_ENTRY(SDVO_CMD_GET_VPOS),
	SDVO_CMD_NAME_ENTRY(SDVO_CMD_SET_VPOS),
	SDVO_CMD_NAME_ENTRY(SDVO_CMD_GET_MAX_SATURATION),
	SDVO_CMD_NAME_ENTRY(SDVO_CMD_GET_SATURATION),
	SDVO_CMD_NAME_ENTRY(SDVO_CMD_SET_SATURATION),
	SDVO_CMD_NAME_ENTRY(SDVO_CMD_GET_MAX_HUE),
	SDVO_CMD_NAME_ENTRY(SDVO_CMD_GET_HUE),
	SDVO_CMD_NAME_ENTRY(SDVO_CMD_SET_HUE),
	SDVO_CMD_NAME_ENTRY(SDVO_CMD_GET_MAX_CONTRAST),
	SDVO_CMD_NAME_ENTRY(SDVO_CMD_GET_CONTRAST),
	SDVO_CMD_NAME_ENTRY(SDVO_CMD_SET_CONTRAST),
	SDVO_CMD_NAME_ENTRY(SDVO_CMD_GET_MAX_BRIGHTNESS),
	SDVO_CMD_NAME_ENTRY(SDVO_CMD_GET_BRIGHTNESS),
	SDVO_CMD_NAME_ENTRY(SDVO_CMD_SET_BRIGHTNESS),
	SDVO_CMD_NAME_ENTRY(SDVO_CMD_GET_MAX_OVERSCAN_H),
	SDVO_CMD_NAME_ENTRY(SDVO_CMD_GET_OVERSCAN_H),
	SDVO_CMD_NAME_ENTRY(SDVO_CMD_SET_OVERSCAN_H),
	SDVO_CMD_NAME_ENTRY(SDVO_CMD_GET_MAX_OVERSCAN_V),
	SDVO_CMD_NAME_ENTRY(SDVO_CMD_GET_OVERSCAN_V),
	SDVO_CMD_NAME_ENTRY(SDVO_CMD_SET_OVERSCAN_V),
	SDVO_CMD_NAME_ENTRY(SDVO_CMD_GET_MAX_FLICKER_FILTER),
	SDVO_CMD_NAME_ENTRY(SDVO_CMD_GET_FLICKER_FILTER),
	SDVO_CMD_NAME_ENTRY(SDVO_CMD_SET_FLICKER_FILTER),
	SDVO_CMD_NAME_ENTRY(SDVO_CMD_GET_MAX_FLICKER_FILTER_ADAPTIVE),
	SDVO_CMD_NAME_ENTRY(SDVO_CMD_GET_FLICKER_FILTER_ADAPTIVE),
	SDVO_CMD_NAME_ENTRY(SDVO_CMD_SET_FLICKER_FILTER_ADAPTIVE),
	SDVO_CMD_NAME_ENTRY(SDVO_CMD_GET_MAX_FLICKER_FILTER_2D),
	SDVO_CMD_NAME_ENTRY(SDVO_CMD_GET_FLICKER_FILTER_2D),
	SDVO_CMD_NAME_ENTRY(SDVO_CMD_SET_FLICKER_FILTER_2D),
	SDVO_CMD_NAME_ENTRY(SDVO_CMD_GET_MAX_SHARPNESS),
	SDVO_CMD_NAME_ENTRY(SDVO_CMD_GET_SHARPNESS),
	SDVO_CMD_NAME_ENTRY(SDVO_CMD_SET_SHARPNESS),
	SDVO_CMD_NAME_ENTRY(SDVO_CMD_GET_DOT_CRAWL),
	SDVO_CMD_NAME_ENTRY(SDVO_CMD_SET_DOT_CRAWL),
	SDVO_CMD_NAME_ENTRY(SDVO_CMD_GET_MAX_TV_CHROMA_FILTER),
	SDVO_CMD_NAME_ENTRY(SDVO_CMD_GET_TV_CHROMA_FILTER),
	SDVO_CMD_NAME_ENTRY(SDVO_CMD_SET_TV_CHROMA_FILTER),
	SDVO_CMD_NAME_ENTRY(SDVO_CMD_GET_MAX_TV_LUMA_FILTER),
	SDVO_CMD_NAME_ENTRY(SDVO_CMD_GET_TV_LUMA_FILTER),
	SDVO_CMD_NAME_ENTRY(SDVO_CMD_SET_TV_LUMA_FILTER),

	/* HDMI op code */
	SDVO_CMD_NAME_ENTRY(SDVO_CMD_GET_SUPP_ENCODE),
	SDVO_CMD_NAME_ENTRY(SDVO_CMD_GET_ENCODE),
	SDVO_CMD_NAME_ENTRY(SDVO_CMD_SET_ENCODE),
	SDVO_CMD_NAME_ENTRY(SDVO_CMD_SET_PIXEL_REPLI),
	SDVO_CMD_NAME_ENTRY(SDVO_CMD_GET_PIXEL_REPLI),
	SDVO_CMD_NAME_ENTRY(SDVO_CMD_GET_COLORIMETRY_CAP),
	SDVO_CMD_NAME_ENTRY(SDVO_CMD_SET_COLORIMETRY),
	SDVO_CMD_NAME_ENTRY(SDVO_CMD_GET_COLORIMETRY),
	SDVO_CMD_NAME_ENTRY(SDVO_CMD_GET_AUDIO_ENCRYPT_PREFER),
	SDVO_CMD_NAME_ENTRY(SDVO_CMD_SET_AUDIO_STAT),
	SDVO_CMD_NAME_ENTRY(SDVO_CMD_GET_AUDIO_STAT),
	SDVO_CMD_NAME_ENTRY(SDVO_CMD_GET_HBUF_INDEX),
	SDVO_CMD_NAME_ENTRY(SDVO_CMD_SET_HBUF_INDEX),
	SDVO_CMD_NAME_ENTRY(SDVO_CMD_GET_HBUF_INFO),
	SDVO_CMD_NAME_ENTRY(SDVO_CMD_GET_HBUF_AV_SPLIT),
	SDVO_CMD_NAME_ENTRY(SDVO_CMD_SET_HBUF_AV_SPLIT),
	SDVO_CMD_NAME_ENTRY(SDVO_CMD_GET_HBUF_TXRATE),
	SDVO_CMD_NAME_ENTRY(SDVO_CMD_SET_HBUF_TXRATE),
	SDVO_CMD_NAME_ENTRY(SDVO_CMD_SET_HBUF_DATA),
	SDVO_CMD_NAME_ENTRY(SDVO_CMD_GET_HBUF_DATA),
};

#define SDVO_NAME(svdo) ((svdo)->is_sdvob ? "SDVOB" : "SDVOC")

static void intel_sdvo_debug_write(struct intel_sdvo *intel_sdvo, u8 cmd,
				   const void *args, int args_len)
{
	int i;

	DRM_DEBUG_KMS("%s: W: %02X ",
				SDVO_NAME(intel_sdvo), cmd);
	for (i = 0; i < args_len; i++)
		DRM_LOG_KMS("%02X ", ((u8 *)args)[i]);
	for (; i < 8; i++)
		DRM_LOG_KMS("   ");
	for (i = 0; i < ARRAY_SIZE(sdvo_cmd_names); i++) {
		if (cmd == sdvo_cmd_names[i].cmd) {
			DRM_LOG_KMS("(%s)", sdvo_cmd_names[i].name);
			break;
		}
	}
	if (i == ARRAY_SIZE(sdvo_cmd_names))
		DRM_LOG_KMS("(%02X)", cmd);
	DRM_LOG_KMS("\n");
}

static const char *cmd_status_names[] = {
	"Power on",
	"Success",
	"Not supported",
	"Invalid arg",
	"Pending",
	"Target not specified",
	"Scaling not supported"
};

static bool intel_sdvo_write_cmd(struct intel_sdvo *intel_sdvo, u8 cmd,
				 const void *args, int args_len)
{
	u8 *buf, status;
	struct i2c_msg *msgs;
	int i, ret = true;

        /* Would be simpler to allocate both in one go ? */        
	buf = kzalloc(args_len * 2 + 2, GFP_KERNEL);
	if (!buf)
		return false;

	msgs = kcalloc(args_len + 3, sizeof(*msgs), GFP_KERNEL);
	if (!msgs) {
	        kfree(buf);
		return false;
        }

	intel_sdvo_debug_write(intel_sdvo, cmd, args, args_len);

	for (i = 0; i < args_len; i++) {
		msgs[i].addr = intel_sdvo->slave_addr;
		msgs[i].flags = 0;
		msgs[i].len = 2;
		msgs[i].buf = buf + 2 *i;
		buf[2*i + 0] = SDVO_I2C_ARG_0 - i;
		buf[2*i + 1] = ((u8*)args)[i];
	}
	msgs[i].addr = intel_sdvo->slave_addr;
	msgs[i].flags = 0;
	msgs[i].len = 2;
	msgs[i].buf = buf + 2*i;
	buf[2*i + 0] = SDVO_I2C_OPCODE;
	buf[2*i + 1] = cmd;

	/* the following two are to read the response */
	status = SDVO_I2C_CMD_STATUS;
	msgs[i+1].addr = intel_sdvo->slave_addr;
	msgs[i+1].flags = 0;
	msgs[i+1].len = 1;
	msgs[i+1].buf = &status;

	msgs[i+2].addr = intel_sdvo->slave_addr;
	msgs[i+2].flags = I2C_M_RD;
	msgs[i+2].len = 1;
	msgs[i+2].buf = &status;

	ret = i2c_transfer(intel_sdvo->i2c, msgs, i+3);
	if (ret < 0) {
		DRM_DEBUG_KMS("I2c transfer returned %d\n", ret);
		ret = false;
		goto out;
	}
	if (ret != i+3) {
		/* failure in I2C transfer */
		DRM_DEBUG_KMS("I2c transfer returned %d/%d\n", ret, i+3);
		ret = false;
	}

out:
	kfree(msgs);
	kfree(buf);
	return ret;
}

static bool intel_sdvo_read_response(struct intel_sdvo *intel_sdvo,
				     void *response, int response_len)
{
	u8 retry = 15; /* 5 quick checks, followed by 10 long checks */
	u8 status;
	int i;

	DRM_DEBUG_KMS("%s: R: ", SDVO_NAME(intel_sdvo));

	/*
	 * The documentation states that all commands will be
	 * processed within 15µs, and that we need only poll
	 * the status byte a maximum of 3 times in order for the
	 * command to be complete.
	 *
	 * Check 5 times in case the hardware failed to read the docs.
	 *
	 * Also beware that the first response by many devices is to
	 * reply PENDING and stall for time. TVs are notorious for
	 * requiring longer than specified to complete their replies.
	 * Originally (in the DDX long ago), the delay was only ever 15ms
	 * with an additional delay of 30ms applied for TVs added later after
	 * many experiments. To accommodate both sets of delays, we do a
	 * sequence of slow checks if the device is falling behind and fails
	 * to reply within 5*15µs.
	 */
	if (!intel_sdvo_read_byte(intel_sdvo,
				  SDVO_I2C_CMD_STATUS,
				  &status))
		goto log_fail;

	while (status == SDVO_CMD_STATUS_PENDING && --retry) {
		if (retry < 10)
			msleep(15);
		else
			udelay(15);

		if (!intel_sdvo_read_byte(intel_sdvo,
					  SDVO_I2C_CMD_STATUS,
					  &status))
			goto log_fail;
	}

	if (status <= SDVO_CMD_STATUS_SCALING_NOT_SUPP)
		DRM_LOG_KMS("(%s)", cmd_status_names[status]);
	else
		DRM_LOG_KMS("(??? %d)", status);

	if (status != SDVO_CMD_STATUS_SUCCESS)
		goto log_fail;

	/* Read the command response */
	for (i = 0; i < response_len; i++) {
		if (!intel_sdvo_read_byte(intel_sdvo,
					  SDVO_I2C_RETURN_0 + i,
					  &((u8 *)response)[i]))
			goto log_fail;
		DRM_LOG_KMS(" %02X", ((u8 *)response)[i]);
	}
	DRM_LOG_KMS("\n");
	return true;

log_fail:
	DRM_LOG_KMS("... failed\n");
	return false;
}

static int intel_sdvo_get_pixel_multiplier(struct drm_display_mode *mode)
{
	if (mode->clock >= 100000)
		return 1;
	else if (mode->clock >= 50000)
		return 2;
	else
		return 4;
}

static bool intel_sdvo_set_control_bus_switch(struct intel_sdvo *intel_sdvo,
					      u8 ddc_bus)
{
	/* This must be the immediately preceding write before the i2c xfer */
	return intel_sdvo_write_cmd(intel_sdvo,
				    SDVO_CMD_SET_CONTROL_BUS_SWITCH,
				    &ddc_bus, 1);
}

static bool intel_sdvo_set_value(struct intel_sdvo *intel_sdvo, u8 cmd, const void *data, int len)
{
	if (!intel_sdvo_write_cmd(intel_sdvo, cmd, data, len))
		return false;

	return intel_sdvo_read_response(intel_sdvo, NULL, 0);
}

static bool
intel_sdvo_get_value(struct intel_sdvo *intel_sdvo, u8 cmd, void *value, int len)
{
	if (!intel_sdvo_write_cmd(intel_sdvo, cmd, NULL, 0))
		return false;

	return intel_sdvo_read_response(intel_sdvo, value, len);
}

static bool intel_sdvo_set_target_input(struct intel_sdvo *intel_sdvo)
{
	struct intel_sdvo_set_target_input_args targets = {0};
	return intel_sdvo_set_value(intel_sdvo,
				    SDVO_CMD_SET_TARGET_INPUT,
				    &targets, sizeof(targets));
}

/**
 * Return whether each input is trained.
 *
 * This function is making an assumption about the layout of the response,
 * which should be checked against the docs.
 */
static bool intel_sdvo_get_trained_inputs(struct intel_sdvo *intel_sdvo, bool *input_1, bool *input_2)
{
	struct intel_sdvo_get_trained_inputs_response response;

	BUILD_BUG_ON(sizeof(response) != 1);
	if (!intel_sdvo_get_value(intel_sdvo, SDVO_CMD_GET_TRAINED_INPUTS,
				  &response, sizeof(response)))
		return false;

	*input_1 = response.input0_trained;
	*input_2 = response.input1_trained;
	return true;
}

static bool intel_sdvo_set_active_outputs(struct intel_sdvo *intel_sdvo,
					  u16 outputs)
{
	return intel_sdvo_set_value(intel_sdvo,
				    SDVO_CMD_SET_ACTIVE_OUTPUTS,
				    &outputs, sizeof(outputs));
}

static bool intel_sdvo_get_active_outputs(struct intel_sdvo *intel_sdvo,
					  u16 *outputs)
{
	return intel_sdvo_get_value(intel_sdvo,
				    SDVO_CMD_GET_ACTIVE_OUTPUTS,
				    outputs, sizeof(*outputs));
}

static bool intel_sdvo_set_encoder_power_state(struct intel_sdvo *intel_sdvo,
					       int mode)
{
	u8 state = SDVO_ENCODER_STATE_ON;

	switch (mode) {
	case DRM_MODE_DPMS_ON:
		state = SDVO_ENCODER_STATE_ON;
		break;
	case DRM_MODE_DPMS_STANDBY:
		state = SDVO_ENCODER_STATE_STANDBY;
		break;
	case DRM_MODE_DPMS_SUSPEND:
		state = SDVO_ENCODER_STATE_SUSPEND;
		break;
	case DRM_MODE_DPMS_OFF:
		state = SDVO_ENCODER_STATE_OFF;
		break;
	}

	return intel_sdvo_set_value(intel_sdvo,
				    SDVO_CMD_SET_ENCODER_POWER_STATE, &state, sizeof(state));
}

static bool intel_sdvo_get_input_pixel_clock_range(struct intel_sdvo *intel_sdvo,
						   int *clock_min,
						   int *clock_max)
{
	struct intel_sdvo_pixel_clock_range clocks;

	BUILD_BUG_ON(sizeof(clocks) != 4);
	if (!intel_sdvo_get_value(intel_sdvo,
				  SDVO_CMD_GET_INPUT_PIXEL_CLOCK_RANGE,
				  &clocks, sizeof(clocks)))
		return false;

	/* Convert the values from units of 10 kHz to kHz. */
	*clock_min = clocks.min * 10;
	*clock_max = clocks.max * 10;
	return true;
}

static bool intel_sdvo_set_target_output(struct intel_sdvo *intel_sdvo,
					 u16 outputs)
{
	return intel_sdvo_set_value(intel_sdvo,
				    SDVO_CMD_SET_TARGET_OUTPUT,
				    &outputs, sizeof(outputs));
}

static bool intel_sdvo_set_timing(struct intel_sdvo *intel_sdvo, u8 cmd,
				  struct intel_sdvo_dtd *dtd)
{
	return intel_sdvo_set_value(intel_sdvo, cmd, &dtd->part1, sizeof(dtd->part1)) &&
		intel_sdvo_set_value(intel_sdvo, cmd + 1, &dtd->part2, sizeof(dtd->part2));
}

static bool intel_sdvo_get_timing(struct intel_sdvo *intel_sdvo, u8 cmd,
				  struct intel_sdvo_dtd *dtd)
{
	return intel_sdvo_get_value(intel_sdvo, cmd, &dtd->part1, sizeof(dtd->part1)) &&
		intel_sdvo_get_value(intel_sdvo, cmd + 1, &dtd->part2, sizeof(dtd->part2));
}

static bool intel_sdvo_set_input_timing(struct intel_sdvo *intel_sdvo,
					 struct intel_sdvo_dtd *dtd)
{
	return intel_sdvo_set_timing(intel_sdvo,
				     SDVO_CMD_SET_INPUT_TIMINGS_PART1, dtd);
}

static bool intel_sdvo_set_output_timing(struct intel_sdvo *intel_sdvo,
					 struct intel_sdvo_dtd *dtd)
{
	return intel_sdvo_set_timing(intel_sdvo,
				     SDVO_CMD_SET_OUTPUT_TIMINGS_PART1, dtd);
}

static bool intel_sdvo_get_input_timing(struct intel_sdvo *intel_sdvo,
					struct intel_sdvo_dtd *dtd)
{
	return intel_sdvo_get_timing(intel_sdvo,
				     SDVO_CMD_GET_INPUT_TIMINGS_PART1, dtd);
}

static bool
intel_sdvo_create_preferred_input_timing(struct intel_sdvo *intel_sdvo,
					 uint16_t clock,
					 uint16_t width,
					 uint16_t height)
{
	struct intel_sdvo_preferred_input_timing_args args;

	memset(&args, 0, sizeof(args));
	args.clock = clock;
	args.width = width;
	args.height = height;
	args.interlace = 0;

	if (intel_sdvo->is_lvds &&
	   (intel_sdvo->sdvo_lvds_fixed_mode->hdisplay != width ||
	    intel_sdvo->sdvo_lvds_fixed_mode->vdisplay != height))
		args.scaled = 1;

	return intel_sdvo_set_value(intel_sdvo,
				    SDVO_CMD_CREATE_PREFERRED_INPUT_TIMING,
				    &args, sizeof(args));
}

static bool intel_sdvo_get_preferred_input_timing(struct intel_sdvo *intel_sdvo,
						  struct intel_sdvo_dtd *dtd)
{
	BUILD_BUG_ON(sizeof(dtd->part1) != 8);
	BUILD_BUG_ON(sizeof(dtd->part2) != 8);
	return intel_sdvo_get_value(intel_sdvo, SDVO_CMD_GET_PREFERRED_INPUT_TIMING_PART1,
				    &dtd->part1, sizeof(dtd->part1)) &&
		intel_sdvo_get_value(intel_sdvo, SDVO_CMD_GET_PREFERRED_INPUT_TIMING_PART2,
				     &dtd->part2, sizeof(dtd->part2));
}

static bool intel_sdvo_set_clock_rate_mult(struct intel_sdvo *intel_sdvo, u8 val)
{
	return intel_sdvo_set_value(intel_sdvo, SDVO_CMD_SET_CLOCK_RATE_MULT, &val, 1);
}

static void intel_sdvo_get_dtd_from_mode(struct intel_sdvo_dtd *dtd,
					 const struct drm_display_mode *mode)
{
	uint16_t width, height;
	uint16_t h_blank_len, h_sync_len, v_blank_len, v_sync_len;
	uint16_t h_sync_offset, v_sync_offset;
	int mode_clock;

	width = mode->hdisplay;
	height = mode->vdisplay;

	/* do some mode translations */
	h_blank_len = mode->htotal - mode->hdisplay;
	h_sync_len = mode->hsync_end - mode->hsync_start;

	v_blank_len = mode->vtotal - mode->vdisplay;
	v_sync_len = mode->vsync_end - mode->vsync_start;

	h_sync_offset = mode->hsync_start - mode->hdisplay;
	v_sync_offset = mode->vsync_start - mode->vdisplay;

	mode_clock = mode->clock;
	mode_clock /= 10;
	dtd->part1.clock = mode_clock;

	dtd->part1.h_active = width & 0xff;
	dtd->part1.h_blank = h_blank_len & 0xff;
	dtd->part1.h_high = (((width >> 8) & 0xf) << 4) |
		((h_blank_len >> 8) & 0xf);
	dtd->part1.v_active = height & 0xff;
	dtd->part1.v_blank = v_blank_len & 0xff;
	dtd->part1.v_high = (((height >> 8) & 0xf) << 4) |
		((v_blank_len >> 8) & 0xf);

	dtd->part2.h_sync_off = h_sync_offset & 0xff;
	dtd->part2.h_sync_width = h_sync_len & 0xff;
	dtd->part2.v_sync_off_width = (v_sync_offset & 0xf) << 4 |
		(v_sync_len & 0xf);
	dtd->part2.sync_off_width_high = ((h_sync_offset & 0x300) >> 2) |
		((h_sync_len & 0x300) >> 4) | ((v_sync_offset & 0x30) >> 2) |
		((v_sync_len & 0x30) >> 4);

	dtd->part2.dtd_flags = 0x18;
	if (mode->flags & DRM_MODE_FLAG_INTERLACE)
		dtd->part2.dtd_flags |= DTD_FLAG_INTERLACE;
	if (mode->flags & DRM_MODE_FLAG_PHSYNC)
		dtd->part2.dtd_flags |= DTD_FLAG_HSYNC_POSITIVE;
	if (mode->flags & DRM_MODE_FLAG_PVSYNC)
		dtd->part2.dtd_flags |= DTD_FLAG_VSYNC_POSITIVE;

	dtd->part2.sdvo_flags = 0;
	dtd->part2.v_sync_off_high = v_sync_offset & 0xc0;
	dtd->part2.reserved = 0;
}

static void intel_sdvo_get_mode_from_dtd(struct drm_display_mode * mode,
					 const struct intel_sdvo_dtd *dtd)
{
	mode->hdisplay = dtd->part1.h_active;
	mode->hdisplay += ((dtd->part1.h_high >> 4) & 0x0f) << 8;
	mode->hsync_start = mode->hdisplay + dtd->part2.h_sync_off;
	mode->hsync_start += (dtd->part2.sync_off_width_high & 0xc0) << 2;
	mode->hsync_end = mode->hsync_start + dtd->part2.h_sync_width;
	mode->hsync_end += (dtd->part2.sync_off_width_high & 0x30) << 4;
	mode->htotal = mode->hdisplay + dtd->part1.h_blank;
	mode->htotal += (dtd->part1.h_high & 0xf) << 8;

	mode->vdisplay = dtd->part1.v_active;
	mode->vdisplay += ((dtd->part1.v_high >> 4) & 0x0f) << 8;
	mode->vsync_start = mode->vdisplay;
	mode->vsync_start += (dtd->part2.v_sync_off_width >> 4) & 0xf;
	mode->vsync_start += (dtd->part2.sync_off_width_high & 0x0c) << 2;
	mode->vsync_start += dtd->part2.v_sync_off_high & 0xc0;
	mode->vsync_end = mode->vsync_start +
		(dtd->part2.v_sync_off_width & 0xf);
	mode->vsync_end += (dtd->part2.sync_off_width_high & 0x3) << 4;
	mode->vtotal = mode->vdisplay + dtd->part1.v_blank;
	mode->vtotal += (dtd->part1.v_high & 0xf) << 8;

	mode->clock = dtd->part1.clock * 10;

	mode->flags &= ~(DRM_MODE_FLAG_PHSYNC | DRM_MODE_FLAG_PVSYNC);
	if (dtd->part2.dtd_flags & DTD_FLAG_INTERLACE)
		mode->flags |= DRM_MODE_FLAG_INTERLACE;
	if (dtd->part2.dtd_flags & DTD_FLAG_HSYNC_POSITIVE)
		mode->flags |= DRM_MODE_FLAG_PHSYNC;
	if (dtd->part2.dtd_flags & DTD_FLAG_VSYNC_POSITIVE)
		mode->flags |= DRM_MODE_FLAG_PVSYNC;
}

static bool intel_sdvo_check_supp_encode(struct intel_sdvo *intel_sdvo)
{
	struct intel_sdvo_encode encode;

	BUILD_BUG_ON(sizeof(encode) != 2);
	return intel_sdvo_get_value(intel_sdvo,
				  SDVO_CMD_GET_SUPP_ENCODE,
				  &encode, sizeof(encode));
}

static bool intel_sdvo_set_encode(struct intel_sdvo *intel_sdvo,
				  uint8_t mode)
{
	return intel_sdvo_set_value(intel_sdvo, SDVO_CMD_SET_ENCODE, &mode, 1);
}

static bool intel_sdvo_set_colorimetry(struct intel_sdvo *intel_sdvo,
				       uint8_t mode)
{
	return intel_sdvo_set_value(intel_sdvo, SDVO_CMD_SET_COLORIMETRY, &mode, 1);
}

#if 0
static void intel_sdvo_dump_hdmi_buf(struct intel_sdvo *intel_sdvo)
{
	int i, j;
	uint8_t set_buf_index[2];
	uint8_t av_split;
	uint8_t buf_size;
	uint8_t buf[48];
	uint8_t *pos;

	intel_sdvo_get_value(encoder, SDVO_CMD_GET_HBUF_AV_SPLIT, &av_split, 1);

	for (i = 0; i <= av_split; i++) {
		set_buf_index[0] = i; set_buf_index[1] = 0;
		intel_sdvo_write_cmd(encoder, SDVO_CMD_SET_HBUF_INDEX,
				     set_buf_index, 2);
		intel_sdvo_write_cmd(encoder, SDVO_CMD_GET_HBUF_INFO, NULL, 0);
		intel_sdvo_read_response(encoder, &buf_size, 1);

		pos = buf;
		for (j = 0; j <= buf_size; j += 8) {
			intel_sdvo_write_cmd(encoder, SDVO_CMD_GET_HBUF_DATA,
					     NULL, 0);
			intel_sdvo_read_response(encoder, pos, 8);
			pos += 8;
		}
	}
}
#endif

static bool intel_sdvo_write_infoframe(struct intel_sdvo *intel_sdvo,
				       unsigned if_index, uint8_t tx_rate,
				       uint8_t *data, unsigned length)
{
	uint8_t set_buf_index[2] = { if_index, 0 };
	uint8_t hbuf_size, tmp[8];
	int i;

	if (!intel_sdvo_set_value(intel_sdvo,
				  SDVO_CMD_SET_HBUF_INDEX,
				  set_buf_index, 2))
		return false;

	if (!intel_sdvo_get_value(intel_sdvo, SDVO_CMD_GET_HBUF_INFO,
				  &hbuf_size, 1))
		return false;

	/* Buffer size is 0 based, hooray! */
	hbuf_size++;

	DRM_DEBUG_KMS("writing sdvo hbuf: %i, hbuf_size %i, hbuf_size: %i\n",
		      if_index, length, hbuf_size);

	for (i = 0; i < hbuf_size; i += 8) {
		memset(tmp, 0, 8);
		if (i < length)
			memcpy(tmp, data + i, min_t(unsigned, 8, length - i));

		if (!intel_sdvo_set_value(intel_sdvo,
					  SDVO_CMD_SET_HBUF_DATA,
					  tmp, 8))
			return false;
	}

	return intel_sdvo_set_value(intel_sdvo,
				    SDVO_CMD_SET_HBUF_TXRATE,
				    &tx_rate, 1);
}

static bool intel_sdvo_set_avi_infoframe(struct intel_sdvo *intel_sdvo,
					 const struct drm_display_mode *adjusted_mode)
{
	struct dip_infoframe avi_if = {
		.type = DIP_TYPE_AVI,
		.ver = DIP_VERSION_AVI,
		.len = DIP_LEN_AVI,
	};
	uint8_t sdvo_data[4 + sizeof(avi_if.body.avi)];
	struct intel_crtc *intel_crtc = to_intel_crtc(intel_sdvo->base.base.crtc);

	if (intel_sdvo->rgb_quant_range_selectable) {
		if (intel_crtc->config.limited_color_range)
			avi_if.body.avi.ITC_EC_Q_SC |= DIP_AVI_RGB_QUANT_RANGE_LIMITED;
		else
			avi_if.body.avi.ITC_EC_Q_SC |= DIP_AVI_RGB_QUANT_RANGE_FULL;
	}

	avi_if.body.avi.VIC = drm_match_cea_mode(adjusted_mode);

	intel_dip_infoframe_csum(&avi_if);

	/* sdvo spec says that the ecc is handled by the hw, and it looks like
	 * we must not send the ecc field, either. */
	memcpy(sdvo_data, &avi_if, 3);
	sdvo_data[3] = avi_if.checksum;
	memcpy(&sdvo_data[4], &avi_if.body, sizeof(avi_if.body.avi));

	return intel_sdvo_write_infoframe(intel_sdvo, SDVO_HBUF_INDEX_AVI_IF,
					  SDVO_HBUF_TX_VSYNC,
					  sdvo_data, sizeof(sdvo_data));
}

static bool intel_sdvo_set_tv_format(struct intel_sdvo *intel_sdvo)
{
	struct intel_sdvo_tv_format format;
	uint32_t format_map;

	format_map = 1 << intel_sdvo->tv_format_index;
	memset(&format, 0, sizeof(format));
	memcpy(&format, &format_map, min(sizeof(format), sizeof(format_map)));

	BUILD_BUG_ON(sizeof(format) != 6);
	return intel_sdvo_set_value(intel_sdvo,
				    SDVO_CMD_SET_TV_FORMAT,
				    &format, sizeof(format));
}

static bool
intel_sdvo_set_output_timings_from_mode(struct intel_sdvo *intel_sdvo,
					const struct drm_display_mode *mode)
{
	struct intel_sdvo_dtd output_dtd;

	if (!intel_sdvo_set_target_output(intel_sdvo,
					  intel_sdvo->attached_output))
		return false;

	intel_sdvo_get_dtd_from_mode(&output_dtd, mode);
	if (!intel_sdvo_set_output_timing(intel_sdvo, &output_dtd))
		return false;

	return true;
}

/* Asks the sdvo controller for the preferred input mode given the output mode.
 * Unfortunately we have to set up the full output mode to do that. */
static bool
intel_sdvo_get_preferred_input_mode(struct intel_sdvo *intel_sdvo,
				    const struct drm_display_mode *mode,
				    struct drm_display_mode *adjusted_mode)
{
	struct intel_sdvo_dtd input_dtd;

	/* Reset the input timing to the screen. Assume always input 0. */
	if (!intel_sdvo_set_target_input(intel_sdvo))
		return false;

	if (!intel_sdvo_create_preferred_input_timing(intel_sdvo,
						      mode->clock / 10,
						      mode->hdisplay,
						      mode->vdisplay))
		return false;

	if (!intel_sdvo_get_preferred_input_timing(intel_sdvo,
						   &input_dtd))
		return false;

	intel_sdvo_get_mode_from_dtd(adjusted_mode, &input_dtd);
	intel_sdvo->dtd_sdvo_flags = input_dtd.part2.sdvo_flags;

	return true;
}

static void i9xx_adjust_sdvo_tv_clock(struct intel_crtc_config *pipe_config)
{
	unsigned dotclock = pipe_config->adjusted_mode.clock;
	struct dpll *clock = &pipe_config->dpll;

	/* SDVO TV has fixed PLL values depend on its clock range,
	   this mirrors vbios setting. */
	if (dotclock >= 100000 && dotclock < 140500) {
		clock->p1 = 2;
		clock->p2 = 10;
		clock->n = 3;
		clock->m1 = 16;
		clock->m2 = 8;
	} else if (dotclock >= 140500 && dotclock <= 200000) {
		clock->p1 = 1;
		clock->p2 = 10;
		clock->n = 6;
		clock->m1 = 12;
		clock->m2 = 8;
	} else {
		WARN(1, "SDVO TV clock out of range: %i\n", dotclock);
	}

	pipe_config->clock_set = true;
}

static bool intel_sdvo_compute_config(struct intel_encoder *encoder,
				      struct intel_crtc_config *pipe_config)
{
	struct intel_sdvo *intel_sdvo = to_intel_sdvo(&encoder->base);
	struct drm_display_mode *adjusted_mode = &pipe_config->adjusted_mode;
	struct drm_display_mode *mode = &pipe_config->requested_mode;

	DRM_DEBUG_KMS("forcing bpc to 8 for SDVO\n");
	pipe_config->pipe_bpp = 8*3;

	if (HAS_PCH_SPLIT(encoder->base.dev))
		pipe_config->has_pch_encoder = true;

	/* We need to construct preferred input timings based on our
	 * output timings.  To do that, we have to set the output
	 * timings, even though this isn't really the right place in
	 * the sequence to do it. Oh well.
	 */
	if (intel_sdvo->is_tv) {
		if (!intel_sdvo_set_output_timings_from_mode(intel_sdvo, mode))
			return false;

		(void) intel_sdvo_get_preferred_input_mode(intel_sdvo,
							   mode,
							   adjusted_mode);
		pipe_config->sdvo_tv_clock = true;
	} else if (intel_sdvo->is_lvds) {
		if (!intel_sdvo_set_output_timings_from_mode(intel_sdvo,
							     intel_sdvo->sdvo_lvds_fixed_mode))
			return false;

		(void) intel_sdvo_get_preferred_input_mode(intel_sdvo,
							   mode,
							   adjusted_mode);
	}

	/* Make the CRTC code factor in the SDVO pixel multiplier.  The
	 * SDVO device will factor out the multiplier during mode_set.
	 */
	pipe_config->pixel_multiplier =
		intel_sdvo_get_pixel_multiplier(adjusted_mode);
	adjusted_mode->clock *= pipe_config->pixel_multiplier;

	if (intel_sdvo->color_range_auto) {
		/* See CEA-861-E - 5.1 Default Encoding Parameters */
		/* FIXME: This bit is only valid when using TMDS encoding and 8
		 * bit per color mode. */
		if (intel_sdvo->has_hdmi_monitor &&
		    drm_match_cea_mode(adjusted_mode) > 1)
			intel_sdvo->color_range = HDMI_COLOR_RANGE_16_235;
		else
			intel_sdvo->color_range = 0;
	}

	if (intel_sdvo->color_range)
		pipe_config->limited_color_range = true;

	/* Clock computation needs to happen after pixel multiplier. */
	if (intel_sdvo->is_tv)
		i9xx_adjust_sdvo_tv_clock(pipe_config);

	return true;
}

static void intel_sdvo_mode_set(struct intel_encoder *intel_encoder)
{
	struct drm_device *dev = intel_encoder->base.dev;
	struct drm_i915_private *dev_priv = dev->dev_private;
	struct drm_crtc *crtc = intel_encoder->base.crtc;
	struct intel_crtc *intel_crtc = to_intel_crtc(crtc);
	struct drm_display_mode *adjusted_mode =
		&intel_crtc->config.adjusted_mode;
	struct drm_display_mode *mode = &intel_crtc->config.requested_mode;
	struct intel_sdvo *intel_sdvo = to_intel_sdvo(&intel_encoder->base);
	u32 sdvox;
	struct intel_sdvo_in_out_map in_out;
	struct intel_sdvo_dtd input_dtd, output_dtd;
	int rate;

	if (!mode)
		return;

	/* First, set the input mapping for the first input to our controlled
	 * output. This is only correct if we're a single-input device, in
	 * which case the first input is the output from the appropriate SDVO
	 * channel on the motherboard.  In a two-input device, the first input
	 * will be SDVOB and the second SDVOC.
	 */
	in_out.in0 = intel_sdvo->attached_output;
	in_out.in1 = 0;

	intel_sdvo_set_value(intel_sdvo,
			     SDVO_CMD_SET_IN_OUT_MAP,
			     &in_out, sizeof(in_out));

	/* Set the output timings to the screen */
	if (!intel_sdvo_set_target_output(intel_sdvo,
					  intel_sdvo->attached_output))
		return;

	/* lvds has a special fixed output timing. */
	if (intel_sdvo->is_lvds)
		intel_sdvo_get_dtd_from_mode(&output_dtd,
					     intel_sdvo->sdvo_lvds_fixed_mode);
	else
		intel_sdvo_get_dtd_from_mode(&output_dtd, mode);
	if (!intel_sdvo_set_output_timing(intel_sdvo, &output_dtd))
		DRM_INFO("Setting output timings on %s failed\n",
			 SDVO_NAME(intel_sdvo));

	/* Set the input timing to the screen. Assume always input 0. */
	if (!intel_sdvo_set_target_input(intel_sdvo))
		return;

	if (intel_sdvo->has_hdmi_monitor) {
		intel_sdvo_set_encode(intel_sdvo, SDVO_ENCODE_HDMI);
		intel_sdvo_set_colorimetry(intel_sdvo,
					   SDVO_COLORIMETRY_RGB256);
		intel_sdvo_set_avi_infoframe(intel_sdvo, adjusted_mode);
	} else
		intel_sdvo_set_encode(intel_sdvo, SDVO_ENCODE_DVI);

	if (intel_sdvo->is_tv &&
	    !intel_sdvo_set_tv_format(intel_sdvo))
		return;

	/* We have tried to get input timing in mode_fixup, and filled into
	 * adjusted_mode.
	 */
	intel_sdvo_get_dtd_from_mode(&input_dtd, adjusted_mode);
	if (intel_sdvo->is_tv || intel_sdvo->is_lvds)
		input_dtd.part2.sdvo_flags = intel_sdvo->dtd_sdvo_flags;
	if (!intel_sdvo_set_input_timing(intel_sdvo, &input_dtd))
		DRM_INFO("Setting input timings on %s failed\n",
			 SDVO_NAME(intel_sdvo));

	switch (intel_crtc->config.pixel_multiplier) {
	default:
	case 1: rate = SDVO_CLOCK_RATE_MULT_1X; break;
	case 2: rate = SDVO_CLOCK_RATE_MULT_2X; break;
	case 4: rate = SDVO_CLOCK_RATE_MULT_4X; break;
	}
	if (!intel_sdvo_set_clock_rate_mult(intel_sdvo, rate))
		return;

	/* Set the SDVO control regs. */
	if (INTEL_INFO(dev)->gen >= 4) {
		/* The real mode polarity is set by the SDVO commands, using
		 * struct intel_sdvo_dtd. */
		sdvox = SDVO_VSYNC_ACTIVE_HIGH | SDVO_HSYNC_ACTIVE_HIGH;
		if (!HAS_PCH_SPLIT(dev) && intel_sdvo->is_hdmi)
			sdvox |= intel_sdvo->color_range;
		if (INTEL_INFO(dev)->gen < 5)
			sdvox |= SDVO_BORDER_ENABLE;
	} else {
		sdvox = I915_READ(intel_sdvo->sdvo_reg);
		switch (intel_sdvo->sdvo_reg) {
		case GEN3_SDVOB:
			sdvox &= SDVOB_PRESERVE_MASK;
			break;
		case GEN3_SDVOC:
			sdvox &= SDVOC_PRESERVE_MASK;
			break;
		}
		sdvox |= (9 << 19) | SDVO_BORDER_ENABLE;
	}

	if (INTEL_PCH_TYPE(dev) >= PCH_CPT)
		sdvox |= SDVO_PIPE_SEL_CPT(intel_crtc->pipe);
	else
		sdvox |= SDVO_PIPE_SEL(intel_crtc->pipe);

	if (intel_sdvo->has_hdmi_audio)
		sdvox |= SDVO_AUDIO_ENABLE;

	if (INTEL_INFO(dev)->gen >= 4) {
		/* done in crtc_mode_set as the dpll_md reg must be written early */
	} else if (IS_I945G(dev) || IS_I945GM(dev) || IS_G33(dev)) {
		/* done in crtc_mode_set as it lives inside the dpll register */
	} else {
		sdvox |= (intel_crtc->config.pixel_multiplier - 1)
			<< SDVO_PORT_MULTIPLY_SHIFT;
	}

	if (input_dtd.part2.sdvo_flags & SDVO_NEED_TO_STALL &&
	    INTEL_INFO(dev)->gen < 5)
		sdvox |= SDVO_STALL_SELECT;
	intel_sdvo_write_sdvox(intel_sdvo, sdvox);
}

static bool intel_sdvo_connector_get_hw_state(struct intel_connector *connector)
{
	struct intel_sdvo_connector *intel_sdvo_connector =
		to_intel_sdvo_connector(&connector->base);
	struct intel_sdvo *intel_sdvo = intel_attached_sdvo(&connector->base);
	u16 active_outputs;

	intel_sdvo_get_active_outputs(intel_sdvo, &active_outputs);

	if (active_outputs & intel_sdvo_connector->output_flag)
		return true;
	else
		return false;
}

static bool intel_sdvo_get_hw_state(struct intel_encoder *encoder,
				    enum pipe *pipe)
{
	struct drm_device *dev = encoder->base.dev;
	struct drm_i915_private *dev_priv = dev->dev_private;
	struct intel_sdvo *intel_sdvo = to_intel_sdvo(&encoder->base);
	u16 active_outputs;
	u32 tmp;

	tmp = I915_READ(intel_sdvo->sdvo_reg);
	intel_sdvo_get_active_outputs(intel_sdvo, &active_outputs);

	if (!(tmp & SDVO_ENABLE) && (active_outputs == 0))
		return false;

	if (HAS_PCH_CPT(dev))
		*pipe = PORT_TO_PIPE_CPT(tmp);
	else
		*pipe = PORT_TO_PIPE(tmp);

	return true;
}

static void intel_sdvo_get_config(struct intel_encoder *encoder,
				  struct intel_crtc_config *pipe_config)
{
	struct intel_sdvo *intel_sdvo = to_intel_sdvo(&encoder->base);
	struct intel_sdvo_dtd dtd;
	u32 flags = 0;
	bool ret;

	ret = intel_sdvo_get_input_timing(intel_sdvo, &dtd);
	if (!ret) {
		DRM_DEBUG_DRIVER("failed to retrieve SDVO DTD\n");
		return;
	}

	if (dtd.part2.dtd_flags & DTD_FLAG_HSYNC_POSITIVE)
		flags |= DRM_MODE_FLAG_PHSYNC;
	else
		flags |= DRM_MODE_FLAG_NHSYNC;

	if (dtd.part2.dtd_flags & DTD_FLAG_VSYNC_POSITIVE)
		flags |= DRM_MODE_FLAG_PVSYNC;
	else
		flags |= DRM_MODE_FLAG_NVSYNC;

	pipe_config->adjusted_mode.flags |= flags;
}

static void intel_disable_sdvo(struct intel_encoder *encoder)
{
	struct drm_i915_private *dev_priv = encoder->base.dev->dev_private;
	struct intel_sdvo *intel_sdvo = to_intel_sdvo(&encoder->base);
	u32 temp;

	intel_sdvo_set_active_outputs(intel_sdvo, 0);
	if (0)
		intel_sdvo_set_encoder_power_state(intel_sdvo,
						   DRM_MODE_DPMS_OFF);

	temp = I915_READ(intel_sdvo->sdvo_reg);
	if ((temp & SDVO_ENABLE) != 0) {
		/* HW workaround for IBX, we need to move the port to
		 * transcoder A before disabling it. */
		if (HAS_PCH_IBX(encoder->base.dev)) {
			struct drm_crtc *crtc = encoder->base.crtc;
			int pipe = crtc ? to_intel_crtc(crtc)->pipe : -1;

			if (temp & SDVO_PIPE_B_SELECT) {
				temp &= ~SDVO_PIPE_B_SELECT;
				I915_WRITE(intel_sdvo->sdvo_reg, temp);
				POSTING_READ(intel_sdvo->sdvo_reg);

				/* Again we need to write this twice. */
				I915_WRITE(intel_sdvo->sdvo_reg, temp);
				POSTING_READ(intel_sdvo->sdvo_reg);

				/* Transcoder selection bits only update
				 * effectively on vblank. */
				if (crtc)
					intel_wait_for_vblank(encoder->base.dev, pipe);
				else
					msleep(50);
			}
		}

		intel_sdvo_write_sdvox(intel_sdvo, temp & ~SDVO_ENABLE);
	}
}

static void intel_enable_sdvo(struct intel_encoder *encoder)
{
	struct drm_device *dev = encoder->base.dev;
	struct drm_i915_private *dev_priv = dev->dev_private;
	struct intel_sdvo *intel_sdvo = to_intel_sdvo(&encoder->base);
	struct intel_crtc *intel_crtc = to_intel_crtc(encoder->base.crtc);
	u32 temp;
	bool input1, input2;
	int i;
	u8 status;

	temp = I915_READ(intel_sdvo->sdvo_reg);
	if ((temp & SDVO_ENABLE) == 0) {
		/* HW workaround for IBX, we need to move the port
		 * to transcoder A before disabling it, so restore it here. */
		if (HAS_PCH_IBX(dev))
			temp |= SDVO_PIPE_SEL(intel_crtc->pipe);

		intel_sdvo_write_sdvox(intel_sdvo, temp | SDVO_ENABLE);
	}
	for (i = 0; i < 2; i++)
		intel_wait_for_vblank(dev, intel_crtc->pipe);

	status = intel_sdvo_get_trained_inputs(intel_sdvo, &input1, &input2);
	/* Warn if the device reported failure to sync.
	 * A lot of SDVO devices fail to notify of sync, but it's
	 * a given it the status is a success, we succeeded.
	 */
	if (status == SDVO_CMD_STATUS_SUCCESS && !input1) {
		DRM_DEBUG_KMS("First %s output reported failure to "
				"sync\n", SDVO_NAME(intel_sdvo));
	}

	if (0)
		intel_sdvo_set_encoder_power_state(intel_sdvo,
						   DRM_MODE_DPMS_ON);
	intel_sdvo_set_active_outputs(intel_sdvo, intel_sdvo->attached_output);
}

/* Special dpms function to support cloning between dvo/sdvo/crt. */
static void intel_sdvo_dpms(struct drm_connector *connector, int mode)
{
	struct drm_crtc *crtc;
	struct intel_sdvo *intel_sdvo = intel_attached_sdvo(connector);

	/* dvo supports only 2 dpms states. */
	if (mode != DRM_MODE_DPMS_ON)
		mode = DRM_MODE_DPMS_OFF;

	if (mode == connector->dpms)
		return;

	connector->dpms = mode;

	/* Only need to change hw state when actually enabled */
	crtc = intel_sdvo->base.base.crtc;
	if (!crtc) {
		intel_sdvo->base.connectors_active = false;
		return;
	}

	/* We set active outputs manually below in case pipe dpms doesn't change
	 * due to cloning. */
	if (mode != DRM_MODE_DPMS_ON) {
		intel_sdvo_set_active_outputs(intel_sdvo, 0);
		if (0)
			intel_sdvo_set_encoder_power_state(intel_sdvo, mode);

		intel_sdvo->base.connectors_active = false;

		intel_crtc_update_dpms(crtc);
	} else {
		intel_sdvo->base.connectors_active = true;

		intel_crtc_update_dpms(crtc);

		if (0)
			intel_sdvo_set_encoder_power_state(intel_sdvo, mode);
		intel_sdvo_set_active_outputs(intel_sdvo, intel_sdvo->attached_output);
	}

	intel_modeset_check_state(connector->dev);
}

static int intel_sdvo_mode_valid(struct drm_connector *connector,
				 struct drm_display_mode *mode)
{
	struct intel_sdvo *intel_sdvo = intel_attached_sdvo(connector);

	if (mode->flags & DRM_MODE_FLAG_DBLSCAN)
		return MODE_NO_DBLESCAN;

	if (intel_sdvo->pixel_clock_min > mode->clock)
		return MODE_CLOCK_LOW;

	if (intel_sdvo->pixel_clock_max < mode->clock)
		return MODE_CLOCK_HIGH;

	if (intel_sdvo->is_lvds) {
		if (mode->hdisplay > intel_sdvo->sdvo_lvds_fixed_mode->hdisplay)
			return MODE_PANEL;

		if (mode->vdisplay > intel_sdvo->sdvo_lvds_fixed_mode->vdisplay)
			return MODE_PANEL;
	}

	return MODE_OK;
}

static bool intel_sdvo_get_capabilities(struct intel_sdvo *intel_sdvo, struct intel_sdvo_caps *caps)
{
	BUILD_BUG_ON(sizeof(*caps) != 8);
	if (!intel_sdvo_get_value(intel_sdvo,
				  SDVO_CMD_GET_DEVICE_CAPS,
				  caps, sizeof(*caps)))
		return false;

	DRM_DEBUG_KMS("SDVO capabilities:\n"
		      "  vendor_id: %d\n"
		      "  device_id: %d\n"
		      "  device_rev_id: %d\n"
		      "  sdvo_version_major: %d\n"
		      "  sdvo_version_minor: %d\n"
		      "  sdvo_inputs_mask: %d\n"
		      "  smooth_scaling: %d\n"
		      "  sharp_scaling: %d\n"
		      "  up_scaling: %d\n"
		      "  down_scaling: %d\n"
		      "  stall_support: %d\n"
		      "  output_flags: %d\n",
		      caps->vendor_id,
		      caps->device_id,
		      caps->device_rev_id,
		      caps->sdvo_version_major,
		      caps->sdvo_version_minor,
		      caps->sdvo_inputs_mask,
		      caps->smooth_scaling,
		      caps->sharp_scaling,
		      caps->up_scaling,
		      caps->down_scaling,
		      caps->stall_support,
		      caps->output_flags);

	return true;
}

static uint16_t intel_sdvo_get_hotplug_support(struct intel_sdvo *intel_sdvo)
{
	struct drm_device *dev = intel_sdvo->base.base.dev;
	uint16_t hotplug;

	/* HW Erratum: SDVO Hotplug is broken on all i945G chips, there's noise
	 * on the line. */
	if (IS_I945G(dev) || IS_I945GM(dev))
		return 0;

	if (!intel_sdvo_get_value(intel_sdvo, SDVO_CMD_GET_HOT_PLUG_SUPPORT,
					&hotplug, sizeof(hotplug)))
		return 0;

	return hotplug;
}

static void intel_sdvo_enable_hotplug(struct intel_encoder *encoder)
{
	struct intel_sdvo *intel_sdvo = to_intel_sdvo(&encoder->base);

	intel_sdvo_write_cmd(intel_sdvo, SDVO_CMD_SET_ACTIVE_HOT_PLUG,
			&intel_sdvo->hotplug_active, 2);
}

static bool
intel_sdvo_multifunc_encoder(struct intel_sdvo *intel_sdvo)
{
	/* Is there more than one type of output? */
	return hweight16(intel_sdvo->caps.output_flags) > 1;
}

static struct edid *
intel_sdvo_get_edid(struct drm_connector *connector)
{
	struct intel_sdvo *sdvo = intel_attached_sdvo(connector);
	return drm_get_edid(connector, &sdvo->ddc);
}

/* Mac mini hack -- use the same DDC as the analog connector */
static struct edid *
intel_sdvo_get_analog_edid(struct drm_connector *connector)
{
	struct drm_i915_private *dev_priv = connector->dev->dev_private;

	return drm_get_edid(connector,
			    intel_gmbus_get_adapter(dev_priv,
						    dev_priv->vbt.crt_ddc_pin));
}

static enum drm_connector_status
intel_sdvo_tmds_sink_detect(struct drm_connector *connector)
{
	struct intel_sdvo *intel_sdvo = intel_attached_sdvo(connector);
	enum drm_connector_status status;
	struct edid *edid;

	edid = intel_sdvo_get_edid(connector);

	if (edid == NULL && intel_sdvo_multifunc_encoder(intel_sdvo)) {
		u8 ddc, saved_ddc = intel_sdvo->ddc_bus;

		/*
		 * Don't use the 1 as the argument of DDC bus switch to get
		 * the EDID. It is used for SDVO SPD ROM.
		 */
		for (ddc = intel_sdvo->ddc_bus >> 1; ddc > 1; ddc >>= 1) {
			intel_sdvo->ddc_bus = ddc;
			edid = intel_sdvo_get_edid(connector);
			if (edid)
				break;
		}
		/*
		 * If we found the EDID on the other bus,
		 * assume that is the correct DDC bus.
		 */
		if (edid == NULL)
			intel_sdvo->ddc_bus = saved_ddc;
	}

	/*
	 * When there is no edid and no monitor is connected with VGA
	 * port, try to use the CRT ddc to read the EDID for DVI-connector.
	 */
	if (edid == NULL)
		edid = intel_sdvo_get_analog_edid(connector);

	status = connector_status_unknown;
	if (edid != NULL) {
		/* DDC bus is shared, match EDID to connector type */
		if (edid->input & DRM_EDID_INPUT_DIGITAL) {
			status = connector_status_connected;
			if (intel_sdvo->is_hdmi) {
				intel_sdvo->has_hdmi_monitor = drm_detect_hdmi_monitor(edid);
				intel_sdvo->has_hdmi_audio = drm_detect_monitor_audio(edid);
				intel_sdvo->rgb_quant_range_selectable =
					drm_rgb_quant_range_selectable(edid);
			}
		} else
			status = connector_status_disconnected;
		kfree(edid);
	}

	if (status == connector_status_connected) {
		struct intel_sdvo_connector *intel_sdvo_connector = to_intel_sdvo_connector(connector);
		if (intel_sdvo_connector->force_audio != HDMI_AUDIO_AUTO)
			intel_sdvo->has_hdmi_audio = (intel_sdvo_connector->force_audio == HDMI_AUDIO_ON);
	}

	return status;
}

static bool
intel_sdvo_connector_matches_edid(struct intel_sdvo_connector *sdvo,
				  struct edid *edid)
{
	bool monitor_is_digital = !!(edid->input & DRM_EDID_INPUT_DIGITAL);
	bool connector_is_digital = !!IS_DIGITAL(sdvo);

	DRM_DEBUG_KMS("connector_is_digital? %d, monitor_is_digital? %d\n",
		      connector_is_digital, monitor_is_digital);
	return connector_is_digital == monitor_is_digital;
}

static enum drm_connector_status
intel_sdvo_detect(struct drm_connector *connector, bool force)
{
	uint16_t response;
	struct intel_sdvo *intel_sdvo = intel_attached_sdvo(connector);
	struct intel_sdvo_connector *intel_sdvo_connector = to_intel_sdvo_connector(connector);
	enum drm_connector_status ret;

	if (!intel_sdvo_get_value(intel_sdvo,
				  SDVO_CMD_GET_ATTACHED_DISPLAYS,
				  &response, 2))
		return connector_status_unknown;

	DRM_DEBUG_KMS("SDVO response %d %d [%x]\n",
		      response & 0xff, response >> 8,
		      intel_sdvo_connector->output_flag);

	if (response == 0)
		return connector_status_disconnected;

	intel_sdvo->attached_output = response;

	intel_sdvo->has_hdmi_monitor = false;
	intel_sdvo->has_hdmi_audio = false;
	intel_sdvo->rgb_quant_range_selectable = false;

	if ((intel_sdvo_connector->output_flag & response) == 0)
		ret = connector_status_disconnected;
	else if (IS_TMDS(intel_sdvo_connector))
		ret = intel_sdvo_tmds_sink_detect(connector);
	else {
		struct edid *edid;

		/* if we have an edid check it matches the connection */
		edid = intel_sdvo_get_edid(connector);
		if (edid == NULL)
			edid = intel_sdvo_get_analog_edid(connector);
		if (edid != NULL) {
			if (intel_sdvo_connector_matches_edid(intel_sdvo_connector,
							      edid))
				ret = connector_status_connected;
			else
				ret = connector_status_disconnected;

			kfree(edid);
		} else
			ret = connector_status_connected;
	}

	/* May update encoder flag for like clock for SDVO TV, etc.*/
	if (ret == connector_status_connected) {
		intel_sdvo->is_tv = false;
		intel_sdvo->is_lvds = false;

		if (response & SDVO_TV_MASK)
			intel_sdvo->is_tv = true;
		if (response & SDVO_LVDS_MASK)
			intel_sdvo->is_lvds = intel_sdvo->sdvo_lvds_fixed_mode != NULL;
	}

	return ret;
}

static void intel_sdvo_get_ddc_modes(struct drm_connector *connector)
{
	struct edid *edid;

	/* set the bus switch and get the modes */
	edid = intel_sdvo_get_edid(connector);

	/*
	 * Mac mini hack.  On this device, the DVI-I connector shares one DDC
	 * link between analog and digital outputs. So, if the regular SDVO
	 * DDC fails, check to see if the analog output is disconnected, in
	 * which case we'll look there for the digital DDC data.
	 */
	if (edid == NULL)
		edid = intel_sdvo_get_analog_edid(connector);

	if (edid != NULL) {
		if (intel_sdvo_connector_matches_edid(to_intel_sdvo_connector(connector),
						      edid)) {
			drm_mode_connector_update_edid_property(connector, edid);
			drm_add_edid_modes(connector, edid);
		}

		kfree(edid);
	}
}

/*
 * Set of SDVO TV modes.
 * Note!  This is in reply order (see loop in get_tv_modes).
 * XXX: all 60Hz refresh?
 */
static const struct drm_display_mode sdvo_tv_modes[] = {
	{ DRM_MODE("320x200", DRM_MODE_TYPE_DRIVER, 5815, 320, 321, 384,
		   416, 0, 200, 201, 232, 233, 0,
		   DRM_MODE_FLAG_PHSYNC | DRM_MODE_FLAG_PVSYNC) },
	{ DRM_MODE("320x240", DRM_MODE_TYPE_DRIVER, 6814, 320, 321, 384,
		   416, 0, 240, 241, 272, 273, 0,
		   DRM_MODE_FLAG_PHSYNC | DRM_MODE_FLAG_PVSYNC) },
	{ DRM_MODE("400x300", DRM_MODE_TYPE_DRIVER, 9910, 400, 401, 464,
		   496, 0, 300, 301, 332, 333, 0,
		   DRM_MODE_FLAG_PHSYNC | DRM_MODE_FLAG_PVSYNC) },
	{ DRM_MODE("640x350", DRM_MODE_TYPE_DRIVER, 16913, 640, 641, 704,
		   736, 0, 350, 351, 382, 383, 0,
		   DRM_MODE_FLAG_PHSYNC | DRM_MODE_FLAG_PVSYNC) },
	{ DRM_MODE("640x400", DRM_MODE_TYPE_DRIVER, 19121, 640, 641, 704,
		   736, 0, 400, 401, 432, 433, 0,
		   DRM_MODE_FLAG_PHSYNC | DRM_MODE_FLAG_PVSYNC) },
	{ DRM_MODE("640x480", DRM_MODE_TYPE_DRIVER, 22654, 640, 641, 704,
		   736, 0, 480, 481, 512, 513, 0,
		   DRM_MODE_FLAG_PHSYNC | DRM_MODE_FLAG_PVSYNC) },
	{ DRM_MODE("704x480", DRM_MODE_TYPE_DRIVER, 24624, 704, 705, 768,
		   800, 0, 480, 481, 512, 513, 0,
		   DRM_MODE_FLAG_PHSYNC | DRM_MODE_FLAG_PVSYNC) },
	{ DRM_MODE("704x576", DRM_MODE_TYPE_DRIVER, 29232, 704, 705, 768,
		   800, 0, 576, 577, 608, 609, 0,
		   DRM_MODE_FLAG_PHSYNC | DRM_MODE_FLAG_PVSYNC) },
	{ DRM_MODE("720x350", DRM_MODE_TYPE_DRIVER, 18751, 720, 721, 784,
		   816, 0, 350, 351, 382, 383, 0,
		   DRM_MODE_FLAG_PHSYNC | DRM_MODE_FLAG_PVSYNC) },
	{ DRM_MODE("720x400", DRM_MODE_TYPE_DRIVER, 21199, 720, 721, 784,
		   816, 0, 400, 401, 432, 433, 0,
		   DRM_MODE_FLAG_PHSYNC | DRM_MODE_FLAG_PVSYNC) },
	{ DRM_MODE("720x480", DRM_MODE_TYPE_DRIVER, 25116, 720, 721, 784,
		   816, 0, 480, 481, 512, 513, 0,
		   DRM_MODE_FLAG_PHSYNC | DRM_MODE_FLAG_PVSYNC) },
	{ DRM_MODE("720x540", DRM_MODE_TYPE_DRIVER, 28054, 720, 721, 784,
		   816, 0, 540, 541, 572, 573, 0,
		   DRM_MODE_FLAG_PHSYNC | DRM_MODE_FLAG_PVSYNC) },
	{ DRM_MODE("720x576", DRM_MODE_TYPE_DRIVER, 29816, 720, 721, 784,
		   816, 0, 576, 577, 608, 609, 0,
		   DRM_MODE_FLAG_PHSYNC | DRM_MODE_FLAG_PVSYNC) },
	{ DRM_MODE("768x576", DRM_MODE_TYPE_DRIVER, 31570, 768, 769, 832,
		   864, 0, 576, 577, 608, 609, 0,
		   DRM_MODE_FLAG_PHSYNC | DRM_MODE_FLAG_PVSYNC) },
	{ DRM_MODE("800x600", DRM_MODE_TYPE_DRIVER, 34030, 800, 801, 864,
		   896, 0, 600, 601, 632, 633, 0,
		   DRM_MODE_FLAG_PHSYNC | DRM_MODE_FLAG_PVSYNC) },
	{ DRM_MODE("832x624", DRM_MODE_TYPE_DRIVER, 36581, 832, 833, 896,
		   928, 0, 624, 625, 656, 657, 0,
		   DRM_MODE_FLAG_PHSYNC | DRM_MODE_FLAG_PVSYNC) },
	{ DRM_MODE("920x766", DRM_MODE_TYPE_DRIVER, 48707, 920, 921, 984,
		   1016, 0, 766, 767, 798, 799, 0,
		   DRM_MODE_FLAG_PHSYNC | DRM_MODE_FLAG_PVSYNC) },
	{ DRM_MODE("1024x768", DRM_MODE_TYPE_DRIVER, 53827, 1024, 1025, 1088,
		   1120, 0, 768, 769, 800, 801, 0,
		   DRM_MODE_FLAG_PHSYNC | DRM_MODE_FLAG_PVSYNC) },
	{ DRM_MODE("1280x1024", DRM_MODE_TYPE_DRIVER, 87265, 1280, 1281, 1344,
		   1376, 0, 1024, 1025, 1056, 1057, 0,
		   DRM_MODE_FLAG_PHSYNC | DRM_MODE_FLAG_PVSYNC) },
};

static void intel_sdvo_get_tv_modes(struct drm_connector *connector)
{
	struct intel_sdvo *intel_sdvo = intel_attached_sdvo(connector);
	struct intel_sdvo_sdtv_resolution_request tv_res;
	uint32_t reply = 0, format_map = 0;
	int i;

	/* Read the list of supported input resolutions for the selected TV
	 * format.
	 */
	format_map = 1 << intel_sdvo->tv_format_index;
	memcpy(&tv_res, &format_map,
	       min(sizeof(format_map), sizeof(struct intel_sdvo_sdtv_resolution_request)));

	if (!intel_sdvo_set_target_output(intel_sdvo, intel_sdvo->attached_output))
		return;

	BUILD_BUG_ON(sizeof(tv_res) != 3);
	if (!intel_sdvo_write_cmd(intel_sdvo,
				  SDVO_CMD_GET_SDTV_RESOLUTION_SUPPORT,
				  &tv_res, sizeof(tv_res)))
		return;
	if (!intel_sdvo_read_response(intel_sdvo, &reply, 3))
		return;

	for (i = 0; i < ARRAY_SIZE(sdvo_tv_modes); i++)
		if (reply & (1 << i)) {
			struct drm_display_mode *nmode;
			nmode = drm_mode_duplicate(connector->dev,
						   &sdvo_tv_modes[i]);
			if (nmode)
				drm_mode_probed_add(connector, nmode);
		}
}

static void intel_sdvo_get_lvds_modes(struct drm_connector *connector)
{
	struct intel_sdvo *intel_sdvo = intel_attached_sdvo(connector);
	struct drm_i915_private *dev_priv = connector->dev->dev_private;
	struct drm_display_mode *newmode;

	/*
	 * Attempt to get the mode list from DDC.
	 * Assume that the preferred modes are
	 * arranged in priority order.
	 */
	intel_ddc_get_modes(connector, &intel_sdvo->ddc);

<<<<<<< HEAD
	/*
	 * Fetch modes from VBT. For SDVO prefer the VBT mode since some
	 * SDVO->LVDS transcoders can't cope with the EDID mode. Since
	 * drm_mode_probed_add adds the mode at the head of the list we add it
	 * last.
	 */
	if (dev_priv->sdvo_lvds_vbt_mode != NULL) {
=======
	/* Fetch modes from VBT */
	if (dev_priv->vbt.sdvo_lvds_vbt_mode != NULL) {
>>>>>>> 4bf8e196
		newmode = drm_mode_duplicate(connector->dev,
					     dev_priv->vbt.sdvo_lvds_vbt_mode);
		if (newmode != NULL) {
			/* Guarantee the mode is preferred */
			newmode->type = (DRM_MODE_TYPE_PREFERRED |
					 DRM_MODE_TYPE_DRIVER);
			drm_mode_probed_add(connector, newmode);
		}
	}

	list_for_each_entry(newmode, &connector->probed_modes, head) {
		if (newmode->type & DRM_MODE_TYPE_PREFERRED) {
			intel_sdvo->sdvo_lvds_fixed_mode =
				drm_mode_duplicate(connector->dev, newmode);

			intel_sdvo->is_lvds = true;
			break;
		}
	}

}

static int intel_sdvo_get_modes(struct drm_connector *connector)
{
	struct intel_sdvo_connector *intel_sdvo_connector = to_intel_sdvo_connector(connector);

	if (IS_TV(intel_sdvo_connector))
		intel_sdvo_get_tv_modes(connector);
	else if (IS_LVDS(intel_sdvo_connector))
		intel_sdvo_get_lvds_modes(connector);
	else
		intel_sdvo_get_ddc_modes(connector);

	return !list_empty(&connector->probed_modes);
}

static void
intel_sdvo_destroy_enhance_property(struct drm_connector *connector)
{
	struct intel_sdvo_connector *intel_sdvo_connector = to_intel_sdvo_connector(connector);
	struct drm_device *dev = connector->dev;

	if (intel_sdvo_connector->left)
		drm_property_destroy(dev, intel_sdvo_connector->left);
	if (intel_sdvo_connector->right)
		drm_property_destroy(dev, intel_sdvo_connector->right);
	if (intel_sdvo_connector->top)
		drm_property_destroy(dev, intel_sdvo_connector->top);
	if (intel_sdvo_connector->bottom)
		drm_property_destroy(dev, intel_sdvo_connector->bottom);
	if (intel_sdvo_connector->hpos)
		drm_property_destroy(dev, intel_sdvo_connector->hpos);
	if (intel_sdvo_connector->vpos)
		drm_property_destroy(dev, intel_sdvo_connector->vpos);
	if (intel_sdvo_connector->saturation)
		drm_property_destroy(dev, intel_sdvo_connector->saturation);
	if (intel_sdvo_connector->contrast)
		drm_property_destroy(dev, intel_sdvo_connector->contrast);
	if (intel_sdvo_connector->hue)
		drm_property_destroy(dev, intel_sdvo_connector->hue);
	if (intel_sdvo_connector->sharpness)
		drm_property_destroy(dev, intel_sdvo_connector->sharpness);
	if (intel_sdvo_connector->flicker_filter)
		drm_property_destroy(dev, intel_sdvo_connector->flicker_filter);
	if (intel_sdvo_connector->flicker_filter_2d)
		drm_property_destroy(dev, intel_sdvo_connector->flicker_filter_2d);
	if (intel_sdvo_connector->flicker_filter_adaptive)
		drm_property_destroy(dev, intel_sdvo_connector->flicker_filter_adaptive);
	if (intel_sdvo_connector->tv_luma_filter)
		drm_property_destroy(dev, intel_sdvo_connector->tv_luma_filter);
	if (intel_sdvo_connector->tv_chroma_filter)
		drm_property_destroy(dev, intel_sdvo_connector->tv_chroma_filter);
	if (intel_sdvo_connector->dot_crawl)
		drm_property_destroy(dev, intel_sdvo_connector->dot_crawl);
	if (intel_sdvo_connector->brightness)
		drm_property_destroy(dev, intel_sdvo_connector->brightness);
}

static void intel_sdvo_destroy(struct drm_connector *connector)
{
	struct intel_sdvo_connector *intel_sdvo_connector = to_intel_sdvo_connector(connector);

	if (intel_sdvo_connector->tv_format)
		drm_property_destroy(connector->dev,
				     intel_sdvo_connector->tv_format);

	intel_sdvo_destroy_enhance_property(connector);
	drm_sysfs_connector_remove(connector);
	drm_connector_cleanup(connector);
	kfree(intel_sdvo_connector);
}

static bool intel_sdvo_detect_hdmi_audio(struct drm_connector *connector)
{
	struct intel_sdvo *intel_sdvo = intel_attached_sdvo(connector);
	struct edid *edid;
	bool has_audio = false;

	if (!intel_sdvo->is_hdmi)
		return false;

	edid = intel_sdvo_get_edid(connector);
	if (edid != NULL && edid->input & DRM_EDID_INPUT_DIGITAL)
		has_audio = drm_detect_monitor_audio(edid);
	kfree(edid);

	return has_audio;
}

static int
intel_sdvo_set_property(struct drm_connector *connector,
			struct drm_property *property,
			uint64_t val)
{
	struct intel_sdvo *intel_sdvo = intel_attached_sdvo(connector);
	struct intel_sdvo_connector *intel_sdvo_connector = to_intel_sdvo_connector(connector);
	struct drm_i915_private *dev_priv = connector->dev->dev_private;
	uint16_t temp_value;
	uint8_t cmd;
	int ret;

	ret = drm_object_property_set_value(&connector->base, property, val);
	if (ret)
		return ret;

	if (property == dev_priv->force_audio_property) {
		int i = val;
		bool has_audio;

		if (i == intel_sdvo_connector->force_audio)
			return 0;

		intel_sdvo_connector->force_audio = i;

		if (i == HDMI_AUDIO_AUTO)
			has_audio = intel_sdvo_detect_hdmi_audio(connector);
		else
			has_audio = (i == HDMI_AUDIO_ON);

		if (has_audio == intel_sdvo->has_hdmi_audio)
			return 0;

		intel_sdvo->has_hdmi_audio = has_audio;
		goto done;
	}

	if (property == dev_priv->broadcast_rgb_property) {
		bool old_auto = intel_sdvo->color_range_auto;
		uint32_t old_range = intel_sdvo->color_range;

		switch (val) {
		case INTEL_BROADCAST_RGB_AUTO:
			intel_sdvo->color_range_auto = true;
			break;
		case INTEL_BROADCAST_RGB_FULL:
			intel_sdvo->color_range_auto = false;
			intel_sdvo->color_range = 0;
			break;
		case INTEL_BROADCAST_RGB_LIMITED:
			intel_sdvo->color_range_auto = false;
			/* FIXME: this bit is only valid when using TMDS
			 * encoding and 8 bit per color mode. */
			intel_sdvo->color_range = HDMI_COLOR_RANGE_16_235;
			break;
		default:
			return -EINVAL;
		}

		if (old_auto == intel_sdvo->color_range_auto &&
		    old_range == intel_sdvo->color_range)
			return 0;

		goto done;
	}

#define CHECK_PROPERTY(name, NAME) \
	if (intel_sdvo_connector->name == property) { \
		if (intel_sdvo_connector->cur_##name == temp_value) return 0; \
		if (intel_sdvo_connector->max_##name < temp_value) return -EINVAL; \
		cmd = SDVO_CMD_SET_##NAME; \
		intel_sdvo_connector->cur_##name = temp_value; \
		goto set_value; \
	}

	if (property == intel_sdvo_connector->tv_format) {
		if (val >= TV_FORMAT_NUM)
			return -EINVAL;

		if (intel_sdvo->tv_format_index ==
		    intel_sdvo_connector->tv_format_supported[val])
			return 0;

		intel_sdvo->tv_format_index = intel_sdvo_connector->tv_format_supported[val];
		goto done;
	} else if (IS_TV_OR_LVDS(intel_sdvo_connector)) {
		temp_value = val;
		if (intel_sdvo_connector->left == property) {
			drm_object_property_set_value(&connector->base,
							 intel_sdvo_connector->right, val);
			if (intel_sdvo_connector->left_margin == temp_value)
				return 0;

			intel_sdvo_connector->left_margin = temp_value;
			intel_sdvo_connector->right_margin = temp_value;
			temp_value = intel_sdvo_connector->max_hscan -
				intel_sdvo_connector->left_margin;
			cmd = SDVO_CMD_SET_OVERSCAN_H;
			goto set_value;
		} else if (intel_sdvo_connector->right == property) {
			drm_object_property_set_value(&connector->base,
							 intel_sdvo_connector->left, val);
			if (intel_sdvo_connector->right_margin == temp_value)
				return 0;

			intel_sdvo_connector->left_margin = temp_value;
			intel_sdvo_connector->right_margin = temp_value;
			temp_value = intel_sdvo_connector->max_hscan -
				intel_sdvo_connector->left_margin;
			cmd = SDVO_CMD_SET_OVERSCAN_H;
			goto set_value;
		} else if (intel_sdvo_connector->top == property) {
			drm_object_property_set_value(&connector->base,
							 intel_sdvo_connector->bottom, val);
			if (intel_sdvo_connector->top_margin == temp_value)
				return 0;

			intel_sdvo_connector->top_margin = temp_value;
			intel_sdvo_connector->bottom_margin = temp_value;
			temp_value = intel_sdvo_connector->max_vscan -
				intel_sdvo_connector->top_margin;
			cmd = SDVO_CMD_SET_OVERSCAN_V;
			goto set_value;
		} else if (intel_sdvo_connector->bottom == property) {
			drm_object_property_set_value(&connector->base,
							 intel_sdvo_connector->top, val);
			if (intel_sdvo_connector->bottom_margin == temp_value)
				return 0;

			intel_sdvo_connector->top_margin = temp_value;
			intel_sdvo_connector->bottom_margin = temp_value;
			temp_value = intel_sdvo_connector->max_vscan -
				intel_sdvo_connector->top_margin;
			cmd = SDVO_CMD_SET_OVERSCAN_V;
			goto set_value;
		}
		CHECK_PROPERTY(hpos, HPOS)
		CHECK_PROPERTY(vpos, VPOS)
		CHECK_PROPERTY(saturation, SATURATION)
		CHECK_PROPERTY(contrast, CONTRAST)
		CHECK_PROPERTY(hue, HUE)
		CHECK_PROPERTY(brightness, BRIGHTNESS)
		CHECK_PROPERTY(sharpness, SHARPNESS)
		CHECK_PROPERTY(flicker_filter, FLICKER_FILTER)
		CHECK_PROPERTY(flicker_filter_2d, FLICKER_FILTER_2D)
		CHECK_PROPERTY(flicker_filter_adaptive, FLICKER_FILTER_ADAPTIVE)
		CHECK_PROPERTY(tv_chroma_filter, TV_CHROMA_FILTER)
		CHECK_PROPERTY(tv_luma_filter, TV_LUMA_FILTER)
		CHECK_PROPERTY(dot_crawl, DOT_CRAWL)
	}

	return -EINVAL; /* unknown property */

set_value:
	if (!intel_sdvo_set_value(intel_sdvo, cmd, &temp_value, 2))
		return -EIO;


done:
	if (intel_sdvo->base.base.crtc)
		intel_crtc_restore_mode(intel_sdvo->base.base.crtc);

	return 0;
#undef CHECK_PROPERTY
}

static const struct drm_connector_funcs intel_sdvo_connector_funcs = {
	.dpms = intel_sdvo_dpms,
	.detect = intel_sdvo_detect,
	.fill_modes = drm_helper_probe_single_connector_modes,
	.set_property = intel_sdvo_set_property,
	.destroy = intel_sdvo_destroy,
};

static const struct drm_connector_helper_funcs intel_sdvo_connector_helper_funcs = {
	.get_modes = intel_sdvo_get_modes,
	.mode_valid = intel_sdvo_mode_valid,
	.best_encoder = intel_best_encoder,
};

static void intel_sdvo_enc_destroy(struct drm_encoder *encoder)
{
	struct intel_sdvo *intel_sdvo = to_intel_sdvo(encoder);

	if (intel_sdvo->sdvo_lvds_fixed_mode != NULL)
		drm_mode_destroy(encoder->dev,
				 intel_sdvo->sdvo_lvds_fixed_mode);

	i2c_del_adapter(&intel_sdvo->ddc);
	intel_encoder_destroy(encoder);
}

static const struct drm_encoder_funcs intel_sdvo_enc_funcs = {
	.destroy = intel_sdvo_enc_destroy,
};

static void
intel_sdvo_guess_ddc_bus(struct intel_sdvo *sdvo)
{
	uint16_t mask = 0;
	unsigned int num_bits;

	/* Make a mask of outputs less than or equal to our own priority in the
	 * list.
	 */
	switch (sdvo->controlled_output) {
	case SDVO_OUTPUT_LVDS1:
		mask |= SDVO_OUTPUT_LVDS1;
	case SDVO_OUTPUT_LVDS0:
		mask |= SDVO_OUTPUT_LVDS0;
	case SDVO_OUTPUT_TMDS1:
		mask |= SDVO_OUTPUT_TMDS1;
	case SDVO_OUTPUT_TMDS0:
		mask |= SDVO_OUTPUT_TMDS0;
	case SDVO_OUTPUT_RGB1:
		mask |= SDVO_OUTPUT_RGB1;
	case SDVO_OUTPUT_RGB0:
		mask |= SDVO_OUTPUT_RGB0;
		break;
	}

	/* Count bits to find what number we are in the priority list. */
	mask &= sdvo->caps.output_flags;
	num_bits = hweight16(mask);
	/* If more than 3 outputs, default to DDC bus 3 for now. */
	if (num_bits > 3)
		num_bits = 3;

	/* Corresponds to SDVO_CONTROL_BUS_DDCx */
	sdvo->ddc_bus = 1 << num_bits;
}

/**
 * Choose the appropriate DDC bus for control bus switch command for this
 * SDVO output based on the controlled output.
 *
 * DDC bus number assignment is in a priority order of RGB outputs, then TMDS
 * outputs, then LVDS outputs.
 */
static void
intel_sdvo_select_ddc_bus(struct drm_i915_private *dev_priv,
			  struct intel_sdvo *sdvo, u32 reg)
{
	struct sdvo_device_mapping *mapping;

	if (sdvo->is_sdvob)
		mapping = &(dev_priv->sdvo_mappings[0]);
	else
		mapping = &(dev_priv->sdvo_mappings[1]);

	if (mapping->initialized)
		sdvo->ddc_bus = 1 << ((mapping->ddc_pin & 0xf0) >> 4);
	else
		intel_sdvo_guess_ddc_bus(sdvo);
}

static void
intel_sdvo_select_i2c_bus(struct drm_i915_private *dev_priv,
			  struct intel_sdvo *sdvo, u32 reg)
{
	struct sdvo_device_mapping *mapping;
	u8 pin;

	if (sdvo->is_sdvob)
		mapping = &dev_priv->sdvo_mappings[0];
	else
		mapping = &dev_priv->sdvo_mappings[1];

	if (mapping->initialized && intel_gmbus_is_port_valid(mapping->i2c_pin))
		pin = mapping->i2c_pin;
	else
		pin = GMBUS_PORT_DPB;

	sdvo->i2c = intel_gmbus_get_adapter(dev_priv, pin);

	/* With gmbus we should be able to drive sdvo i2c at 2MHz, but somehow
	 * our code totally fails once we start using gmbus. Hence fall back to
	 * bit banging for now. */
	intel_gmbus_force_bit(sdvo->i2c, true);
}

/* undo any changes intel_sdvo_select_i2c_bus() did to sdvo->i2c */
static void
intel_sdvo_unselect_i2c_bus(struct intel_sdvo *sdvo)
{
	intel_gmbus_force_bit(sdvo->i2c, false);
}

static bool
intel_sdvo_is_hdmi_connector(struct intel_sdvo *intel_sdvo, int device)
{
	return intel_sdvo_check_supp_encode(intel_sdvo);
}

static u8
intel_sdvo_get_slave_addr(struct drm_device *dev, struct intel_sdvo *sdvo)
{
	struct drm_i915_private *dev_priv = dev->dev_private;
	struct sdvo_device_mapping *my_mapping, *other_mapping;

	if (sdvo->is_sdvob) {
		my_mapping = &dev_priv->sdvo_mappings[0];
		other_mapping = &dev_priv->sdvo_mappings[1];
	} else {
		my_mapping = &dev_priv->sdvo_mappings[1];
		other_mapping = &dev_priv->sdvo_mappings[0];
	}

	/* If the BIOS described our SDVO device, take advantage of it. */
	if (my_mapping->slave_addr)
		return my_mapping->slave_addr;

	/* If the BIOS only described a different SDVO device, use the
	 * address that it isn't using.
	 */
	if (other_mapping->slave_addr) {
		if (other_mapping->slave_addr == 0x70)
			return 0x72;
		else
			return 0x70;
	}

	/* No SDVO device info is found for another DVO port,
	 * so use mapping assumption we had before BIOS parsing.
	 */
	if (sdvo->is_sdvob)
		return 0x70;
	else
		return 0x72;
}

static void
intel_sdvo_connector_init(struct intel_sdvo_connector *connector,
			  struct intel_sdvo *encoder)
{
	drm_connector_init(encoder->base.base.dev,
			   &connector->base.base,
			   &intel_sdvo_connector_funcs,
			   connector->base.base.connector_type);

	drm_connector_helper_add(&connector->base.base,
				 &intel_sdvo_connector_helper_funcs);

	connector->base.base.interlace_allowed = 1;
	connector->base.base.doublescan_allowed = 0;
	connector->base.base.display_info.subpixel_order = SubPixelHorizontalRGB;
	connector->base.get_hw_state = intel_sdvo_connector_get_hw_state;

	intel_connector_attach_encoder(&connector->base, &encoder->base);
	drm_sysfs_connector_add(&connector->base.base);
}

static void
intel_sdvo_add_hdmi_properties(struct intel_sdvo *intel_sdvo,
			       struct intel_sdvo_connector *connector)
{
	struct drm_device *dev = connector->base.base.dev;

	intel_attach_force_audio_property(&connector->base.base);
	if (INTEL_INFO(dev)->gen >= 4 && IS_MOBILE(dev)) {
		intel_attach_broadcast_rgb_property(&connector->base.base);
		intel_sdvo->color_range_auto = true;
	}
}

static bool
intel_sdvo_dvi_init(struct intel_sdvo *intel_sdvo, int device)
{
	struct drm_encoder *encoder = &intel_sdvo->base.base;
	struct drm_connector *connector;
	struct intel_encoder *intel_encoder = to_intel_encoder(encoder);
	struct intel_connector *intel_connector;
	struct intel_sdvo_connector *intel_sdvo_connector;

	intel_sdvo_connector = kzalloc(sizeof(struct intel_sdvo_connector), GFP_KERNEL);
	if (!intel_sdvo_connector)
		return false;

	if (device == 0) {
		intel_sdvo->controlled_output |= SDVO_OUTPUT_TMDS0;
		intel_sdvo_connector->output_flag = SDVO_OUTPUT_TMDS0;
	} else if (device == 1) {
		intel_sdvo->controlled_output |= SDVO_OUTPUT_TMDS1;
		intel_sdvo_connector->output_flag = SDVO_OUTPUT_TMDS1;
	}

	intel_connector = &intel_sdvo_connector->base;
	connector = &intel_connector->base;
	if (intel_sdvo_get_hotplug_support(intel_sdvo) &
		intel_sdvo_connector->output_flag) {
		intel_sdvo->hotplug_active |= intel_sdvo_connector->output_flag;
		/* Some SDVO devices have one-shot hotplug interrupts.
		 * Ensure that they get re-enabled when an interrupt happens.
		 */
		intel_encoder->hot_plug = intel_sdvo_enable_hotplug;
		intel_sdvo_enable_hotplug(intel_encoder);
	} else {
		intel_connector->polled = DRM_CONNECTOR_POLL_CONNECT | DRM_CONNECTOR_POLL_DISCONNECT;
	}
	encoder->encoder_type = DRM_MODE_ENCODER_TMDS;
	connector->connector_type = DRM_MODE_CONNECTOR_DVID;

	if (intel_sdvo_is_hdmi_connector(intel_sdvo, device)) {
		connector->connector_type = DRM_MODE_CONNECTOR_HDMIA;
		intel_sdvo->is_hdmi = true;
	}

	intel_sdvo_connector_init(intel_sdvo_connector, intel_sdvo);
	if (intel_sdvo->is_hdmi)
		intel_sdvo_add_hdmi_properties(intel_sdvo, intel_sdvo_connector);

	return true;
}

static bool
intel_sdvo_tv_init(struct intel_sdvo *intel_sdvo, int type)
{
	struct drm_encoder *encoder = &intel_sdvo->base.base;
	struct drm_connector *connector;
	struct intel_connector *intel_connector;
	struct intel_sdvo_connector *intel_sdvo_connector;

	intel_sdvo_connector = kzalloc(sizeof(struct intel_sdvo_connector), GFP_KERNEL);
	if (!intel_sdvo_connector)
		return false;

	intel_connector = &intel_sdvo_connector->base;
	connector = &intel_connector->base;
	encoder->encoder_type = DRM_MODE_ENCODER_TVDAC;
	connector->connector_type = DRM_MODE_CONNECTOR_SVIDEO;

	intel_sdvo->controlled_output |= type;
	intel_sdvo_connector->output_flag = type;

	intel_sdvo->is_tv = true;

	intel_sdvo_connector_init(intel_sdvo_connector, intel_sdvo);

	if (!intel_sdvo_tv_create_property(intel_sdvo, intel_sdvo_connector, type))
		goto err;

	if (!intel_sdvo_create_enhance_property(intel_sdvo, intel_sdvo_connector))
		goto err;

	return true;

err:
	intel_sdvo_destroy(connector);
	return false;
}

static bool
intel_sdvo_analog_init(struct intel_sdvo *intel_sdvo, int device)
{
	struct drm_encoder *encoder = &intel_sdvo->base.base;
	struct drm_connector *connector;
	struct intel_connector *intel_connector;
	struct intel_sdvo_connector *intel_sdvo_connector;

	intel_sdvo_connector = kzalloc(sizeof(struct intel_sdvo_connector), GFP_KERNEL);
	if (!intel_sdvo_connector)
		return false;

	intel_connector = &intel_sdvo_connector->base;
	connector = &intel_connector->base;
	intel_connector->polled = DRM_CONNECTOR_POLL_CONNECT;
	encoder->encoder_type = DRM_MODE_ENCODER_DAC;
	connector->connector_type = DRM_MODE_CONNECTOR_VGA;

	if (device == 0) {
		intel_sdvo->controlled_output |= SDVO_OUTPUT_RGB0;
		intel_sdvo_connector->output_flag = SDVO_OUTPUT_RGB0;
	} else if (device == 1) {
		intel_sdvo->controlled_output |= SDVO_OUTPUT_RGB1;
		intel_sdvo_connector->output_flag = SDVO_OUTPUT_RGB1;
	}

	intel_sdvo_connector_init(intel_sdvo_connector,
				  intel_sdvo);
	return true;
}

static bool
intel_sdvo_lvds_init(struct intel_sdvo *intel_sdvo, int device)
{
	struct drm_encoder *encoder = &intel_sdvo->base.base;
	struct drm_connector *connector;
	struct intel_connector *intel_connector;
	struct intel_sdvo_connector *intel_sdvo_connector;

	intel_sdvo_connector = kzalloc(sizeof(struct intel_sdvo_connector), GFP_KERNEL);
	if (!intel_sdvo_connector)
		return false;

	intel_connector = &intel_sdvo_connector->base;
	connector = &intel_connector->base;
	encoder->encoder_type = DRM_MODE_ENCODER_LVDS;
	connector->connector_type = DRM_MODE_CONNECTOR_LVDS;

	if (device == 0) {
		intel_sdvo->controlled_output |= SDVO_OUTPUT_LVDS0;
		intel_sdvo_connector->output_flag = SDVO_OUTPUT_LVDS0;
	} else if (device == 1) {
		intel_sdvo->controlled_output |= SDVO_OUTPUT_LVDS1;
		intel_sdvo_connector->output_flag = SDVO_OUTPUT_LVDS1;
	}

	intel_sdvo_connector_init(intel_sdvo_connector, intel_sdvo);
	if (!intel_sdvo_create_enhance_property(intel_sdvo, intel_sdvo_connector))
		goto err;

	return true;

err:
	intel_sdvo_destroy(connector);
	return false;
}

static bool
intel_sdvo_output_setup(struct intel_sdvo *intel_sdvo, uint16_t flags)
{
	intel_sdvo->is_tv = false;
	intel_sdvo->is_lvds = false;

	/* SDVO requires XXX1 function may not exist unless it has XXX0 function.*/

	if (flags & SDVO_OUTPUT_TMDS0)
		if (!intel_sdvo_dvi_init(intel_sdvo, 0))
			return false;

	if ((flags & SDVO_TMDS_MASK) == SDVO_TMDS_MASK)
		if (!intel_sdvo_dvi_init(intel_sdvo, 1))
			return false;

	/* TV has no XXX1 function block */
	if (flags & SDVO_OUTPUT_SVID0)
		if (!intel_sdvo_tv_init(intel_sdvo, SDVO_OUTPUT_SVID0))
			return false;

	if (flags & SDVO_OUTPUT_CVBS0)
		if (!intel_sdvo_tv_init(intel_sdvo, SDVO_OUTPUT_CVBS0))
			return false;

	if (flags & SDVO_OUTPUT_YPRPB0)
		if (!intel_sdvo_tv_init(intel_sdvo, SDVO_OUTPUT_YPRPB0))
			return false;

	if (flags & SDVO_OUTPUT_RGB0)
		if (!intel_sdvo_analog_init(intel_sdvo, 0))
			return false;

	if ((flags & SDVO_RGB_MASK) == SDVO_RGB_MASK)
		if (!intel_sdvo_analog_init(intel_sdvo, 1))
			return false;

	if (flags & SDVO_OUTPUT_LVDS0)
		if (!intel_sdvo_lvds_init(intel_sdvo, 0))
			return false;

	if ((flags & SDVO_LVDS_MASK) == SDVO_LVDS_MASK)
		if (!intel_sdvo_lvds_init(intel_sdvo, 1))
			return false;

	if ((flags & SDVO_OUTPUT_MASK) == 0) {
		unsigned char bytes[2];

		intel_sdvo->controlled_output = 0;
		memcpy(bytes, &intel_sdvo->caps.output_flags, 2);
		DRM_DEBUG_KMS("%s: Unknown SDVO output type (0x%02x%02x)\n",
			      SDVO_NAME(intel_sdvo),
			      bytes[0], bytes[1]);
		return false;
	}
	intel_sdvo->base.crtc_mask = (1 << 0) | (1 << 1) | (1 << 2);

	return true;
}

static void intel_sdvo_output_cleanup(struct intel_sdvo *intel_sdvo)
{
	struct drm_device *dev = intel_sdvo->base.base.dev;
	struct drm_connector *connector, *tmp;

	list_for_each_entry_safe(connector, tmp,
				 &dev->mode_config.connector_list, head) {
		if (intel_attached_encoder(connector) == &intel_sdvo->base)
			intel_sdvo_destroy(connector);
	}
}

static bool intel_sdvo_tv_create_property(struct intel_sdvo *intel_sdvo,
					  struct intel_sdvo_connector *intel_sdvo_connector,
					  int type)
{
	struct drm_device *dev = intel_sdvo->base.base.dev;
	struct intel_sdvo_tv_format format;
	uint32_t format_map, i;

	if (!intel_sdvo_set_target_output(intel_sdvo, type))
		return false;

	BUILD_BUG_ON(sizeof(format) != 6);
	if (!intel_sdvo_get_value(intel_sdvo,
				  SDVO_CMD_GET_SUPPORTED_TV_FORMATS,
				  &format, sizeof(format)))
		return false;

	memcpy(&format_map, &format, min(sizeof(format_map), sizeof(format)));

	if (format_map == 0)
		return false;

	intel_sdvo_connector->format_supported_num = 0;
	for (i = 0 ; i < TV_FORMAT_NUM; i++)
		if (format_map & (1 << i))
			intel_sdvo_connector->tv_format_supported[intel_sdvo_connector->format_supported_num++] = i;


	intel_sdvo_connector->tv_format =
			drm_property_create(dev, DRM_MODE_PROP_ENUM,
					    "mode", intel_sdvo_connector->format_supported_num);
	if (!intel_sdvo_connector->tv_format)
		return false;

	for (i = 0; i < intel_sdvo_connector->format_supported_num; i++)
		drm_property_add_enum(
				intel_sdvo_connector->tv_format, i,
				i, tv_format_names[intel_sdvo_connector->tv_format_supported[i]]);

	intel_sdvo->tv_format_index = intel_sdvo_connector->tv_format_supported[0];
	drm_object_attach_property(&intel_sdvo_connector->base.base.base,
				      intel_sdvo_connector->tv_format, 0);
	return true;

}

#define ENHANCEMENT(name, NAME) do { \
	if (enhancements.name) { \
		if (!intel_sdvo_get_value(intel_sdvo, SDVO_CMD_GET_MAX_##NAME, &data_value, 4) || \
		    !intel_sdvo_get_value(intel_sdvo, SDVO_CMD_GET_##NAME, &response, 2)) \
			return false; \
		intel_sdvo_connector->max_##name = data_value[0]; \
		intel_sdvo_connector->cur_##name = response; \
		intel_sdvo_connector->name = \
			drm_property_create_range(dev, 0, #name, 0, data_value[0]); \
		if (!intel_sdvo_connector->name) return false; \
		drm_object_attach_property(&connector->base, \
					      intel_sdvo_connector->name, \
					      intel_sdvo_connector->cur_##name); \
		DRM_DEBUG_KMS(#name ": max %d, default %d, current %d\n", \
			      data_value[0], data_value[1], response); \
	} \
} while (0)

static bool
intel_sdvo_create_enhance_property_tv(struct intel_sdvo *intel_sdvo,
				      struct intel_sdvo_connector *intel_sdvo_connector,
				      struct intel_sdvo_enhancements_reply enhancements)
{
	struct drm_device *dev = intel_sdvo->base.base.dev;
	struct drm_connector *connector = &intel_sdvo_connector->base.base;
	uint16_t response, data_value[2];

	/* when horizontal overscan is supported, Add the left/right  property */
	if (enhancements.overscan_h) {
		if (!intel_sdvo_get_value(intel_sdvo,
					  SDVO_CMD_GET_MAX_OVERSCAN_H,
					  &data_value, 4))
			return false;

		if (!intel_sdvo_get_value(intel_sdvo,
					  SDVO_CMD_GET_OVERSCAN_H,
					  &response, 2))
			return false;

		intel_sdvo_connector->max_hscan = data_value[0];
		intel_sdvo_connector->left_margin = data_value[0] - response;
		intel_sdvo_connector->right_margin = intel_sdvo_connector->left_margin;
		intel_sdvo_connector->left =
			drm_property_create_range(dev, 0, "left_margin", 0, data_value[0]);
		if (!intel_sdvo_connector->left)
			return false;

		drm_object_attach_property(&connector->base,
					      intel_sdvo_connector->left,
					      intel_sdvo_connector->left_margin);

		intel_sdvo_connector->right =
			drm_property_create_range(dev, 0, "right_margin", 0, data_value[0]);
		if (!intel_sdvo_connector->right)
			return false;

		drm_object_attach_property(&connector->base,
					      intel_sdvo_connector->right,
					      intel_sdvo_connector->right_margin);
		DRM_DEBUG_KMS("h_overscan: max %d, "
			      "default %d, current %d\n",
			      data_value[0], data_value[1], response);
	}

	if (enhancements.overscan_v) {
		if (!intel_sdvo_get_value(intel_sdvo,
					  SDVO_CMD_GET_MAX_OVERSCAN_V,
					  &data_value, 4))
			return false;

		if (!intel_sdvo_get_value(intel_sdvo,
					  SDVO_CMD_GET_OVERSCAN_V,
					  &response, 2))
			return false;

		intel_sdvo_connector->max_vscan = data_value[0];
		intel_sdvo_connector->top_margin = data_value[0] - response;
		intel_sdvo_connector->bottom_margin = intel_sdvo_connector->top_margin;
		intel_sdvo_connector->top =
			drm_property_create_range(dev, 0,
					    "top_margin", 0, data_value[0]);
		if (!intel_sdvo_connector->top)
			return false;

		drm_object_attach_property(&connector->base,
					      intel_sdvo_connector->top,
					      intel_sdvo_connector->top_margin);

		intel_sdvo_connector->bottom =
			drm_property_create_range(dev, 0,
					    "bottom_margin", 0, data_value[0]);
		if (!intel_sdvo_connector->bottom)
			return false;

		drm_object_attach_property(&connector->base,
					      intel_sdvo_connector->bottom,
					      intel_sdvo_connector->bottom_margin);
		DRM_DEBUG_KMS("v_overscan: max %d, "
			      "default %d, current %d\n",
			      data_value[0], data_value[1], response);
	}

	ENHANCEMENT(hpos, HPOS);
	ENHANCEMENT(vpos, VPOS);
	ENHANCEMENT(saturation, SATURATION);
	ENHANCEMENT(contrast, CONTRAST);
	ENHANCEMENT(hue, HUE);
	ENHANCEMENT(sharpness, SHARPNESS);
	ENHANCEMENT(brightness, BRIGHTNESS);
	ENHANCEMENT(flicker_filter, FLICKER_FILTER);
	ENHANCEMENT(flicker_filter_adaptive, FLICKER_FILTER_ADAPTIVE);
	ENHANCEMENT(flicker_filter_2d, FLICKER_FILTER_2D);
	ENHANCEMENT(tv_chroma_filter, TV_CHROMA_FILTER);
	ENHANCEMENT(tv_luma_filter, TV_LUMA_FILTER);

	if (enhancements.dot_crawl) {
		if (!intel_sdvo_get_value(intel_sdvo, SDVO_CMD_GET_DOT_CRAWL, &response, 2))
			return false;

		intel_sdvo_connector->max_dot_crawl = 1;
		intel_sdvo_connector->cur_dot_crawl = response & 0x1;
		intel_sdvo_connector->dot_crawl =
			drm_property_create_range(dev, 0, "dot_crawl", 0, 1);
		if (!intel_sdvo_connector->dot_crawl)
			return false;

		drm_object_attach_property(&connector->base,
					      intel_sdvo_connector->dot_crawl,
					      intel_sdvo_connector->cur_dot_crawl);
		DRM_DEBUG_KMS("dot crawl: current %d\n", response);
	}

	return true;
}

static bool
intel_sdvo_create_enhance_property_lvds(struct intel_sdvo *intel_sdvo,
					struct intel_sdvo_connector *intel_sdvo_connector,
					struct intel_sdvo_enhancements_reply enhancements)
{
	struct drm_device *dev = intel_sdvo->base.base.dev;
	struct drm_connector *connector = &intel_sdvo_connector->base.base;
	uint16_t response, data_value[2];

	ENHANCEMENT(brightness, BRIGHTNESS);

	return true;
}
#undef ENHANCEMENT

static bool intel_sdvo_create_enhance_property(struct intel_sdvo *intel_sdvo,
					       struct intel_sdvo_connector *intel_sdvo_connector)
{
	union {
		struct intel_sdvo_enhancements_reply reply;
		uint16_t response;
	} enhancements;

	BUILD_BUG_ON(sizeof(enhancements) != 2);

	enhancements.response = 0;
	intel_sdvo_get_value(intel_sdvo,
			     SDVO_CMD_GET_SUPPORTED_ENHANCEMENTS,
			     &enhancements, sizeof(enhancements));
	if (enhancements.response == 0) {
		DRM_DEBUG_KMS("No enhancement is supported\n");
		return true;
	}

	if (IS_TV(intel_sdvo_connector))
		return intel_sdvo_create_enhance_property_tv(intel_sdvo, intel_sdvo_connector, enhancements.reply);
	else if (IS_LVDS(intel_sdvo_connector))
		return intel_sdvo_create_enhance_property_lvds(intel_sdvo, intel_sdvo_connector, enhancements.reply);
	else
		return true;
}

static int intel_sdvo_ddc_proxy_xfer(struct i2c_adapter *adapter,
				     struct i2c_msg *msgs,
				     int num)
{
	struct intel_sdvo *sdvo = adapter->algo_data;

	if (!intel_sdvo_set_control_bus_switch(sdvo, sdvo->ddc_bus))
		return -EIO;

	return sdvo->i2c->algo->master_xfer(sdvo->i2c, msgs, num);
}

static u32 intel_sdvo_ddc_proxy_func(struct i2c_adapter *adapter)
{
	struct intel_sdvo *sdvo = adapter->algo_data;
	return sdvo->i2c->algo->functionality(sdvo->i2c);
}

static const struct i2c_algorithm intel_sdvo_ddc_proxy = {
	.master_xfer	= intel_sdvo_ddc_proxy_xfer,
	.functionality	= intel_sdvo_ddc_proxy_func
};

static bool
intel_sdvo_init_ddc_proxy(struct intel_sdvo *sdvo,
			  struct drm_device *dev)
{
	sdvo->ddc.owner = THIS_MODULE;
	sdvo->ddc.class = I2C_CLASS_DDC;
	snprintf(sdvo->ddc.name, I2C_NAME_SIZE, "SDVO DDC proxy");
	sdvo->ddc.dev.parent = &dev->pdev->dev;
	sdvo->ddc.algo_data = sdvo;
	sdvo->ddc.algo = &intel_sdvo_ddc_proxy;

	return i2c_add_adapter(&sdvo->ddc) == 0;
}

bool intel_sdvo_init(struct drm_device *dev, uint32_t sdvo_reg, bool is_sdvob)
{
	struct drm_i915_private *dev_priv = dev->dev_private;
	struct intel_encoder *intel_encoder;
	struct intel_sdvo *intel_sdvo;
	u32 hotplug_mask;
	int i;
	intel_sdvo = kzalloc(sizeof(struct intel_sdvo), GFP_KERNEL);
	if (!intel_sdvo)
		return false;

	intel_sdvo->sdvo_reg = sdvo_reg;
	intel_sdvo->is_sdvob = is_sdvob;
	intel_sdvo->slave_addr = intel_sdvo_get_slave_addr(dev, intel_sdvo) >> 1;
	intel_sdvo_select_i2c_bus(dev_priv, intel_sdvo, sdvo_reg);
	if (!intel_sdvo_init_ddc_proxy(intel_sdvo, dev))
		goto err_i2c_bus;

	/* encoder type will be decided later */
	intel_encoder = &intel_sdvo->base;
	intel_encoder->type = INTEL_OUTPUT_SDVO;
	drm_encoder_init(dev, &intel_encoder->base, &intel_sdvo_enc_funcs, 0);

	/* Read the regs to test if we can talk to the device */
	for (i = 0; i < 0x40; i++) {
		u8 byte;

		if (!intel_sdvo_read_byte(intel_sdvo, i, &byte)) {
			DRM_DEBUG_KMS("No SDVO device found on %s\n",
				      SDVO_NAME(intel_sdvo));
			goto err;
		}
	}

	hotplug_mask = 0;
	if (IS_G4X(dev)) {
		hotplug_mask = intel_sdvo->is_sdvob ?
			SDVOB_HOTPLUG_INT_STATUS_G4X : SDVOC_HOTPLUG_INT_STATUS_G4X;
	} else if (IS_GEN4(dev)) {
		hotplug_mask = intel_sdvo->is_sdvob ?
			SDVOB_HOTPLUG_INT_STATUS_I965 : SDVOC_HOTPLUG_INT_STATUS_I965;
	} else {
		hotplug_mask = intel_sdvo->is_sdvob ?
			SDVOB_HOTPLUG_INT_STATUS_I915 : SDVOC_HOTPLUG_INT_STATUS_I915;
	}

	intel_encoder->compute_config = intel_sdvo_compute_config;
	intel_encoder->disable = intel_disable_sdvo;
	intel_encoder->mode_set = intel_sdvo_mode_set;
	intel_encoder->enable = intel_enable_sdvo;
	intel_encoder->get_hw_state = intel_sdvo_get_hw_state;
	intel_encoder->get_config = intel_sdvo_get_config;

	/* In default case sdvo lvds is false */
	if (!intel_sdvo_get_capabilities(intel_sdvo, &intel_sdvo->caps))
		goto err;

	if (intel_sdvo_output_setup(intel_sdvo,
				    intel_sdvo->caps.output_flags) != true) {
		DRM_DEBUG_KMS("SDVO output failed to setup on %s\n",
			      SDVO_NAME(intel_sdvo));
		/* Output_setup can leave behind connectors! */
		goto err_output;
	}

	/* Only enable the hotplug irq if we need it, to work around noisy
	 * hotplug lines.
	 */
	if (intel_sdvo->hotplug_active) {
		intel_encoder->hpd_pin =
			intel_sdvo->is_sdvob ?  HPD_SDVO_B : HPD_SDVO_C;
	}

	/*
	 * Cloning SDVO with anything is often impossible, since the SDVO
	 * encoder can request a special input timing mode. And even if that's
	 * not the case we have evidence that cloning a plain unscaled mode with
	 * VGA doesn't really work. Furthermore the cloning flags are way too
	 * simplistic anyway to express such constraints, so just give up on
	 * cloning for SDVO encoders.
	 */
	intel_sdvo->base.cloneable = false;

	intel_sdvo_select_ddc_bus(dev_priv, intel_sdvo, sdvo_reg);

	/* Set the input timing to the screen. Assume always input 0. */
	if (!intel_sdvo_set_target_input(intel_sdvo))
		goto err_output;

	if (!intel_sdvo_get_input_pixel_clock_range(intel_sdvo,
						    &intel_sdvo->pixel_clock_min,
						    &intel_sdvo->pixel_clock_max))
		goto err_output;

	DRM_DEBUG_KMS("%s device VID/DID: %02X:%02X.%02X, "
			"clock range %dMHz - %dMHz, "
			"input 1: %c, input 2: %c, "
			"output 1: %c, output 2: %c\n",
			SDVO_NAME(intel_sdvo),
			intel_sdvo->caps.vendor_id, intel_sdvo->caps.device_id,
			intel_sdvo->caps.device_rev_id,
			intel_sdvo->pixel_clock_min / 1000,
			intel_sdvo->pixel_clock_max / 1000,
			(intel_sdvo->caps.sdvo_inputs_mask & 0x1) ? 'Y' : 'N',
			(intel_sdvo->caps.sdvo_inputs_mask & 0x2) ? 'Y' : 'N',
			/* check currently supported outputs */
			intel_sdvo->caps.output_flags &
			(SDVO_OUTPUT_TMDS0 | SDVO_OUTPUT_RGB0) ? 'Y' : 'N',
			intel_sdvo->caps.output_flags &
			(SDVO_OUTPUT_TMDS1 | SDVO_OUTPUT_RGB1) ? 'Y' : 'N');
	return true;

err_output:
	intel_sdvo_output_cleanup(intel_sdvo);

err:
	drm_encoder_cleanup(&intel_encoder->base);
	i2c_del_adapter(&intel_sdvo->ddc);
err_i2c_bus:
	intel_sdvo_unselect_i2c_bus(intel_sdvo);
	kfree(intel_sdvo);

	return false;
}<|MERGE_RESOLUTION|>--- conflicted
+++ resolved
@@ -1850,18 +1850,13 @@
 	 */
 	intel_ddc_get_modes(connector, &intel_sdvo->ddc);
 
-<<<<<<< HEAD
 	/*
 	 * Fetch modes from VBT. For SDVO prefer the VBT mode since some
 	 * SDVO->LVDS transcoders can't cope with the EDID mode. Since
 	 * drm_mode_probed_add adds the mode at the head of the list we add it
 	 * last.
 	 */
-	if (dev_priv->sdvo_lvds_vbt_mode != NULL) {
-=======
-	/* Fetch modes from VBT */
 	if (dev_priv->vbt.sdvo_lvds_vbt_mode != NULL) {
->>>>>>> 4bf8e196
 		newmode = drm_mode_duplicate(connector->dev,
 					     dev_priv->vbt.sdvo_lvds_vbt_mode);
 		if (newmode != NULL) {
