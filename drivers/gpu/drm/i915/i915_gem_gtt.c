--- conflicted
+++ resolved
@@ -62,15 +62,7 @@
 	}
 #endif
 
-<<<<<<< HEAD
-	/* Full ppgtt disabled by default for now due to issues. */
-	if (full)
-		return HAS_PPGTT(dev) && (i915.enable_ppgtt == 2);
-	else
-		return HAS_ALIASING_PPGTT(dev);
-=======
 	return HAS_ALIASING_PPGTT(dev) ? 1 : 0;
->>>>>>> 486ad2ed
 }
 
 #define GEN6_PPGTT_PD_ENTRIES 512
