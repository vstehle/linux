--- conflicted
+++ resolved
@@ -506,12 +506,6 @@
 	rbd_assert(open_count_before > 0);
 
 	put_device(&rbd_dev->dev);
-<<<<<<< HEAD
-	mutex_unlock(&ctl_mutex);
-=======
-
-	return 0;
->>>>>>> ed80a595
 }
 
 static const struct block_device_operations rbd_bd_ops = {
