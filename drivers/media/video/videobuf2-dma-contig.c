--- conflicted
+++ resolved
@@ -143,11 +143,8 @@
 static void *vb2_dc_vaddr(void *buf_priv)
 {
 	struct vb2_dc_buf *buf = buf_priv;
-<<<<<<< HEAD
 	if (!buf)
 		return NULL;
-=======
->>>>>>> 4cd7db43
 
 	return buf->vaddr;
 }
