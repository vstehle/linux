--- conflicted
+++ resolved
@@ -1051,10 +1051,6 @@
 
 static int hisi_sas_controller_reset(struct hisi_hba *hisi_hba)
 {
-<<<<<<< HEAD
-	struct sas_ha_struct *sas_ha = &hisi_hba->sha;
-=======
->>>>>>> 9abd04af
 	struct device *dev = hisi_hba->dev;
 	struct Scsi_Host *shost = hisi_hba->shost;
 	u32 old_state, state;
@@ -1082,10 +1078,6 @@
 	hisi_sas_release_tasks(hisi_hba);
 	spin_unlock_irqrestore(&hisi_hba->lock, flags);
 
-<<<<<<< HEAD
-	sas_ha->notify_ha_event(sas_ha, HAE_RESET);
-=======
->>>>>>> 9abd04af
 	clear_bit(HISI_SAS_REJECT_CMD_BIT, &hisi_hba->flags);
 
 	/* Init and wait for PHYs to come up and all libsas event finished. */
@@ -1398,10 +1390,6 @@
 				      abort_flag, task_tag);
 	if (rc)
 		goto err_out_buf;
-<<<<<<< HEAD
-
-=======
->>>>>>> 9abd04af
 
 	spin_lock_irqsave(&hisi_hba->lock, flags);
 	list_add_tail(&slot->entry, &sas_dev->list);
@@ -1558,8 +1546,6 @@
 }
 EXPORT_SYMBOL_GPL(hisi_sas_phy_down);
 
-<<<<<<< HEAD
-=======
 void hisi_sas_kill_tasklets(struct hisi_hba *hisi_hba)
 {
 	int i;
@@ -1571,7 +1557,6 @@
 	}
 }
 EXPORT_SYMBOL_GPL(hisi_sas_kill_tasklets);
->>>>>>> 9abd04af
 
 struct scsi_transport_template *hisi_sas_stt;
 EXPORT_SYMBOL_GPL(hisi_sas_stt);
