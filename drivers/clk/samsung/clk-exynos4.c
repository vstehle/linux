--- conflicted
+++ resolved
@@ -355,15 +355,9 @@
 };
 
 /* list of mux clocks supported in all exynos4 soc's */
-<<<<<<< HEAD
 static struct samsung_mux_clock exynos4_mux_clks[] __initdata = {
-	MUX_F(mout_apll, "mout_apll", mout_apll_p, SRC_CPU, 0, 1,
-			CLK_SET_RATE_PARENT, 0),
-=======
-struct samsung_mux_clock exynos4_mux_clks[] __initdata = {
 	MUX_FA(mout_apll, "mout_apll", mout_apll_p, SRC_CPU, 0, 1,
 			CLK_SET_RATE_PARENT, 0, "mout_apll"),
->>>>>>> 7064f6bd
 	MUX(none, "mout_hdmi", mout_hdmi_p, SRC_TV, 0, 1),
 	MUX(none, "mout_mfc1", sclk_evpll_p, SRC_MFC, 4, 1),
 	MUX(none, "mout_mfc", mout_mfc_p, SRC_MFC, 8, 1),
@@ -429,15 +423,9 @@
 };
 
 /* list of mux clocks supported in exynos4x12 soc */
-<<<<<<< HEAD
 static struct samsung_mux_clock exynos4x12_mux_clks[] __initdata = {
-	MUX(mout_mpll_user_c, "mout_mpll_user_c", mout_mpll_user_p4x12,
-			SRC_CPU, 24, 1),
-=======
-struct samsung_mux_clock exynos4x12_mux_clks[] __initdata = {
 	MUX_A(mout_mpll_user_c, "mout_mpll_user_c", mout_mpll_user_p4x12,
 			SRC_CPU, 24, 1, "mout_mpll"),
->>>>>>> 7064f6bd
 	MUX(none, "mout_aclk266_gps", aclk_p4412, SRC_TOP1, 4, 1),
 	MUX(none, "mout_aclk400_mcuisp", aclk_p4412, SRC_TOP1, 8, 1),
 	MUX(mout_mpll_user_t, "mout_mpll_user_t", mout_mpll_user_p4x12,
