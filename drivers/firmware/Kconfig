#
# For a description of the syntax of this configuration file,
# see Documentation/kbuild/kconfig-language.txt.
#

menu "Firmware Drivers"

config EDD
	tristate "BIOS Enhanced Disk Drive calls determine boot disk"
	depends on X86
	help
	  Say Y or M here if you want to enable BIOS Enhanced Disk Drive
	  Services real mode BIOS calls to determine which disk
	  BIOS tries boot from.  This information is then exported via sysfs.

	  This option is experimental and is known to fail to boot on some
          obscure configurations. Most disk controller BIOS vendors do
          not yet implement this feature.

config EDD_OFF
	bool "Sets default behavior for EDD detection to off"
	depends on EDD
	default n
	help
	  Say Y if you want EDD disabled by default, even though it is compiled into the
	  kernel. Say N if you want EDD enabled by default. EDD can be dynamically set
	  using the kernel parameter 'edd={on|skipmbr|off}'.

config FIRMWARE_MEMMAP
    bool "Add firmware-provided memory map to sysfs" if EXPERT
    default X86
    help
      Add the firmware-provided (unmodified) memory map to /sys/firmware/memmap.
      That memory map is used for example by kexec to set up parameter area
      for the next kernel, but can also be used for debugging purposes.

      See also Documentation/ABI/testing/sysfs-firmware-memmap.

<<<<<<< HEAD
config EFI_VARS
	tristate "EFI Variable Support via sysfs"
	depends on EFI
	default n
	help
	  If you say Y here, you are able to get EFI (Extensible Firmware
	  Interface) variable information via sysfs.  You may read,
	  write, create, and destroy EFI variables through this interface.

	  Note that using this driver in concert with efibootmgr requires
	  at least test release version 0.5.0-test3 or later, which is
	  available from Matt Domsch's website located at:
	  <http://linux.dell.com/efibootmgr/testing/efibootmgr-0.5.0-test3.tar.gz>

	  Subsequent efibootmgr releases may be found at:
	  <http://linux.dell.com/efibootmgr>

config EFI_VARS_PSTORE
	bool "Register efivars backend for pstore"
	depends on EFI_VARS && PSTORE
	default y
	help
	  Say Y here to enable use efivars as a backend to pstore. This
	  will allow writing console messages, crash dumps, or anything
	  else supported by pstore to EFI variables.

config EFI_VARS_PSTORE_DEFAULT_DISABLE
	bool "Disable using efivars as a pstore backend by default"
	depends on EFI_VARS_PSTORE
	default n
	help
	  Saying Y here will disable the use of efivars as a storage
	  backend for pstore by default. This setting can be overridden
	  using the efivars module's pstore_disable parameter.

=======
>>>>>>> f722406f
config EFI_PCDP
	bool "Console device selection via EFI PCDP or HCDP table"
	depends on ACPI && EFI && IA64
	default y if IA64
	help
	  If your firmware supplies the PCDP table, and you want to
	  automatically use the primary console device it describes
	  as the Linux console, say Y here.

	  If your firmware supplies the HCDP table, and you want to
	  use the first serial port it describes as the Linux console,
	  say Y here.  If your EFI ConOut path contains only a UART
	  device, it will become the console automatically.  Otherwise,
	  you must specify the "console=hcdp" kernel boot argument.

	  Neither the PCDP nor the HCDP affects naming of serial devices,
	  so a serial console may be /dev/ttyS0, /dev/ttyS1, etc, depending
	  on how the driver discovers devices.

	  You must also enable the appropriate drivers (serial, VGA, etc.)

	  See DIG64_HCDPv20_042804.pdf available from
	  <http://www.dig64.org/specifications/> 

config DELL_RBU
	tristate "BIOS update support for DELL systems via sysfs"
	depends on X86
	select FW_LOADER
	help
	 Say m if you want to have the option of updating the BIOS for your
	 DELL system. Note you need a Dell OpenManage or Dell Update package (DUP)
	 supporting application to communicate with the BIOS regarding the new
	 image for the image update to take effect.
	 See <file:Documentation/dell_rbu.txt> for more details on the driver.

config DCDBAS
	tristate "Dell Systems Management Base Driver"
	depends on X86
	help
	  The Dell Systems Management Base Driver provides a sysfs interface
	  for systems management software to perform System Management
	  Interrupts (SMIs) and Host Control Actions (system power cycle or
	  power off after OS shutdown) on certain Dell systems.

	  See <file:Documentation/dcdbas.txt> for more details on the driver
	  and the Dell systems on which Dell systems management software makes
	  use of this driver.

	  Say Y or M here to enable the driver for use by Dell systems
	  management software such as Dell OpenManage.

config DMIID
    bool "Export DMI identification via sysfs to userspace"
    depends on DMI
    default y
	help
	  Say Y here if you want to query SMBIOS/DMI system identification
	  information from userspace through /sys/class/dmi/id/ or if you want
	  DMI-based module auto-loading.

config DMI_SYSFS
	tristate "DMI table support in sysfs"
	depends on SYSFS && DMI
	default n
	help
	  Say Y or M here to enable the exporting of the raw DMI table
	  data via sysfs.  This is useful for consuming the data without
	  requiring any access to /dev/mem at all.  Tables are found
	  under /sys/firmware/dmi when this option is enabled and
	  loaded.

config ISCSI_IBFT_FIND
	bool "iSCSI Boot Firmware Table Attributes"
	depends on X86
	default n
	help
	  This option enables the kernel to find the region of memory
	  in which the ISCSI Boot Firmware Table (iBFT) resides. This
	  is necessary for iSCSI Boot Firmware Table Attributes module to work
	  properly.

config ISCSI_IBFT
	tristate "iSCSI Boot Firmware Table Attributes module"
	select ISCSI_BOOT_SYSFS
	depends on ISCSI_IBFT_FIND && SCSI && SCSI_LOWLEVEL
	default	n
	help
	  This option enables support for detection and exposing of iSCSI
	  Boot Firmware Table (iBFT) via sysfs to userspace. If you wish to
	  detect iSCSI boot parameters dynamically during system boot, say Y.
	  Otherwise, say N.

source "drivers/firmware/google/Kconfig"
source "drivers/firmware/efi/Kconfig"

endmenu<|MERGE_RESOLUTION|>--- conflicted
+++ resolved
@@ -36,44 +36,6 @@
 
       See also Documentation/ABI/testing/sysfs-firmware-memmap.
 
-<<<<<<< HEAD
-config EFI_VARS
-	tristate "EFI Variable Support via sysfs"
-	depends on EFI
-	default n
-	help
-	  If you say Y here, you are able to get EFI (Extensible Firmware
-	  Interface) variable information via sysfs.  You may read,
-	  write, create, and destroy EFI variables through this interface.
-
-	  Note that using this driver in concert with efibootmgr requires
-	  at least test release version 0.5.0-test3 or later, which is
-	  available from Matt Domsch's website located at:
-	  <http://linux.dell.com/efibootmgr/testing/efibootmgr-0.5.0-test3.tar.gz>
-
-	  Subsequent efibootmgr releases may be found at:
-	  <http://linux.dell.com/efibootmgr>
-
-config EFI_VARS_PSTORE
-	bool "Register efivars backend for pstore"
-	depends on EFI_VARS && PSTORE
-	default y
-	help
-	  Say Y here to enable use efivars as a backend to pstore. This
-	  will allow writing console messages, crash dumps, or anything
-	  else supported by pstore to EFI variables.
-
-config EFI_VARS_PSTORE_DEFAULT_DISABLE
-	bool "Disable using efivars as a pstore backend by default"
-	depends on EFI_VARS_PSTORE
-	default n
-	help
-	  Saying Y here will disable the use of efivars as a storage
-	  backend for pstore by default. This setting can be overridden
-	  using the efivars module's pstore_disable parameter.
-
-=======
->>>>>>> f722406f
 config EFI_PCDP
 	bool "Console device selection via EFI PCDP or HCDP table"
 	depends on ACPI && EFI && IA64
