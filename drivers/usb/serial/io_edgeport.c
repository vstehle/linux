/*
 * Edgeport USB Serial Converter driver
 *
 * Copyright (C) 2000 Inside Out Networks, All rights reserved.
 * Copyright (C) 2001-2002 Greg Kroah-Hartman <greg@kroah.com>
 *
 *	This program is free software; you can redistribute it and/or modify
 *	it under the terms of the GNU General Public License as published by
 *	the Free Software Foundation; either version 2 of the License, or
 *	(at your option) any later version.
 *
 * Supports the following devices:
 *	Edgeport/4
 *	Edgeport/4t
 *	Edgeport/2
 *	Edgeport/4i
 *	Edgeport/2i
 *	Edgeport/421
 *	Edgeport/21
 *	Rapidport/4
 *	Edgeport/8
 *	Edgeport/2D8
 *	Edgeport/4D8
 *	Edgeport/8i
 *
 * For questions or problems with this driver, contact Inside Out
 * Networks technical support, or Peter Berger <pberger@brimson.com>,
 * or Al Borchers <alborchers@steinerpoint.com>.
 *
 */

#include <linux/kernel.h>
#include <linux/jiffies.h>
#include <linux/errno.h>
#include <linux/init.h>
#include <linux/slab.h>
#include <linux/tty.h>
#include <linux/tty_driver.h>
#include <linux/tty_flip.h>
#include <linux/module.h>
#include <linux/spinlock.h>
#include <linux/serial.h>
#include <linux/ioctl.h>
#include <linux/wait.h>
#include <linux/firmware.h>
#include <linux/ihex.h>
#include <linux/uaccess.h>
#include <linux/usb.h>
#include <linux/usb/serial.h>
#include "io_edgeport.h"
#include "io_ionsp.h"		/* info for the iosp messages */
#include "io_16654.h"		/* 16654 UART defines */

#define DRIVER_AUTHOR "Greg Kroah-Hartman <greg@kroah.com> and David Iacovelli"
#define DRIVER_DESC "Edgeport USB Serial Driver"

#define MAX_NAME_LEN		64

#define CHASE_TIMEOUT		(5*HZ)		/* 5 seconds */
#define OPEN_TIMEOUT		(5*HZ)		/* 5 seconds */
#define COMMAND_TIMEOUT		(5*HZ)		/* 5 seconds */

/* receive port state */
enum RXSTATE {
	EXPECT_HDR1 = 0,    /* Expect header byte 1 */
	EXPECT_HDR2 = 1,    /* Expect header byte 2 */
	EXPECT_DATA = 2,    /* Expect 'RxBytesRemaining' data */
	EXPECT_HDR3 = 3,    /* Expect header byte 3 (for status hdrs only) */
};


/* Transmit Fifo
 * This Transmit queue is an extension of the edgeport Rx buffer.
 * The maximum amount of data buffered in both the edgeport
 * Rx buffer (maxTxCredits) and this buffer will never exceed maxTxCredits.
 */
struct TxFifo {
	unsigned int	head;	/* index to head pointer (write) */
	unsigned int	tail;	/* index to tail pointer (read)  */
	unsigned int	count;	/* Bytes in queue */
	unsigned int	size;	/* Max size of queue (equal to Max number of TxCredits) */
	unsigned char	*fifo;	/* allocated Buffer */
};

/* This structure holds all of the local port information */
struct edgeport_port {
	__u16			txCredits;		/* our current credits for this port */
	__u16			maxTxCredits;		/* the max size of the port */

	struct TxFifo		txfifo;			/* transmit fifo -- size will be maxTxCredits */
	struct urb		*write_urb;		/* write URB for this port */
	bool			write_in_progress;	/* 'true' while a write URB is outstanding */
	spinlock_t		ep_lock;

	__u8			shadowLCR;		/* last LCR value received */
	__u8			shadowMCR;		/* last MCR value received */
	__u8			shadowMSR;		/* last MSR value received */
	__u8			shadowLSR;		/* last LSR value received */
	__u8			shadowXonChar;		/* last value set as XON char in Edgeport */
	__u8			shadowXoffChar;		/* last value set as XOFF char in Edgeport */
	__u8			validDataMask;
	__u32			baudRate;

	bool			open;
	bool			openPending;
	bool			commandPending;
	bool			closePending;
	bool			chaseResponsePending;

	wait_queue_head_t	wait_chase;		/* for handling sleeping while waiting for chase to finish */
	wait_queue_head_t	wait_open;		/* for handling sleeping while waiting for open to finish */
	wait_queue_head_t	wait_command;		/* for handling sleeping while waiting for command to finish */

	struct usb_serial_port	*port;			/* loop back to the owner of this object */
};


/* This structure holds all of the individual device information */
struct edgeport_serial {
	char			name[MAX_NAME_LEN+2];		/* string name of this device */

	struct edge_manuf_descriptor	manuf_descriptor;	/* the manufacturer descriptor */
	struct edge_boot_descriptor	boot_descriptor;	/* the boot firmware descriptor */
	struct edgeport_product_info	product_info;		/* Product Info */
	struct edge_compatibility_descriptor epic_descriptor;	/* Edgeport compatible descriptor */
	int			is_epic;			/* flag if EPiC device or not */

	__u8			interrupt_in_endpoint;		/* the interrupt endpoint handle */
	unsigned char		*interrupt_in_buffer;		/* the buffer we use for the interrupt endpoint */
	struct urb		*interrupt_read_urb;		/* our interrupt urb */

	__u8			bulk_in_endpoint;		/* the bulk in endpoint handle */
	unsigned char		*bulk_in_buffer;		/* the buffer we use for the bulk in endpoint */
	struct urb		*read_urb;			/* our bulk read urb */
	bool			read_in_progress;
	spinlock_t		es_lock;

	__u8			bulk_out_endpoint;		/* the bulk out endpoint handle */

	__s16			rxBytesAvail;			/* the number of bytes that we need to read from this device */

	enum RXSTATE		rxState;			/* the current state of the bulk receive processor */
	__u8			rxHeader1;			/* receive header byte 1 */
	__u8			rxHeader2;			/* receive header byte 2 */
	__u8			rxHeader3;			/* receive header byte 3 */
	__u8			rxPort;				/* the port that we are currently receiving data for */
	__u8			rxStatusCode;			/* the receive status code */
	__u8			rxStatusParam;			/* the receive status paramater */
	__s16			rxBytesRemaining;		/* the number of port bytes left to read */
	struct usb_serial	*serial;			/* loop back to the owner of this object */
};

/* baud rate information */
struct divisor_table_entry {
	__u32   BaudRate;
	__u16  Divisor;
};

/*
 * Define table of divisors for Rev A EdgePort/4 hardware
 * These assume a 3.6864MHz crystal, the standard /16, and
 * MCR.7 = 0.
 */

static const struct divisor_table_entry divisor_table[] = {
	{   50,		4608},
	{   75,		3072},
	{   110,	2095},	/* 2094.545455 => 230450   => .0217 % over */
	{   134,	1713},	/* 1713.011152 => 230398.5 => .00065% under */
	{   150,	1536},
	{   300,	768},
	{   600,	384},
	{   1200,	192},
	{   1800,	128},
	{   2400,	96},
	{   4800,	48},
	{   7200,	32},
	{   9600,	24},
	{   14400,	16},
	{   19200,	12},
	{   38400,	6},
	{   57600,	4},
	{   115200,	2},
	{   230400,	1},
};

/* Number of outstanding Command Write Urbs */
static atomic_t CmdUrbs = ATOMIC_INIT(0);


/* local function prototypes */

/* function prototypes for all URB callbacks */
static void edge_interrupt_callback(struct urb *urb);
static void edge_bulk_in_callback(struct urb *urb);
static void edge_bulk_out_data_callback(struct urb *urb);
static void edge_bulk_out_cmd_callback(struct urb *urb);

/* function prototypes for the usbserial callbacks */
static int edge_open(struct tty_struct *tty, struct usb_serial_port *port);
static void edge_close(struct usb_serial_port *port);
static int edge_write(struct tty_struct *tty, struct usb_serial_port *port,
					const unsigned char *buf, int count);
static int edge_write_room(struct tty_struct *tty);
static int edge_chars_in_buffer(struct tty_struct *tty);
static void edge_throttle(struct tty_struct *tty);
static void edge_unthrottle(struct tty_struct *tty);
static void edge_set_termios(struct tty_struct *tty,
					struct usb_serial_port *port,
					struct ktermios *old_termios);
static int  edge_ioctl(struct tty_struct *tty,
					unsigned int cmd, unsigned long arg);
static void edge_break(struct tty_struct *tty, int break_state);
static int  edge_tiocmget(struct tty_struct *tty);
static int  edge_tiocmset(struct tty_struct *tty,
					unsigned int set, unsigned int clear);
static int  edge_startup(struct usb_serial *serial);
static void edge_disconnect(struct usb_serial *serial);
static void edge_release(struct usb_serial *serial);
static int edge_port_probe(struct usb_serial_port *port);
static int edge_port_remove(struct usb_serial_port *port);

#include "io_tables.h"	/* all of the devices that this driver supports */

/* function prototypes for all of our local functions */

static void  process_rcvd_data(struct edgeport_serial *edge_serial,
				unsigned char *buffer, __u16 bufferLength);
static void process_rcvd_status(struct edgeport_serial *edge_serial,
				__u8 byte2, __u8 byte3);
static void edge_tty_recv(struct usb_serial_port *port, unsigned char *data,
		int length);
static void handle_new_msr(struct edgeport_port *edge_port, __u8 newMsr);
static void handle_new_lsr(struct edgeport_port *edge_port, __u8 lsrData,
				__u8 lsr, __u8 data);
static int  send_iosp_ext_cmd(struct edgeport_port *edge_port, __u8 command,
				__u8 param);
static int  calc_baud_rate_divisor(struct device *dev, int baud_rate, int *divisor);
static int  send_cmd_write_baud_rate(struct edgeport_port *edge_port,
				int baudRate);
static void change_port_settings(struct tty_struct *tty,
				struct edgeport_port *edge_port,
				struct ktermios *old_termios);
static int  send_cmd_write_uart_register(struct edgeport_port *edge_port,
				__u8 regNum, __u8 regValue);
static int  write_cmd_usb(struct edgeport_port *edge_port,
				unsigned char *buffer, int writeLength);
static void send_more_port_data(struct edgeport_serial *edge_serial,
				struct edgeport_port *edge_port);

static int sram_write(struct usb_serial *serial, __u16 extAddr, __u16 addr,
					__u16 length, const __u8 *data);
static int rom_read(struct usb_serial *serial, __u16 extAddr, __u16 addr,
						__u16 length, __u8 *data);
static int rom_write(struct usb_serial *serial, __u16 extAddr, __u16 addr,
					__u16 length, const __u8 *data);
static void get_manufacturing_desc(struct edgeport_serial *edge_serial);
static void get_boot_desc(struct edgeport_serial *edge_serial);
static void load_application_firmware(struct edgeport_serial *edge_serial);

static void unicode_to_ascii(char *string, int buflen,
				__le16 *unicode, int unicode_size);


/* ************************************************************************ */
/* ************************************************************************ */
/* ************************************************************************ */
/* ************************************************************************ */

/************************************************************************
 *									*
 * update_edgeport_E2PROM()	Compare current versions of		*
 *				Boot ROM and Manufacture 		*
 *				Descriptors with versions		*
 *				embedded in this driver			*
 *									*
 ************************************************************************/
static void update_edgeport_E2PROM(struct edgeport_serial *edge_serial)
{
	struct device *dev = &edge_serial->serial->dev->dev;
	__u32 BootCurVer;
	__u32 BootNewVer;
	__u8 BootMajorVersion;
	__u8 BootMinorVersion;
	__u16 BootBuildNumber;
	__u32 Bootaddr;
	const struct ihex_binrec *rec;
	const struct firmware *fw;
	const char *fw_name;
	int response;

	switch (edge_serial->product_info.iDownloadFile) {
	case EDGE_DOWNLOAD_FILE_I930:
		fw_name	= "edgeport/boot.fw";
		break;
	case EDGE_DOWNLOAD_FILE_80251:
		fw_name	= "edgeport/boot2.fw";
		break;
	default:
		return;
	}

	response = request_ihex_firmware(&fw, fw_name,
					 &edge_serial->serial->dev->dev);
	if (response) {
		dev_err(dev, "Failed to load image \"%s\" err %d\n",
		       fw_name, response);
		return;
	}

	rec = (const struct ihex_binrec *)fw->data;
	BootMajorVersion = rec->data[0];
	BootMinorVersion = rec->data[1];
	BootBuildNumber = (rec->data[2] << 8) | rec->data[3];

	/* Check Boot Image Version */
	BootCurVer = (edge_serial->boot_descriptor.MajorVersion << 24) +
		     (edge_serial->boot_descriptor.MinorVersion << 16) +
		      le16_to_cpu(edge_serial->boot_descriptor.BuildNumber);

	BootNewVer = (BootMajorVersion << 24) +
		     (BootMinorVersion << 16) +
		      BootBuildNumber;

	dev_dbg(dev, "Current Boot Image version %d.%d.%d\n",
	    edge_serial->boot_descriptor.MajorVersion,
	    edge_serial->boot_descriptor.MinorVersion,
	    le16_to_cpu(edge_serial->boot_descriptor.BuildNumber));


	if (BootNewVer > BootCurVer) {
		dev_dbg(dev, "**Update Boot Image from %d.%d.%d to %d.%d.%d\n",
		    edge_serial->boot_descriptor.MajorVersion,
		    edge_serial->boot_descriptor.MinorVersion,
		    le16_to_cpu(edge_serial->boot_descriptor.BuildNumber),
		    BootMajorVersion, BootMinorVersion, BootBuildNumber);

		dev_dbg(dev, "Downloading new Boot Image\n");

		for (rec = ihex_next_binrec(rec); rec;
		     rec = ihex_next_binrec(rec)) {
			Bootaddr = be32_to_cpu(rec->addr);
			response = rom_write(edge_serial->serial,
					     Bootaddr >> 16,
					     Bootaddr & 0xFFFF,
					     be16_to_cpu(rec->len),
					     &rec->data[0]);
			if (response < 0) {
				dev_err(&edge_serial->serial->dev->dev,
					"rom_write failed (%x, %x, %d)\n",
					Bootaddr >> 16, Bootaddr & 0xFFFF,
					be16_to_cpu(rec->len));
				break;
			}
		}
	} else {
		dev_dbg(dev, "Boot Image -- already up to date\n");
	}
	release_firmware(fw);
}

#if 0
/************************************************************************
 *
 *  Get string descriptor from device
 *
 ************************************************************************/
static int get_string_desc(struct usb_device *dev, int Id,
				struct usb_string_descriptor **pRetDesc)
{
	struct usb_string_descriptor StringDesc;
	struct usb_string_descriptor *pStringDesc;

	dev_dbg(&dev->dev, "%s - USB String ID = %d\n", __func__, Id);

	if (!usb_get_descriptor(dev, USB_DT_STRING, Id, &StringDesc,
						sizeof(StringDesc)))
		return 0;

	pStringDesc = kmalloc(StringDesc.bLength, GFP_KERNEL);
	if (!pStringDesc)
		return -1;

	if (!usb_get_descriptor(dev, USB_DT_STRING, Id, pStringDesc,
							StringDesc.bLength)) {
		kfree(pStringDesc);
		return -1;
	}

	*pRetDesc = pStringDesc;
	return 0;
}
#endif

static void dump_product_info(struct edgeport_serial *edge_serial,
			      struct edgeport_product_info *product_info)
{
	struct device *dev = &edge_serial->serial->dev->dev;

	/* Dump Product Info structure */
	dev_dbg(dev, "**Product Information:\n");
	dev_dbg(dev, "  ProductId             %x\n", product_info->ProductId);
	dev_dbg(dev, "  NumPorts              %d\n", product_info->NumPorts);
	dev_dbg(dev, "  ProdInfoVer           %d\n", product_info->ProdInfoVer);
	dev_dbg(dev, "  IsServer              %d\n", product_info->IsServer);
	dev_dbg(dev, "  IsRS232               %d\n", product_info->IsRS232);
	dev_dbg(dev, "  IsRS422               %d\n", product_info->IsRS422);
	dev_dbg(dev, "  IsRS485               %d\n", product_info->IsRS485);
	dev_dbg(dev, "  RomSize               %d\n", product_info->RomSize);
	dev_dbg(dev, "  RamSize               %d\n", product_info->RamSize);
	dev_dbg(dev, "  CpuRev                %x\n", product_info->CpuRev);
	dev_dbg(dev, "  BoardRev              %x\n", product_info->BoardRev);
	dev_dbg(dev, "  BootMajorVersion      %d.%d.%d\n",
		product_info->BootMajorVersion,
		product_info->BootMinorVersion,
		le16_to_cpu(product_info->BootBuildNumber));
	dev_dbg(dev, "  FirmwareMajorVersion  %d.%d.%d\n",
		product_info->FirmwareMajorVersion,
		product_info->FirmwareMinorVersion,
		le16_to_cpu(product_info->FirmwareBuildNumber));
	dev_dbg(dev, "  ManufactureDescDate   %d/%d/%d\n",
		product_info->ManufactureDescDate[0],
		product_info->ManufactureDescDate[1],
		product_info->ManufactureDescDate[2]+1900);
	dev_dbg(dev, "  iDownloadFile         0x%x\n",
		product_info->iDownloadFile);
	dev_dbg(dev, "  EpicVer               %d\n", product_info->EpicVer);
}

static void get_product_info(struct edgeport_serial *edge_serial)
{
	struct edgeport_product_info *product_info = &edge_serial->product_info;

	memset(product_info, 0, sizeof(struct edgeport_product_info));

	product_info->ProductId = (__u16)(le16_to_cpu(edge_serial->serial->dev->descriptor.idProduct) & ~ION_DEVICE_ID_80251_NETCHIP);
	product_info->NumPorts = edge_serial->manuf_descriptor.NumPorts;
	product_info->ProdInfoVer = 0;

	product_info->RomSize = edge_serial->manuf_descriptor.RomSize;
	product_info->RamSize = edge_serial->manuf_descriptor.RamSize;
	product_info->CpuRev = edge_serial->manuf_descriptor.CpuRev;
	product_info->BoardRev = edge_serial->manuf_descriptor.BoardRev;

	product_info->BootMajorVersion =
				edge_serial->boot_descriptor.MajorVersion;
	product_info->BootMinorVersion =
				edge_serial->boot_descriptor.MinorVersion;
	product_info->BootBuildNumber =
				edge_serial->boot_descriptor.BuildNumber;

	memcpy(product_info->ManufactureDescDate,
			edge_serial->manuf_descriptor.DescDate,
			sizeof(edge_serial->manuf_descriptor.DescDate));

	/* check if this is 2nd generation hardware */
	if (le16_to_cpu(edge_serial->serial->dev->descriptor.idProduct)
					    & ION_DEVICE_ID_80251_NETCHIP)
		product_info->iDownloadFile = EDGE_DOWNLOAD_FILE_80251;
	else
		product_info->iDownloadFile = EDGE_DOWNLOAD_FILE_I930;

	/* Determine Product type and set appropriate flags */
	switch (DEVICE_ID_FROM_USB_PRODUCT_ID(product_info->ProductId)) {
	case ION_DEVICE_ID_EDGEPORT_COMPATIBLE:
	case ION_DEVICE_ID_EDGEPORT_4T:
	case ION_DEVICE_ID_EDGEPORT_4:
	case ION_DEVICE_ID_EDGEPORT_2:
	case ION_DEVICE_ID_EDGEPORT_8_DUAL_CPU:
	case ION_DEVICE_ID_EDGEPORT_8:
	case ION_DEVICE_ID_EDGEPORT_421:
	case ION_DEVICE_ID_EDGEPORT_21:
	case ION_DEVICE_ID_EDGEPORT_2_DIN:
	case ION_DEVICE_ID_EDGEPORT_4_DIN:
	case ION_DEVICE_ID_EDGEPORT_16_DUAL_CPU:
		product_info->IsRS232 = 1;
		break;

	case ION_DEVICE_ID_EDGEPORT_2I:	/* Edgeport/2 RS422/RS485 */
		product_info->IsRS422 = 1;
		product_info->IsRS485 = 1;
		break;

	case ION_DEVICE_ID_EDGEPORT_8I:	/* Edgeport/4 RS422 */
	case ION_DEVICE_ID_EDGEPORT_4I:	/* Edgeport/4 RS422 */
		product_info->IsRS422 = 1;
		break;
	}

	dump_product_info(edge_serial, product_info);
}

static int get_epic_descriptor(struct edgeport_serial *ep)
{
	int result;
	struct usb_serial *serial = ep->serial;
	struct edgeport_product_info *product_info = &ep->product_info;
	struct edge_compatibility_descriptor *epic = &ep->epic_descriptor;
	struct edge_compatibility_bits *bits;
	struct device *dev = &serial->dev->dev;

	ep->is_epic = 0;
	result = usb_control_msg(serial->dev, usb_rcvctrlpipe(serial->dev, 0),
				 USB_REQUEST_ION_GET_EPIC_DESC,
				 0xC0, 0x00, 0x00,
				 &ep->epic_descriptor,
				 sizeof(struct edge_compatibility_descriptor),
				 300);

	if (result > 0) {
		ep->is_epic = 1;
		memset(product_info, 0, sizeof(struct edgeport_product_info));

		product_info->NumPorts = epic->NumPorts;
		product_info->ProdInfoVer = 0;
		product_info->FirmwareMajorVersion = epic->MajorVersion;
		product_info->FirmwareMinorVersion = epic->MinorVersion;
		product_info->FirmwareBuildNumber = epic->BuildNumber;
		product_info->iDownloadFile = epic->iDownloadFile;
		product_info->EpicVer = epic->EpicVer;
		product_info->Epic = epic->Supports;
		product_info->ProductId = ION_DEVICE_ID_EDGEPORT_COMPATIBLE;
		dump_product_info(ep, product_info);

		bits = &ep->epic_descriptor.Supports;
		dev_dbg(dev, "**EPIC descriptor:\n");
		dev_dbg(dev, "  VendEnableSuspend: %s\n", bits->VendEnableSuspend ? "TRUE": "FALSE");
		dev_dbg(dev, "  IOSPOpen         : %s\n", bits->IOSPOpen	? "TRUE": "FALSE");
		dev_dbg(dev, "  IOSPClose        : %s\n", bits->IOSPClose	? "TRUE": "FALSE");
		dev_dbg(dev, "  IOSPChase        : %s\n", bits->IOSPChase	? "TRUE": "FALSE");
		dev_dbg(dev, "  IOSPSetRxFlow    : %s\n", bits->IOSPSetRxFlow	? "TRUE": "FALSE");
		dev_dbg(dev, "  IOSPSetTxFlow    : %s\n", bits->IOSPSetTxFlow	? "TRUE": "FALSE");
		dev_dbg(dev, "  IOSPSetXChar     : %s\n", bits->IOSPSetXChar	? "TRUE": "FALSE");
		dev_dbg(dev, "  IOSPRxCheck      : %s\n", bits->IOSPRxCheck	? "TRUE": "FALSE");
		dev_dbg(dev, "  IOSPSetClrBreak  : %s\n", bits->IOSPSetClrBreak	? "TRUE": "FALSE");
		dev_dbg(dev, "  IOSPWriteMCR     : %s\n", bits->IOSPWriteMCR	? "TRUE": "FALSE");
		dev_dbg(dev, "  IOSPWriteLCR     : %s\n", bits->IOSPWriteLCR	? "TRUE": "FALSE");
		dev_dbg(dev, "  IOSPSetBaudRate  : %s\n", bits->IOSPSetBaudRate	? "TRUE": "FALSE");
		dev_dbg(dev, "  TrueEdgeport     : %s\n", bits->TrueEdgeport	? "TRUE": "FALSE");
	}

	return result;
}


/************************************************************************/
/************************************************************************/
/*            U S B  C A L L B A C K   F U N C T I O N S                */
/*            U S B  C A L L B A C K   F U N C T I O N S                */
/************************************************************************/
/************************************************************************/

/*****************************************************************************
 * edge_interrupt_callback
 *	this is the callback function for when we have received data on the
 *	interrupt endpoint.
 *****************************************************************************/
static void edge_interrupt_callback(struct urb *urb)
{
	struct edgeport_serial *edge_serial = urb->context;
	struct device *dev;
	struct edgeport_port *edge_port;
	struct usb_serial_port *port;
	unsigned char *data = urb->transfer_buffer;
	int length = urb->actual_length;
	int bytes_avail;
	int position;
	int txCredits;
	int portNumber;
	int result;
	int status = urb->status;

	switch (status) {
	case 0:
		/* success */
		break;
	case -ECONNRESET:
	case -ENOENT:
	case -ESHUTDOWN:
		/* this urb is terminated, clean up */
		dev_dbg(&urb->dev->dev, "%s - urb shutting down with status: %d\n", __func__, status);
		return;
	default:
		dev_dbg(&urb->dev->dev, "%s - nonzero urb status received: %d\n", __func__, status);
		goto exit;
	}

	dev = &edge_serial->serial->dev->dev;

	/* process this interrupt-read even if there are no ports open */
	if (length) {
		usb_serial_debug_data(dev, __func__, length, data);

		if (length > 1) {
			bytes_avail = data[0] | (data[1] << 8);
			if (bytes_avail) {
				spin_lock(&edge_serial->es_lock);
				edge_serial->rxBytesAvail += bytes_avail;
				dev_dbg(dev,
					"%s - bytes_avail=%d, rxBytesAvail=%d, read_in_progress=%d\n",
					__func__, bytes_avail,
					edge_serial->rxBytesAvail,
					edge_serial->read_in_progress);

				if (edge_serial->rxBytesAvail > 0 &&
				    !edge_serial->read_in_progress) {
					dev_dbg(dev, "%s - posting a read\n", __func__);
					edge_serial->read_in_progress = true;

					/* we have pending bytes on the
					   bulk in pipe, send a request */
					result = usb_submit_urb(edge_serial->read_urb, GFP_ATOMIC);
					if (result) {
						dev_err(dev,
							"%s - usb_submit_urb(read bulk) failed with result = %d\n",
							__func__, result);
						edge_serial->read_in_progress = false;
					}
				}
				spin_unlock(&edge_serial->es_lock);
			}
		}
		/* grab the txcredits for the ports if available */
		position = 2;
		portNumber = 0;
		while ((position < length) &&
				(portNumber < edge_serial->serial->num_ports)) {
			txCredits = data[position] | (data[position+1] << 8);
			if (txCredits) {
				port = edge_serial->serial->port[portNumber];
				edge_port = usb_get_serial_port_data(port);
				if (edge_port->open) {
					spin_lock(&edge_port->ep_lock);
					edge_port->txCredits += txCredits;
					spin_unlock(&edge_port->ep_lock);
					dev_dbg(dev, "%s - txcredits for port%d = %d\n",
						__func__, portNumber,
						edge_port->txCredits);

					/* tell the tty driver that something
					   has changed */
					tty_port_tty_wakeup(&edge_port->port->port);
					/* Since we have more credit, check
					   if more data can be sent */
					send_more_port_data(edge_serial,
								edge_port);
				}
			}
			position += 2;
			++portNumber;
		}
	}

exit:
	result = usb_submit_urb(urb, GFP_ATOMIC);
	if (result)
		dev_err(&urb->dev->dev,
			"%s - Error %d submitting control urb\n",
						__func__, result);
}


/*****************************************************************************
 * edge_bulk_in_callback
 *	this is the callback function for when we have received data on the
 *	bulk in endpoint.
 *****************************************************************************/
static void edge_bulk_in_callback(struct urb *urb)
{
	struct edgeport_serial	*edge_serial = urb->context;
	struct device *dev;
	unsigned char		*data = urb->transfer_buffer;
	int			retval;
	__u16			raw_data_length;
	int status = urb->status;

	if (status) {
		dev_dbg(&urb->dev->dev, "%s - nonzero read bulk status received: %d\n",
			__func__, status);
		edge_serial->read_in_progress = false;
		return;
	}

	if (urb->actual_length == 0) {
		dev_dbg(&urb->dev->dev, "%s - read bulk callback with no data\n", __func__);
		edge_serial->read_in_progress = false;
		return;
	}

	dev = &edge_serial->serial->dev->dev;
	raw_data_length = urb->actual_length;

	usb_serial_debug_data(dev, __func__, raw_data_length, data);

	spin_lock(&edge_serial->es_lock);

	/* decrement our rxBytes available by the number that we just got */
	edge_serial->rxBytesAvail -= raw_data_length;

	dev_dbg(dev, "%s - Received = %d, rxBytesAvail %d\n", __func__,
		raw_data_length, edge_serial->rxBytesAvail);

	process_rcvd_data(edge_serial, data, urb->actual_length);

	/* check to see if there's any more data for us to read */
	if (edge_serial->rxBytesAvail > 0) {
		dev_dbg(dev, "%s - posting a read\n", __func__);
		retval = usb_submit_urb(edge_serial->read_urb, GFP_ATOMIC);
		if (retval) {
			dev_err(dev,
				"%s - usb_submit_urb(read bulk) failed, retval = %d\n",
				__func__, retval);
			edge_serial->read_in_progress = false;
		}
	} else {
		edge_serial->read_in_progress = false;
	}

	spin_unlock(&edge_serial->es_lock);
}


/*****************************************************************************
 * edge_bulk_out_data_callback
 *	this is the callback function for when we have finished sending
 *	serial data on the bulk out endpoint.
 *****************************************************************************/
static void edge_bulk_out_data_callback(struct urb *urb)
{
	struct edgeport_port *edge_port = urb->context;
	int status = urb->status;

	if (status) {
		dev_dbg(&urb->dev->dev,
			"%s - nonzero write bulk status received: %d\n",
			__func__, status);
	}

	if (edge_port->open)
		tty_port_tty_wakeup(&edge_port->port->port);

	/* Release the Write URB */
	edge_port->write_in_progress = false;

	/* Check if more data needs to be sent */
	send_more_port_data((struct edgeport_serial *)
		(usb_get_serial_data(edge_port->port->serial)), edge_port);
}


/*****************************************************************************
 * BulkOutCmdCallback
 *	this is the callback function for when we have finished sending a
 *	command	on the bulk out endpoint.
 *****************************************************************************/
static void edge_bulk_out_cmd_callback(struct urb *urb)
{
	struct edgeport_port *edge_port = urb->context;
	int status = urb->status;

	atomic_dec(&CmdUrbs);
	dev_dbg(&urb->dev->dev, "%s - FREE URB %p (outstanding %d)\n",
		__func__, urb, atomic_read(&CmdUrbs));


	/* clean up the transfer buffer */
	kfree(urb->transfer_buffer);

	/* Free the command urb */
	usb_free_urb(urb);

	if (status) {
		dev_dbg(&urb->dev->dev,
			"%s - nonzero write bulk status received: %d\n",
			__func__, status);
		return;
	}

	/* tell the tty driver that something has changed */
	if (edge_port->open)
		tty_port_tty_wakeup(&edge_port->port->port);

	/* we have completed the command */
	edge_port->commandPending = false;
	wake_up(&edge_port->wait_command);
}


/*****************************************************************************
 * Driver tty interface functions
 *****************************************************************************/

/*****************************************************************************
 * SerialOpen
 *	this function is called by the tty driver when a port is opened
 *	If successful, we return 0
 *	Otherwise we return a negative error number.
 *****************************************************************************/
static int edge_open(struct tty_struct *tty, struct usb_serial_port *port)
{
	struct edgeport_port *edge_port = usb_get_serial_port_data(port);
	struct device *dev = &port->dev;
	struct usb_serial *serial;
	struct edgeport_serial *edge_serial;
	int response;

	if (edge_port == NULL)
		return -ENODEV;

	/* see if we've set up our endpoint info yet (can't set it up
	   in edge_startup as the structures were not set up at that time.) */
	serial = port->serial;
	edge_serial = usb_get_serial_data(serial);
	if (edge_serial == NULL)
		return -ENODEV;
	if (edge_serial->interrupt_in_buffer == NULL) {
		struct usb_serial_port *port0 = serial->port[0];

		/* not set up yet, so do it now */
		edge_serial->interrupt_in_buffer =
					port0->interrupt_in_buffer;
		edge_serial->interrupt_in_endpoint =
					port0->interrupt_in_endpointAddress;
		edge_serial->interrupt_read_urb = port0->interrupt_in_urb;
		edge_serial->bulk_in_buffer = port0->bulk_in_buffer;
		edge_serial->bulk_in_endpoint =
					port0->bulk_in_endpointAddress;
		edge_serial->read_urb = port0->read_urb;
		edge_serial->bulk_out_endpoint =
					port0->bulk_out_endpointAddress;

		/* set up our interrupt urb */
		usb_fill_int_urb(edge_serial->interrupt_read_urb,
		      serial->dev,
		      usb_rcvintpipe(serial->dev,
				port0->interrupt_in_endpointAddress),
		      port0->interrupt_in_buffer,
		      edge_serial->interrupt_read_urb->transfer_buffer_length,
		      edge_interrupt_callback, edge_serial,
		      edge_serial->interrupt_read_urb->interval);

		/* set up our bulk in urb */
		usb_fill_bulk_urb(edge_serial->read_urb, serial->dev,
			usb_rcvbulkpipe(serial->dev,
				port0->bulk_in_endpointAddress),
			port0->bulk_in_buffer,
			edge_serial->read_urb->transfer_buffer_length,
			edge_bulk_in_callback, edge_serial);
		edge_serial->read_in_progress = false;

		/* start interrupt read for this edgeport
		 * this interrupt will continue as long
		 * as the edgeport is connected */
		response = usb_submit_urb(edge_serial->interrupt_read_urb,
								GFP_KERNEL);
		if (response) {
			dev_err(dev, "%s - Error %d submitting control urb\n",
				__func__, response);
		}
	}

	/* initialize our wait queues */
	init_waitqueue_head(&edge_port->wait_open);
	init_waitqueue_head(&edge_port->wait_chase);
	init_waitqueue_head(&edge_port->wait_command);

	/* initialize our port settings */
	edge_port->txCredits = 0;	/* Can't send any data yet */
	/* Must always set this bit to enable ints! */
	edge_port->shadowMCR = MCR_MASTER_IE;
	edge_port->chaseResponsePending = false;

	/* send a open port command */
	edge_port->openPending = true;
	edge_port->open        = false;
	response = send_iosp_ext_cmd(edge_port, IOSP_CMD_OPEN_PORT, 0);

	if (response < 0) {
		dev_err(dev, "%s - error sending open port command\n", __func__);
		edge_port->openPending = false;
		return -ENODEV;
	}

	/* now wait for the port to be completely opened */
	wait_event_timeout(edge_port->wait_open, !edge_port->openPending,
								OPEN_TIMEOUT);

	if (!edge_port->open) {
		/* open timed out */
		dev_dbg(dev, "%s - open timedout\n", __func__);
		edge_port->openPending = false;
		return -ENODEV;
	}

	/* create the txfifo */
	edge_port->txfifo.head	= 0;
	edge_port->txfifo.tail	= 0;
	edge_port->txfifo.count	= 0;
	edge_port->txfifo.size	= edge_port->maxTxCredits;
	edge_port->txfifo.fifo	= kmalloc(edge_port->maxTxCredits, GFP_KERNEL);

	if (!edge_port->txfifo.fifo) {
		dev_dbg(dev, "%s - no memory\n", __func__);
		edge_close(port);
		return -ENOMEM;
	}

	/* Allocate a URB for the write */
	edge_port->write_urb = usb_alloc_urb(0, GFP_KERNEL);
	edge_port->write_in_progress = false;

	if (!edge_port->write_urb) {
		dev_dbg(dev, "%s - no memory\n", __func__);
		edge_close(port);
		return -ENOMEM;
	}

	dev_dbg(dev, "%s(%d) - Initialize TX fifo to %d bytes\n",
		__func__, port->number, edge_port->maxTxCredits);

	return 0;
}


/************************************************************************
 *
 * block_until_chase_response
 *
 *	This function will block the close until one of the following:
 *		1. Response to our Chase comes from Edgeport
 *		2. A timeout of 10 seconds without activity has expired
 *		   (1K of Edgeport data @ 2400 baud ==> 4 sec to empty)
 *
 ************************************************************************/
static void block_until_chase_response(struct edgeport_port *edge_port)
{
	struct device *dev = &edge_port->port->dev;
	DEFINE_WAIT(wait);
	__u16 lastCredits;
	int timeout = 1*HZ;
	int loop = 10;

	while (1) {
		/* Save Last credits */
		lastCredits = edge_port->txCredits;

		/* Did we get our Chase response */
		if (!edge_port->chaseResponsePending) {
			dev_dbg(dev, "%s - Got Chase Response\n", __func__);

			/* did we get all of our credit back? */
			if (edge_port->txCredits == edge_port->maxTxCredits) {
				dev_dbg(dev, "%s - Got all credits\n", __func__);
				return;
			}
		}

		/* Block the thread for a while */
		prepare_to_wait(&edge_port->wait_chase, &wait,
						TASK_UNINTERRUPTIBLE);
		schedule_timeout(timeout);
		finish_wait(&edge_port->wait_chase, &wait);

		if (lastCredits == edge_port->txCredits) {
			/* No activity.. count down. */
			loop--;
			if (loop == 0) {
				edge_port->chaseResponsePending = false;
				dev_dbg(dev, "%s - Chase TIMEOUT\n", __func__);
				return;
			}
		} else {
			/* Reset timeout value back to 10 seconds */
			dev_dbg(dev, "%s - Last %d, Current %d\n", __func__,
					lastCredits, edge_port->txCredits);
			loop = 10;
		}
	}
}


/************************************************************************
 *
 * block_until_tx_empty
 *
 *	This function will block the close until one of the following:
 *		1. TX count are 0
 *		2. The edgeport has stopped
 *		3. A timeout of 3 seconds without activity has expired
 *
 ************************************************************************/
static void block_until_tx_empty(struct edgeport_port *edge_port)
{
	struct device *dev = &edge_port->port->dev;
	DEFINE_WAIT(wait);
	struct TxFifo *fifo = &edge_port->txfifo;
	__u32 lastCount;
	int timeout = HZ/10;
	int loop = 30;

	while (1) {
		/* Save Last count */
		lastCount = fifo->count;

		/* Is the Edgeport Buffer empty? */
		if (lastCount == 0) {
			dev_dbg(dev, "%s - TX Buffer Empty\n", __func__);
			return;
		}

		/* Block the thread for a while */
		prepare_to_wait(&edge_port->wait_chase, &wait,
						TASK_UNINTERRUPTIBLE);
		schedule_timeout(timeout);
		finish_wait(&edge_port->wait_chase, &wait);

		dev_dbg(dev, "%s wait\n", __func__);

		if (lastCount == fifo->count) {
			/* No activity.. count down. */
			loop--;
			if (loop == 0) {
				dev_dbg(dev, "%s - TIMEOUT\n", __func__);
				return;
			}
		} else {
			/* Reset timeout value back to seconds */
			loop = 30;
		}
	}
}


/*****************************************************************************
 * edge_close
 *	this function is called by the tty driver when a port is closed
 *****************************************************************************/
static void edge_close(struct usb_serial_port *port)
{
	struct edgeport_serial *edge_serial;
	struct edgeport_port *edge_port;
	int status;

	edge_serial = usb_get_serial_data(port->serial);
	edge_port = usb_get_serial_port_data(port);
	if (edge_serial == NULL || edge_port == NULL)
		return;

	/* block until tx is empty */
	block_until_tx_empty(edge_port);

	edge_port->closePending = true;

	if ((!edge_serial->is_epic) ||
	    ((edge_serial->is_epic) &&
	     (edge_serial->epic_descriptor.Supports.IOSPChase))) {
		/* flush and chase */
		edge_port->chaseResponsePending = true;

		dev_dbg(&port->dev, "%s - Sending IOSP_CMD_CHASE_PORT\n", __func__);
		status = send_iosp_ext_cmd(edge_port, IOSP_CMD_CHASE_PORT, 0);
		if (status == 0)
			/* block until chase finished */
			block_until_chase_response(edge_port);
		else
			edge_port->chaseResponsePending = false;
	}

	if ((!edge_serial->is_epic) ||
	    ((edge_serial->is_epic) &&
	     (edge_serial->epic_descriptor.Supports.IOSPClose))) {
	       /* close the port */
		dev_dbg(&port->dev, "%s - Sending IOSP_CMD_CLOSE_PORT\n", __func__);
		send_iosp_ext_cmd(edge_port, IOSP_CMD_CLOSE_PORT, 0);
	}

	/* port->close = true; */
	edge_port->closePending = false;
	edge_port->open = false;
	edge_port->openPending = false;

	usb_kill_urb(edge_port->write_urb);

	if (edge_port->write_urb) {
		/* if this urb had a transfer buffer already
				(old transfer) free it */
		kfree(edge_port->write_urb->transfer_buffer);
		usb_free_urb(edge_port->write_urb);
		edge_port->write_urb = NULL;
	}
	kfree(edge_port->txfifo.fifo);
	edge_port->txfifo.fifo = NULL;
}

/*****************************************************************************
 * SerialWrite
 *	this function is called by the tty driver when data should be written
 *	to the port.
 *	If successful, we return the number of bytes written, otherwise we
 *	return a negative error number.
 *****************************************************************************/
static int edge_write(struct tty_struct *tty, struct usb_serial_port *port,
					const unsigned char *data, int count)
{
	struct edgeport_port *edge_port = usb_get_serial_port_data(port);
	struct TxFifo *fifo;
	int copySize;
	int bytesleft;
	int firsthalf;
	int secondhalf;
	unsigned long flags;

	if (edge_port == NULL)
		return -ENODEV;

	/* get a pointer to the Tx fifo */
	fifo = &edge_port->txfifo;

	spin_lock_irqsave(&edge_port->ep_lock, flags);

	/* calculate number of bytes to put in fifo */
	copySize = min((unsigned int)count,
				(edge_port->txCredits - fifo->count));

	dev_dbg(&port->dev, "%s(%d) of %d byte(s) Fifo room  %d -- will copy %d bytes\n",
		__func__, port->number, count,
			edge_port->txCredits - fifo->count, copySize);

	/* catch writes of 0 bytes which the tty driver likes to give us,
	   and when txCredits is empty */
	if (copySize == 0) {
		dev_dbg(&port->dev, "%s - copySize = Zero\n", __func__);
		goto finish_write;
	}

	/* queue the data
	 * since we can never overflow the buffer we do not have to check for a
	 * full condition
	 *
	 * the copy is done is two parts -- first fill to the end of the buffer
	 * then copy the reset from the start of the buffer
	 */
	bytesleft = fifo->size - fifo->head;
	firsthalf = min(bytesleft, copySize);
	dev_dbg(&port->dev, "%s - copy %d bytes of %d into fifo \n", __func__,
		firsthalf, bytesleft);

	/* now copy our data */
	memcpy(&fifo->fifo[fifo->head], data, firsthalf);
	usb_serial_debug_data(&port->dev, __func__, firsthalf, &fifo->fifo[fifo->head]);

	/* update the index and size */
	fifo->head  += firsthalf;
	fifo->count += firsthalf;

	/* wrap the index */
	if (fifo->head == fifo->size)
		fifo->head = 0;

	secondhalf = copySize-firsthalf;

	if (secondhalf) {
		dev_dbg(&port->dev, "%s - copy rest of data %d\n", __func__, secondhalf);
		memcpy(&fifo->fifo[fifo->head], &data[firsthalf], secondhalf);
		usb_serial_debug_data(&port->dev, __func__, secondhalf, &fifo->fifo[fifo->head]);
		/* update the index and size */
		fifo->count += secondhalf;
		fifo->head  += secondhalf;
		/* No need to check for wrap since we can not get to end of
		 * the fifo in this part
		 */
	}

finish_write:
	spin_unlock_irqrestore(&edge_port->ep_lock, flags);

	send_more_port_data((struct edgeport_serial *)
			usb_get_serial_data(port->serial), edge_port);

	dev_dbg(&port->dev, "%s wrote %d byte(s) TxCredits %d, Fifo %d\n",
		__func__, copySize, edge_port->txCredits, fifo->count);

	return copySize;
}


/************************************************************************
 *
 * send_more_port_data()
 *
 *	This routine attempts to write additional UART transmit data
 *	to a port over the USB bulk pipe. It is called (1) when new
 *	data has been written to a port's TxBuffer from higher layers
 *	(2) when the peripheral sends us additional TxCredits indicating
 *	that it can accept more	Tx data for a given port; and (3) when
 *	a bulk write completes successfully and we want to see if we
 *	can transmit more.
 *
 ************************************************************************/
static void send_more_port_data(struct edgeport_serial *edge_serial,
					struct edgeport_port *edge_port)
{
	struct TxFifo	*fifo = &edge_port->txfifo;
	struct device	*dev = &edge_port->port->dev;
	struct urb	*urb;
	unsigned char	*buffer;
	int		status;
	int		count;
	int		bytesleft;
	int		firsthalf;
	int		secondhalf;
	unsigned long	flags;

	spin_lock_irqsave(&edge_port->ep_lock, flags);

	if (edge_port->write_in_progress ||
	    !edge_port->open             ||
	    (fifo->count == 0)) {
		dev_dbg(dev, "%s(%d) EXIT - fifo %d, PendingWrite = %d\n",
			__func__, edge_port->port->number,
			fifo->count, edge_port->write_in_progress);
		goto exit_send;
	}

	/* since the amount of data in the fifo will always fit into the
	 * edgeport buffer we do not need to check the write length
	 *
	 * Do we have enough credits for this port to make it worthwhile
	 * to bother queueing a write. If it's too small, say a few bytes,
	 * it's better to wait for more credits so we can do a larger write.
	 */
	if (edge_port->txCredits < EDGE_FW_GET_TX_CREDITS_SEND_THRESHOLD(edge_port->maxTxCredits, EDGE_FW_BULK_MAX_PACKET_SIZE)) {
		dev_dbg(dev, "%s(%d) Not enough credit - fifo %d TxCredit %d\n",
			__func__, edge_port->port->number, fifo->count,
			edge_port->txCredits);
		goto exit_send;
	}

	/* lock this write */
	edge_port->write_in_progress = true;

	/* get a pointer to the write_urb */
	urb = edge_port->write_urb;

	/* make sure transfer buffer is freed */
	kfree(urb->transfer_buffer);
	urb->transfer_buffer = NULL;

	/* build the data header for the buffer and port that we are about
	   to send out */
	count = fifo->count;
	buffer = kmalloc(count+2, GFP_ATOMIC);
	if (buffer == NULL) {
		dev_err_console(edge_port->port,
				"%s - no more kernel memory...\n", __func__);
		edge_port->write_in_progress = false;
		goto exit_send;
	}
	buffer[0] = IOSP_BUILD_DATA_HDR1(edge_port->port->number
				- edge_port->port->serial->minor, count);
	buffer[1] = IOSP_BUILD_DATA_HDR2(edge_port->port->number
				- edge_port->port->serial->minor, count);

	/* now copy our data */
	bytesleft =  fifo->size - fifo->tail;
	firsthalf = min(bytesleft, count);
	memcpy(&buffer[2], &fifo->fifo[fifo->tail], firsthalf);
	fifo->tail  += firsthalf;
	fifo->count -= firsthalf;
	if (fifo->tail == fifo->size)
		fifo->tail = 0;

	secondhalf = count-firsthalf;
	if (secondhalf) {
		memcpy(&buffer[2+firsthalf], &fifo->fifo[fifo->tail],
								secondhalf);
		fifo->tail  += secondhalf;
		fifo->count -= secondhalf;
	}

	if (count)
		usb_serial_debug_data(&edge_port->port->dev, __func__, count, &buffer[2]);

	/* fill up the urb with all of our data and submit it */
	usb_fill_bulk_urb(urb, edge_serial->serial->dev,
			usb_sndbulkpipe(edge_serial->serial->dev,
					edge_serial->bulk_out_endpoint),
			buffer, count+2,
			edge_bulk_out_data_callback, edge_port);

	/* decrement the number of credits we have by the number we just sent */
	edge_port->txCredits -= count;
	edge_port->port->icount.tx += count;

	status = usb_submit_urb(urb, GFP_ATOMIC);
	if (status) {
		/* something went wrong */
		dev_err_console(edge_port->port,
			"%s - usb_submit_urb(write bulk) failed, status = %d, data lost\n",
				__func__, status);
		edge_port->write_in_progress = false;

		/* revert the credits as something bad happened. */
		edge_port->txCredits += count;
		edge_port->port->icount.tx -= count;
	}
	dev_dbg(dev, "%s wrote %d byte(s) TxCredit %d, Fifo %d\n",
		__func__, count, edge_port->txCredits, fifo->count);

exit_send:
	spin_unlock_irqrestore(&edge_port->ep_lock, flags);
}


/*****************************************************************************
 * edge_write_room
 *	this function is called by the tty driver when it wants to know how
 *	many bytes of data we can accept for a specific port. If successful,
 *	we return the amount of room that we have for this port	(the txCredits)
 *	otherwise we return a negative error number.
 *****************************************************************************/
static int edge_write_room(struct tty_struct *tty)
{
	struct usb_serial_port *port = tty->driver_data;
	struct edgeport_port *edge_port = usb_get_serial_port_data(port);
	int room;
	unsigned long flags;

	if (edge_port == NULL)
		return 0;
	if (edge_port->closePending)
		return 0;

	if (!edge_port->open) {
		dev_dbg(&port->dev, "%s - port not opened\n", __func__);
		return 0;
	}

	/* total of both buffers is still txCredit */
	spin_lock_irqsave(&edge_port->ep_lock, flags);
	room = edge_port->txCredits - edge_port->txfifo.count;
	spin_unlock_irqrestore(&edge_port->ep_lock, flags);

	dev_dbg(&port->dev, "%s - returns %d\n", __func__, room);
	return room;
}


/*****************************************************************************
 * edge_chars_in_buffer
 *	this function is called by the tty driver when it wants to know how
 *	many bytes of data we currently have outstanding in the port (data that
 *	has been written, but hasn't made it out the port yet)
 *	If successful, we return the number of bytes left to be written in the
 *	system,
 *	Otherwise we return a negative error number.
 *****************************************************************************/
static int edge_chars_in_buffer(struct tty_struct *tty)
{
	struct usb_serial_port *port = tty->driver_data;
	struct edgeport_port *edge_port = usb_get_serial_port_data(port);
	int num_chars;
	unsigned long flags;

	if (edge_port == NULL)
		return 0;
	if (edge_port->closePending)
		return 0;

	if (!edge_port->open) {
		dev_dbg(&port->dev, "%s - port not opened\n", __func__);
		return 0;
	}

	spin_lock_irqsave(&edge_port->ep_lock, flags);
	num_chars = edge_port->maxTxCredits - edge_port->txCredits +
						edge_port->txfifo.count;
	spin_unlock_irqrestore(&edge_port->ep_lock, flags);
	if (num_chars) {
		dev_dbg(&port->dev, "%s(port %d) - returns %d\n", __func__,
			port->number, num_chars);
	}

	return num_chars;
}


/*****************************************************************************
 * SerialThrottle
 *	this function is called by the tty driver when it wants to stop the data
 *	being read from the port.
 *****************************************************************************/
static void edge_throttle(struct tty_struct *tty)
{
	struct usb_serial_port *port = tty->driver_data;
	struct edgeport_port *edge_port = usb_get_serial_port_data(port);
	int status;

	if (edge_port == NULL)
		return;

	if (!edge_port->open) {
		dev_dbg(&port->dev, "%s - port not opened\n", __func__);
		return;
	}

	/* if we are implementing XON/XOFF, send the stop character */
	if (I_IXOFF(tty)) {
		unsigned char stop_char = STOP_CHAR(tty);
		status = edge_write(tty, port, &stop_char, 1);
		if (status <= 0)
			return;
	}

	/* if we are implementing RTS/CTS, toggle that line */
	if (tty->termios.c_cflag & CRTSCTS) {
		edge_port->shadowMCR &= ~MCR_RTS;
		status = send_cmd_write_uart_register(edge_port, MCR,
							edge_port->shadowMCR);
		if (status != 0)
			return;
	}
}


/*****************************************************************************
 * edge_unthrottle
 *	this function is called by the tty driver when it wants to resume the
 *	data being read from the port (called after SerialThrottle is called)
 *****************************************************************************/
static void edge_unthrottle(struct tty_struct *tty)
{
	struct usb_serial_port *port = tty->driver_data;
	struct edgeport_port *edge_port = usb_get_serial_port_data(port);
	int status;

	if (edge_port == NULL)
		return;

	if (!edge_port->open) {
		dev_dbg(&port->dev, "%s - port not opened\n", __func__);
		return;
	}

	/* if we are implementing XON/XOFF, send the start character */
	if (I_IXOFF(tty)) {
		unsigned char start_char = START_CHAR(tty);
		status = edge_write(tty, port, &start_char, 1);
		if (status <= 0)
			return;
	}
	/* if we are implementing RTS/CTS, toggle that line */
	if (tty->termios.c_cflag & CRTSCTS) {
		edge_port->shadowMCR |= MCR_RTS;
		send_cmd_write_uart_register(edge_port, MCR,
						edge_port->shadowMCR);
	}
}


/*****************************************************************************
 * SerialSetTermios
 *	this function is called by the tty driver when it wants to change
 * the termios structure
 *****************************************************************************/
static void edge_set_termios(struct tty_struct *tty,
	struct usb_serial_port *port, struct ktermios *old_termios)
{
	struct edgeport_port *edge_port = usb_get_serial_port_data(port);
	unsigned int cflag;

	cflag = tty->termios.c_cflag;
	dev_dbg(&port->dev, "%s - clfag %08x iflag %08x\n", __func__, tty->termios.c_cflag, tty->termios.c_iflag);
	dev_dbg(&port->dev, "%s - old clfag %08x old iflag %08x\n", __func__, old_termios->c_cflag, old_termios->c_iflag);

	if (edge_port == NULL)
		return;

	if (!edge_port->open) {
		dev_dbg(&port->dev, "%s - port not opened\n", __func__);
		return;
	}

	/* change the port settings to the new ones specified */
	change_port_settings(tty, edge_port, old_termios);
}


/*****************************************************************************
 * get_lsr_info - get line status register info
 *
 * Purpose: Let user call ioctl() to get info when the UART physically
 * 	    is emptied.  On bus types like RS485, the transmitter must
 * 	    release the bus after transmitting. This must be done when
 * 	    the transmit shift register is empty, not be done when the
 * 	    transmit holding register is empty.  This functionality
 * 	    allows an RS485 driver to be written in user space.
 *****************************************************************************/
static int get_lsr_info(struct edgeport_port *edge_port,
						unsigned int __user *value)
{
	unsigned int result = 0;
	unsigned long flags;

	spin_lock_irqsave(&edge_port->ep_lock, flags);
	if (edge_port->maxTxCredits == edge_port->txCredits &&
	    edge_port->txfifo.count == 0) {
		dev_dbg(&edge_port->port->dev, "%s -- Empty\n", __func__);
		result = TIOCSER_TEMT;
	}
	spin_unlock_irqrestore(&edge_port->ep_lock, flags);

	if (copy_to_user(value, &result, sizeof(int)))
		return -EFAULT;
	return 0;
}

static int edge_tiocmset(struct tty_struct *tty,
					unsigned int set, unsigned int clear)
{
	struct usb_serial_port *port = tty->driver_data;
	struct edgeport_port *edge_port = usb_get_serial_port_data(port);
	unsigned int mcr;

	mcr = edge_port->shadowMCR;
	if (set & TIOCM_RTS)
		mcr |= MCR_RTS;
	if (set & TIOCM_DTR)
		mcr |= MCR_DTR;
	if (set & TIOCM_LOOP)
		mcr |= MCR_LOOPBACK;

	if (clear & TIOCM_RTS)
		mcr &= ~MCR_RTS;
	if (clear & TIOCM_DTR)
		mcr &= ~MCR_DTR;
	if (clear & TIOCM_LOOP)
		mcr &= ~MCR_LOOPBACK;

	edge_port->shadowMCR = mcr;

	send_cmd_write_uart_register(edge_port, MCR, edge_port->shadowMCR);

	return 0;
}

static int edge_tiocmget(struct tty_struct *tty)
{
	struct usb_serial_port *port = tty->driver_data;
	struct edgeport_port *edge_port = usb_get_serial_port_data(port);
	unsigned int result = 0;
	unsigned int msr;
	unsigned int mcr;

	msr = edge_port->shadowMSR;
	mcr = edge_port->shadowMCR;
	result = ((mcr & MCR_DTR)	? TIOCM_DTR: 0)	  /* 0x002 */
		  | ((mcr & MCR_RTS)	? TIOCM_RTS: 0)   /* 0x004 */
		  | ((msr & EDGEPORT_MSR_CTS)	? TIOCM_CTS: 0)   /* 0x020 */
		  | ((msr & EDGEPORT_MSR_CD)	? TIOCM_CAR: 0)   /* 0x040 */
		  | ((msr & EDGEPORT_MSR_RI)	? TIOCM_RI:  0)   /* 0x080 */
		  | ((msr & EDGEPORT_MSR_DSR)	? TIOCM_DSR: 0);  /* 0x100 */

	return result;
}

static int get_serial_info(struct edgeport_port *edge_port,
				struct serial_struct __user *retinfo)
{
	struct serial_struct tmp;

	if (!retinfo)
		return -EFAULT;

	memset(&tmp, 0, sizeof(tmp));

	tmp.type		= PORT_16550A;
	tmp.line		= edge_port->port->serial->minor;
	tmp.port		= edge_port->port->number;
	tmp.irq			= 0;
	tmp.flags		= ASYNC_SKIP_TEST | ASYNC_AUTO_IRQ;
	tmp.xmit_fifo_size	= edge_port->maxTxCredits;
	tmp.baud_base		= 9600;
	tmp.close_delay		= 5*HZ;
	tmp.closing_wait	= 30*HZ;

	if (copy_to_user(retinfo, &tmp, sizeof(*retinfo)))
		return -EFAULT;
	return 0;
}


/*****************************************************************************
 * SerialIoctl
 *	this function handles any ioctl calls to the driver
 *****************************************************************************/
static int edge_ioctl(struct tty_struct *tty,
					unsigned int cmd, unsigned long arg)
{
	struct usb_serial_port *port = tty->driver_data;
	DEFINE_WAIT(wait);
	struct edgeport_port *edge_port = usb_get_serial_port_data(port);

	dev_dbg(&port->dev, "%s - port %d, cmd = 0x%x\n", __func__, port->number, cmd);

	switch (cmd) {
	case TIOCSERGETLSR:
		dev_dbg(&port->dev, "%s (%d) TIOCSERGETLSR\n", __func__,  port->number);
		return get_lsr_info(edge_port, (unsigned int __user *) arg);

	case TIOCGSERIAL:
		dev_dbg(&port->dev, "%s (%d) TIOCGSERIAL\n", __func__,  port->number);
		return get_serial_info(edge_port, (struct serial_struct __user *) arg);
<<<<<<< HEAD

	case TIOCMIWAIT:
		dev_dbg(&port->dev, "%s (%d) TIOCMIWAIT\n", __func__,  port->number);
		cprev = edge_port->icount;
		while (1) {
			prepare_to_wait(&port->delta_msr_wait,
						&wait, TASK_INTERRUPTIBLE);
			schedule();
			finish_wait(&port->delta_msr_wait, &wait);
			/* see if a signal did it */
			if (signal_pending(current))
				return -ERESTARTSYS;

			if (port->serial->disconnected)
				return -EIO;

			cnow = edge_port->icount;
			if (cnow.rng == cprev.rng && cnow.dsr == cprev.dsr &&
			    cnow.dcd == cprev.dcd && cnow.cts == cprev.cts)
				return -EIO; /* no change => error */
			if (((arg & TIOCM_RNG) && (cnow.rng != cprev.rng)) ||
			    ((arg & TIOCM_DSR) && (cnow.dsr != cprev.dsr)) ||
			    ((arg & TIOCM_CD)  && (cnow.dcd != cprev.dcd)) ||
			    ((arg & TIOCM_CTS) && (cnow.cts != cprev.cts))) {
				return 0;
			}
			cprev = cnow;
		}
		/* NOTREACHED */
		break;

=======
>>>>>>> f722406f
	}
	return -ENOIOCTLCMD;
}


/*****************************************************************************
 * SerialBreak
 *	this function sends a break to the port
 *****************************************************************************/
static void edge_break(struct tty_struct *tty, int break_state)
{
	struct usb_serial_port *port = tty->driver_data;
	struct edgeport_port *edge_port = usb_get_serial_port_data(port);
	struct edgeport_serial *edge_serial = usb_get_serial_data(port->serial);
	int status;

	if ((!edge_serial->is_epic) ||
	    ((edge_serial->is_epic) &&
	     (edge_serial->epic_descriptor.Supports.IOSPChase))) {
		/* flush and chase */
		edge_port->chaseResponsePending = true;

		dev_dbg(&port->dev, "%s - Sending IOSP_CMD_CHASE_PORT\n", __func__);
		status = send_iosp_ext_cmd(edge_port, IOSP_CMD_CHASE_PORT, 0);
		if (status == 0) {
			/* block until chase finished */
			block_until_chase_response(edge_port);
		} else {
			edge_port->chaseResponsePending = false;
		}
	}

	if ((!edge_serial->is_epic) ||
	    ((edge_serial->is_epic) &&
	     (edge_serial->epic_descriptor.Supports.IOSPSetClrBreak))) {
		if (break_state == -1) {
			dev_dbg(&port->dev, "%s - Sending IOSP_CMD_SET_BREAK\n", __func__);
			status = send_iosp_ext_cmd(edge_port,
						IOSP_CMD_SET_BREAK, 0);
		} else {
			dev_dbg(&port->dev, "%s - Sending IOSP_CMD_CLEAR_BREAK\n", __func__);
			status = send_iosp_ext_cmd(edge_port,
						IOSP_CMD_CLEAR_BREAK, 0);
		}
		if (status)
			dev_dbg(&port->dev, "%s - error sending break set/clear command.\n",
				__func__);
	}
}


/*****************************************************************************
 * process_rcvd_data
 *	this function handles the data received on the bulk in pipe.
 *****************************************************************************/
static void process_rcvd_data(struct edgeport_serial *edge_serial,
				unsigned char *buffer, __u16 bufferLength)
{
	struct device *dev = &edge_serial->serial->dev->dev;
	struct usb_serial_port *port;
	struct edgeport_port *edge_port;
	__u16 lastBufferLength;
	__u16 rxLen;

	lastBufferLength = bufferLength + 1;

	while (bufferLength > 0) {
		/* failsafe incase we get a message that we don't understand */
		if (lastBufferLength == bufferLength) {
			dev_dbg(dev, "%s - stuck in loop, exiting it.\n", __func__);
			break;
		}
		lastBufferLength = bufferLength;

		switch (edge_serial->rxState) {
		case EXPECT_HDR1:
			edge_serial->rxHeader1 = *buffer;
			++buffer;
			--bufferLength;

			if (bufferLength == 0) {
				edge_serial->rxState = EXPECT_HDR2;
				break;
			}
			/* otherwise, drop on through */
		case EXPECT_HDR2:
			edge_serial->rxHeader2 = *buffer;
			++buffer;
			--bufferLength;

			dev_dbg(dev, "%s - Hdr1=%02X Hdr2=%02X\n", __func__,
				edge_serial->rxHeader1, edge_serial->rxHeader2);
			/* Process depending on whether this header is
			 * data or status */

			if (IS_CMD_STAT_HDR(edge_serial->rxHeader1)) {
				/* Decode this status header and go to
				 * EXPECT_HDR1 (if we can process the status
				 * with only 2 bytes), or go to EXPECT_HDR3 to
				 * get the third byte. */
				edge_serial->rxPort =
				    IOSP_GET_HDR_PORT(edge_serial->rxHeader1);
				edge_serial->rxStatusCode =
				    IOSP_GET_STATUS_CODE(
						edge_serial->rxHeader1);

				if (!IOSP_STATUS_IS_2BYTE(
						edge_serial->rxStatusCode)) {
					/* This status needs additional bytes.
					 * Save what we have and then wait for
					 * more data.
					 */
					edge_serial->rxStatusParam
						= edge_serial->rxHeader2;
					edge_serial->rxState = EXPECT_HDR3;
					break;
				}
				/* We have all the header bytes, process the
				   status now */
				process_rcvd_status(edge_serial,
						edge_serial->rxHeader2, 0);
				edge_serial->rxState = EXPECT_HDR1;
				break;
			} else {
				edge_serial->rxPort =
				    IOSP_GET_HDR_PORT(edge_serial->rxHeader1);
				edge_serial->rxBytesRemaining =
				    IOSP_GET_HDR_DATA_LEN(
						edge_serial->rxHeader1,
						edge_serial->rxHeader2);
				dev_dbg(dev, "%s - Data for Port %u Len %u\n",
					__func__,
					edge_serial->rxPort,
					edge_serial->rxBytesRemaining);

				/* ASSERT(DevExt->RxPort < DevExt->NumPorts);
				 * ASSERT(DevExt->RxBytesRemaining <
				 *		IOSP_MAX_DATA_LENGTH);
				 */

				if (bufferLength == 0) {
					edge_serial->rxState = EXPECT_DATA;
					break;
				}
				/* Else, drop through */
			}
		case EXPECT_DATA: /* Expect data */
			if (bufferLength < edge_serial->rxBytesRemaining) {
				rxLen = bufferLength;
				/* Expect data to start next buffer */
				edge_serial->rxState = EXPECT_DATA;
			} else {
				/* BufLen >= RxBytesRemaining */
				rxLen = edge_serial->rxBytesRemaining;
				/* Start another header next time */
				edge_serial->rxState = EXPECT_HDR1;
			}

			bufferLength -= rxLen;
			edge_serial->rxBytesRemaining -= rxLen;

			/* spit this data back into the tty driver if this
			   port is open */
			if (rxLen) {
				port = edge_serial->serial->port[
							edge_serial->rxPort];
				edge_port = usb_get_serial_port_data(port);
				if (edge_port->open) {
					dev_dbg(dev, "%s - Sending %d bytes to TTY for port %d\n",
						__func__, rxLen,
						edge_serial->rxPort);
					edge_tty_recv(edge_port->port, buffer,
							rxLen);
					edge_port->port->icount.rx += rxLen;
				}
				buffer += rxLen;
			}
			break;

		case EXPECT_HDR3:	/* Expect 3rd byte of status header */
			edge_serial->rxHeader3 = *buffer;
			++buffer;
			--bufferLength;

			/* We have all the header bytes, process the
			   status now */
			process_rcvd_status(edge_serial,
				edge_serial->rxStatusParam,
				edge_serial->rxHeader3);
			edge_serial->rxState = EXPECT_HDR1;
			break;
		}
	}
}


/*****************************************************************************
 * process_rcvd_status
 *	this function handles the any status messages received on the
 *	bulk in pipe.
 *****************************************************************************/
static void process_rcvd_status(struct edgeport_serial *edge_serial,
						__u8 byte2, __u8 byte3)
{
	struct usb_serial_port *port;
	struct edgeport_port *edge_port;
	struct tty_struct *tty;
	struct device *dev;
	__u8 code = edge_serial->rxStatusCode;

	/* switch the port pointer to the one being currently talked about */
	port = edge_serial->serial->port[edge_serial->rxPort];
	edge_port = usb_get_serial_port_data(port);
	if (edge_port == NULL) {
		dev_err(&edge_serial->serial->dev->dev,
			"%s - edge_port == NULL for port %d\n",
					__func__, edge_serial->rxPort);
		return;
	}
	dev = &port->dev;

	if (code == IOSP_EXT_STATUS) {
		switch (byte2) {
		case IOSP_EXT_STATUS_CHASE_RSP:
			/* we want to do EXT status regardless of port
			 * open/closed */
			dev_dbg(dev, "%s - Port %u EXT CHASE_RSP Data = %02x\n",
				__func__, edge_serial->rxPort, byte3);
			/* Currently, the only EXT_STATUS is Chase, so process
			 * here instead of one more call to one more subroutine
			 * If/when more EXT_STATUS, there'll be more work to do
			 * Also, we currently clear flag and close the port
			 * regardless of content of above's Byte3.
			 * We could choose to do something else when Byte3 says
			 * Timeout on Chase from Edgeport, like wait longer in
			 * block_until_chase_response, but for now we don't.
			 */
			edge_port->chaseResponsePending = false;
			wake_up(&edge_port->wait_chase);
			return;

		case IOSP_EXT_STATUS_RX_CHECK_RSP:
			dev_dbg(dev, "%s ========== Port %u CHECK_RSP Sequence = %02x =============\n",
				__func__, edge_serial->rxPort, byte3);
			/* Port->RxCheckRsp = true; */
			return;
		}
	}

	if (code == IOSP_STATUS_OPEN_RSP) {
		edge_port->txCredits = GET_TX_BUFFER_SIZE(byte3);
		edge_port->maxTxCredits = edge_port->txCredits;
		dev_dbg(dev, "%s - Port %u Open Response Initial MSR = %02x TxBufferSize = %d\n",
			__func__, edge_serial->rxPort, byte2, edge_port->txCredits);
		handle_new_msr(edge_port, byte2);

		/* send the current line settings to the port so we are
		   in sync with any further termios calls */
		tty = tty_port_tty_get(&edge_port->port->port);
		if (tty) {
			change_port_settings(tty,
				edge_port, &tty->termios);
			tty_kref_put(tty);
		}

		/* we have completed the open */
		edge_port->openPending = false;
		edge_port->open = true;
		wake_up(&edge_port->wait_open);
		return;
	}

	/* If port is closed, silently discard all rcvd status. We can
	 * have cases where buffered status is received AFTER the close
	 * port command is sent to the Edgeport.
	 */
	if (!edge_port->open || edge_port->closePending)
		return;

	switch (code) {
	/* Not currently sent by Edgeport */
	case IOSP_STATUS_LSR:
		dev_dbg(dev, "%s - Port %u LSR Status = %02x\n",
			__func__, edge_serial->rxPort, byte2);
		handle_new_lsr(edge_port, false, byte2, 0);
		break;

	case IOSP_STATUS_LSR_DATA:
		dev_dbg(dev, "%s - Port %u LSR Status = %02x, Data = %02x\n",
			__func__, edge_serial->rxPort, byte2, byte3);
		/* byte2 is LSR Register */
		/* byte3 is broken data byte */
		handle_new_lsr(edge_port, true, byte2, byte3);
		break;
	/*
	 *	case IOSP_EXT_4_STATUS:
	 *		dev_dbg(dev, "%s - Port %u LSR Status = %02x Data = %02x\n",
	 *			__func__, edge_serial->rxPort, byte2, byte3);
	 *		break;
	 */
	case IOSP_STATUS_MSR:
		dev_dbg(dev, "%s - Port %u MSR Status = %02x\n",
			__func__, edge_serial->rxPort, byte2);
		/*
		 * Process this new modem status and generate appropriate
		 * events, etc, based on the new status. This routine
		 * also saves the MSR in Port->ShadowMsr.
		 */
		handle_new_msr(edge_port, byte2);
		break;

	default:
		dev_dbg(dev, "%s - Unrecognized IOSP status code %u\n", __func__, code);
		break;
	}
}


/*****************************************************************************
 * edge_tty_recv
 *	this function passes data on to the tty flip buffer
 *****************************************************************************/
static void edge_tty_recv(struct usb_serial_port *port, unsigned char *data,
		int length)
{
	int cnt;

	cnt = tty_insert_flip_string(&port->port, data, length);
	if (cnt < length) {
		dev_err(&port->dev, "%s - dropping data, %d bytes lost\n",
				__func__, length - cnt);
	}
	data += cnt;
	length -= cnt;

	tty_flip_buffer_push(&port->port);
}


/*****************************************************************************
 * handle_new_msr
 *	this function handles any change to the msr register for a port.
 *****************************************************************************/
static void handle_new_msr(struct edgeport_port *edge_port, __u8 newMsr)
{
	struct  async_icount *icount;

	if (newMsr & (EDGEPORT_MSR_DELTA_CTS | EDGEPORT_MSR_DELTA_DSR |
			EDGEPORT_MSR_DELTA_RI | EDGEPORT_MSR_DELTA_CD)) {
		icount = &edge_port->port->icount;

		/* update input line counters */
		if (newMsr & EDGEPORT_MSR_DELTA_CTS)
			icount->cts++;
		if (newMsr & EDGEPORT_MSR_DELTA_DSR)
			icount->dsr++;
		if (newMsr & EDGEPORT_MSR_DELTA_CD)
			icount->dcd++;
		if (newMsr & EDGEPORT_MSR_DELTA_RI)
			icount->rng++;
<<<<<<< HEAD
		wake_up_interruptible(&edge_port->port->delta_msr_wait);
=======
		wake_up_interruptible(&edge_port->port->port.delta_msr_wait);
>>>>>>> f722406f
	}

	/* Save the new modem status */
	edge_port->shadowMSR = newMsr & 0xf0;
}


/*****************************************************************************
 * handle_new_lsr
 *	this function handles any change to the lsr register for a port.
 *****************************************************************************/
static void handle_new_lsr(struct edgeport_port *edge_port, __u8 lsrData,
							__u8 lsr, __u8 data)
{
	__u8 newLsr = (__u8) (lsr & (__u8)
		(LSR_OVER_ERR | LSR_PAR_ERR | LSR_FRM_ERR | LSR_BREAK));
	struct async_icount *icount;

	edge_port->shadowLSR = lsr;

	if (newLsr & LSR_BREAK) {
		/*
		 * Parity and Framing errors only count if they
		 * occur exclusive of a break being
		 * received.
		 */
		newLsr &= (__u8)(LSR_OVER_ERR | LSR_BREAK);
	}

	/* Place LSR data byte into Rx buffer */
	if (lsrData)
		edge_tty_recv(edge_port->port, &data, 1);

	/* update input line counters */
	icount = &edge_port->port->icount;
	if (newLsr & LSR_BREAK)
		icount->brk++;
	if (newLsr & LSR_OVER_ERR)
		icount->overrun++;
	if (newLsr & LSR_PAR_ERR)
		icount->parity++;
	if (newLsr & LSR_FRM_ERR)
		icount->frame++;
}


/****************************************************************************
 * sram_write
 *	writes a number of bytes to the Edgeport device's sram starting at the
 *	given address.
 *	If successful returns the number of bytes written, otherwise it returns
 *	a negative error number of the problem.
 ****************************************************************************/
static int sram_write(struct usb_serial *serial, __u16 extAddr, __u16 addr,
					__u16 length, const __u8 *data)
{
	int result;
	__u16 current_length;
	unsigned char *transfer_buffer;

	dev_dbg(&serial->dev->dev, "%s - %x, %x, %d\n", __func__, extAddr, addr, length);

	transfer_buffer =  kmalloc(64, GFP_KERNEL);
	if (!transfer_buffer) {
		dev_err(&serial->dev->dev, "%s - kmalloc(%d) failed.\n",
							__func__, 64);
		return -ENOMEM;
	}

	/* need to split these writes up into 64 byte chunks */
	result = 0;
	while (length > 0) {
		if (length > 64)
			current_length = 64;
		else
			current_length = length;

/*		dev_dbg(&serial->dev->dev, "%s - writing %x, %x, %d\n", __func__, extAddr, addr, current_length); */
		memcpy(transfer_buffer, data, current_length);
		result = usb_control_msg(serial->dev,
					usb_sndctrlpipe(serial->dev, 0),
					USB_REQUEST_ION_WRITE_RAM,
					0x40, addr, extAddr, transfer_buffer,
					current_length, 300);
		if (result < 0)
			break;
		length -= current_length;
		addr += current_length;
		data += current_length;
	}

	kfree(transfer_buffer);
	return result;
}


/****************************************************************************
 * rom_write
 *	writes a number of bytes to the Edgeport device's ROM starting at the
 *	given address.
 *	If successful returns the number of bytes written, otherwise it returns
 *	a negative error number of the problem.
 ****************************************************************************/
static int rom_write(struct usb_serial *serial, __u16 extAddr, __u16 addr,
					__u16 length, const __u8 *data)
{
	int result;
	__u16 current_length;
	unsigned char *transfer_buffer;

	transfer_buffer =  kmalloc(64, GFP_KERNEL);
	if (!transfer_buffer) {
		dev_err(&serial->dev->dev, "%s - kmalloc(%d) failed.\n",
								__func__, 64);
		return -ENOMEM;
	}

	/* need to split these writes up into 64 byte chunks */
	result = 0;
	while (length > 0) {
		if (length > 64)
			current_length = 64;
		else
			current_length = length;
		memcpy(transfer_buffer, data, current_length);
		result = usb_control_msg(serial->dev,
					usb_sndctrlpipe(serial->dev, 0),
					USB_REQUEST_ION_WRITE_ROM, 0x40,
					addr, extAddr,
					transfer_buffer, current_length, 300);
		if (result < 0)
			break;
		length -= current_length;
		addr += current_length;
		data += current_length;
	}

	kfree(transfer_buffer);
	return result;
}


/****************************************************************************
 * rom_read
 *	reads a number of bytes from the Edgeport device starting at the given
 *	address.
 *	If successful returns the number of bytes read, otherwise it returns
 *	a negative error number of the problem.
 ****************************************************************************/
static int rom_read(struct usb_serial *serial, __u16 extAddr,
					__u16 addr, __u16 length, __u8 *data)
{
	int result;
	__u16 current_length;
	unsigned char *transfer_buffer;

	transfer_buffer =  kmalloc(64, GFP_KERNEL);
	if (!transfer_buffer) {
		dev_err(&serial->dev->dev,
			"%s - kmalloc(%d) failed.\n", __func__, 64);
		return -ENOMEM;
	}

	/* need to split these reads up into 64 byte chunks */
	result = 0;
	while (length > 0) {
		if (length > 64)
			current_length = 64;
		else
			current_length = length;
		result = usb_control_msg(serial->dev,
					usb_rcvctrlpipe(serial->dev, 0),
					USB_REQUEST_ION_READ_ROM,
					0xC0, addr, extAddr, transfer_buffer,
					current_length, 300);
		if (result < 0)
			break;
		memcpy(data, transfer_buffer, current_length);
		length -= current_length;
		addr += current_length;
		data += current_length;
	}

	kfree(transfer_buffer);
	return result;
}


/****************************************************************************
 * send_iosp_ext_cmd
 *	Is used to send a IOSP message to the Edgeport device
 ****************************************************************************/
static int send_iosp_ext_cmd(struct edgeport_port *edge_port,
						__u8 command, __u8 param)
{
	unsigned char   *buffer;
	unsigned char   *currentCommand;
	int             length = 0;
	int             status = 0;

	buffer = kmalloc(10, GFP_ATOMIC);
	if (!buffer) {
		dev_err(&edge_port->port->dev,
				"%s - kmalloc(%d) failed.\n", __func__, 10);
		return -ENOMEM;
	}

	currentCommand = buffer;

	MAKE_CMD_EXT_CMD(&currentCommand, &length,
		edge_port->port->number - edge_port->port->serial->minor,
		command, param);

	status = write_cmd_usb(edge_port, buffer, length);
	if (status) {
		/* something bad happened, let's free up the memory */
		kfree(buffer);
	}

	return status;
}


/*****************************************************************************
 * write_cmd_usb
 *	this function writes the given buffer out to the bulk write endpoint.
 *****************************************************************************/
static int write_cmd_usb(struct edgeport_port *edge_port,
					unsigned char *buffer, int length)
{
	struct edgeport_serial *edge_serial =
				usb_get_serial_data(edge_port->port->serial);
	struct device *dev = &edge_port->port->dev;
	int status = 0;
	struct urb *urb;

	usb_serial_debug_data(dev, __func__, length, buffer);

	/* Allocate our next urb */
	urb = usb_alloc_urb(0, GFP_ATOMIC);
	if (!urb)
		return -ENOMEM;

	atomic_inc(&CmdUrbs);
	dev_dbg(dev, "%s - ALLOCATE URB %p (outstanding %d)\n",
		__func__, urb, atomic_read(&CmdUrbs));

	usb_fill_bulk_urb(urb, edge_serial->serial->dev,
			usb_sndbulkpipe(edge_serial->serial->dev,
					edge_serial->bulk_out_endpoint),
			buffer, length, edge_bulk_out_cmd_callback, edge_port);

	edge_port->commandPending = true;
	status = usb_submit_urb(urb, GFP_ATOMIC);

	if (status) {
		/* something went wrong */
		dev_err(dev, "%s - usb_submit_urb(write command) failed, status = %d\n",
			__func__, status);
		usb_kill_urb(urb);
		usb_free_urb(urb);
		atomic_dec(&CmdUrbs);
		return status;
	}

#if 0
	wait_event(&edge_port->wait_command, !edge_port->commandPending);

	if (edge_port->commandPending) {
		/* command timed out */
		dev_dbg(dev, "%s - command timed out\n", __func__);
		status = -EINVAL;
	}
#endif
	return status;
}


/*****************************************************************************
 * send_cmd_write_baud_rate
 *	this function sends the proper command to change the baud rate of the
 *	specified port.
 *****************************************************************************/
static int send_cmd_write_baud_rate(struct edgeport_port *edge_port,
								int baudRate)
{
	struct edgeport_serial *edge_serial =
				usb_get_serial_data(edge_port->port->serial);
	struct device *dev = &edge_port->port->dev;
	unsigned char *cmdBuffer;
	unsigned char *currCmd;
	int cmdLen = 0;
	int divisor;
	int status;
	unsigned char number =
		edge_port->port->number - edge_port->port->serial->minor;

	if (edge_serial->is_epic &&
	    !edge_serial->epic_descriptor.Supports.IOSPSetBaudRate) {
		dev_dbg(dev, "SendCmdWriteBaudRate - NOT Setting baud rate for port = %d, baud = %d\n",
			edge_port->port->number, baudRate);
		return 0;
	}

	dev_dbg(dev, "%s - port = %d, baud = %d\n", __func__,
		edge_port->port->number, baudRate);

	status = calc_baud_rate_divisor(dev, baudRate, &divisor);
	if (status) {
		dev_err(dev, "%s - bad baud rate\n", __func__);
		return status;
	}

	/* Alloc memory for the string of commands. */
	cmdBuffer =  kmalloc(0x100, GFP_ATOMIC);
	if (!cmdBuffer) {
		dev_err(dev, "%s - kmalloc(%d) failed.\n", __func__, 0x100);
		return -ENOMEM;
	}
	currCmd = cmdBuffer;

	/* Enable access to divisor latch */
	MAKE_CMD_WRITE_REG(&currCmd, &cmdLen, number, LCR, LCR_DL_ENABLE);

	/* Write the divisor itself */
	MAKE_CMD_WRITE_REG(&currCmd, &cmdLen, number, DLL, LOW8(divisor));
	MAKE_CMD_WRITE_REG(&currCmd, &cmdLen, number, DLM, HIGH8(divisor));

	/* Restore original value to disable access to divisor latch */
	MAKE_CMD_WRITE_REG(&currCmd, &cmdLen, number, LCR,
						edge_port->shadowLCR);

	status = write_cmd_usb(edge_port, cmdBuffer, cmdLen);
	if (status) {
		/* something bad happened, let's free up the memory */
		kfree(cmdBuffer);
	}

	return status;
}


/*****************************************************************************
 * calc_baud_rate_divisor
 *	this function calculates the proper baud rate divisor for the specified
 *	baud rate.
 *****************************************************************************/
static int calc_baud_rate_divisor(struct device *dev, int baudrate, int *divisor)
{
	int i;
	__u16 custom;

	for (i = 0; i < ARRAY_SIZE(divisor_table); i++) {
		if (divisor_table[i].BaudRate == baudrate) {
			*divisor = divisor_table[i].Divisor;
			return 0;
		}
	}

	/* We have tried all of the standard baud rates
	 * lets try to calculate the divisor for this baud rate
	 * Make sure the baud rate is reasonable */
	if (baudrate > 50 && baudrate < 230400) {
		/* get divisor */
		custom = (__u16)((230400L + baudrate/2) / baudrate);

		*divisor = custom;

		dev_dbg(dev, "%s - Baud %d = %d\n", __func__, baudrate, custom);
		return 0;
	}

	return -1;
}


/*****************************************************************************
 * send_cmd_write_uart_register
 *  this function builds up a uart register message and sends to the device.
 *****************************************************************************/
static int send_cmd_write_uart_register(struct edgeport_port *edge_port,
						__u8 regNum, __u8 regValue)
{
	struct edgeport_serial *edge_serial =
				usb_get_serial_data(edge_port->port->serial);
	struct device *dev = &edge_port->port->dev;
	unsigned char *cmdBuffer;
	unsigned char *currCmd;
	unsigned long cmdLen = 0;
	int status;

	dev_dbg(dev, "%s - write to %s register 0x%02x\n",
		(regNum == MCR) ? "MCR" : "LCR", __func__, regValue);

	if (edge_serial->is_epic &&
	    !edge_serial->epic_descriptor.Supports.IOSPWriteMCR &&
	    regNum == MCR) {
		dev_dbg(dev, "SendCmdWriteUartReg - Not writing to MCR Register\n");
		return 0;
	}

	if (edge_serial->is_epic &&
	    !edge_serial->epic_descriptor.Supports.IOSPWriteLCR &&
	    regNum == LCR) {
		dev_dbg(dev, "SendCmdWriteUartReg - Not writing to LCR Register\n");
		return 0;
	}

	/* Alloc memory for the string of commands. */
	cmdBuffer = kmalloc(0x10, GFP_ATOMIC);
	if (cmdBuffer == NULL)
		return -ENOMEM;

	currCmd = cmdBuffer;

	/* Build a cmd in the buffer to write the given register */
	MAKE_CMD_WRITE_REG(&currCmd, &cmdLen,
		edge_port->port->number - edge_port->port->serial->minor,
		regNum, regValue);

	status = write_cmd_usb(edge_port, cmdBuffer, cmdLen);
	if (status) {
		/* something bad happened, let's free up the memory */
		kfree(cmdBuffer);
	}

	return status;
}


/*****************************************************************************
 * change_port_settings
 *	This routine is called to set the UART on the device to match the
 *	specified new settings.
 *****************************************************************************/

static void change_port_settings(struct tty_struct *tty,
	struct edgeport_port *edge_port, struct ktermios *old_termios)
{
	struct device *dev = &edge_port->port->dev;
	struct edgeport_serial *edge_serial =
			usb_get_serial_data(edge_port->port->serial);
	int baud;
	unsigned cflag;
	__u8 mask = 0xff;
	__u8 lData;
	__u8 lParity;
	__u8 lStop;
	__u8 rxFlow;
	__u8 txFlow;
	int status;

	dev_dbg(dev, "%s - port %d\n", __func__, edge_port->port->number);

	if (!edge_port->open &&
	    !edge_port->openPending) {
		dev_dbg(dev, "%s - port not opened\n", __func__);
		return;
	}

	cflag = tty->termios.c_cflag;

	switch (cflag & CSIZE) {
	case CS5:
		lData = LCR_BITS_5; mask = 0x1f;
		dev_dbg(dev, "%s - data bits = 5\n", __func__);
		break;
	case CS6:
		lData = LCR_BITS_6; mask = 0x3f;
		dev_dbg(dev, "%s - data bits = 6\n", __func__);
		break;
	case CS7:
		lData = LCR_BITS_7; mask = 0x7f;
		dev_dbg(dev, "%s - data bits = 7\n", __func__);
		break;
	default:
	case CS8:
		lData = LCR_BITS_8;
		dev_dbg(dev, "%s - data bits = 8\n", __func__);
		break;
	}

	lParity = LCR_PAR_NONE;
	if (cflag & PARENB) {
		if (cflag & CMSPAR) {
			if (cflag & PARODD) {
				lParity = LCR_PAR_MARK;
				dev_dbg(dev, "%s - parity = mark\n", __func__);
			} else {
				lParity = LCR_PAR_SPACE;
				dev_dbg(dev, "%s - parity = space\n", __func__);
			}
		} else if (cflag & PARODD) {
			lParity = LCR_PAR_ODD;
			dev_dbg(dev, "%s - parity = odd\n", __func__);
		} else {
			lParity = LCR_PAR_EVEN;
			dev_dbg(dev, "%s - parity = even\n", __func__);
		}
	} else {
		dev_dbg(dev, "%s - parity = none\n", __func__);
	}

	if (cflag & CSTOPB) {
		lStop = LCR_STOP_2;
		dev_dbg(dev, "%s - stop bits = 2\n", __func__);
	} else {
		lStop = LCR_STOP_1;
		dev_dbg(dev, "%s - stop bits = 1\n", __func__);
	}

	/* figure out the flow control settings */
	rxFlow = txFlow = 0x00;
	if (cflag & CRTSCTS) {
		rxFlow |= IOSP_RX_FLOW_RTS;
		txFlow |= IOSP_TX_FLOW_CTS;
		dev_dbg(dev, "%s - RTS/CTS is enabled\n", __func__);
	} else {
		dev_dbg(dev, "%s - RTS/CTS is disabled\n", __func__);
	}

	/* if we are implementing XON/XOFF, set the start and stop character
	   in the device */
	if (I_IXOFF(tty) || I_IXON(tty)) {
		unsigned char stop_char  = STOP_CHAR(tty);
		unsigned char start_char = START_CHAR(tty);

		if ((!edge_serial->is_epic) ||
		    ((edge_serial->is_epic) &&
		     (edge_serial->epic_descriptor.Supports.IOSPSetXChar))) {
			send_iosp_ext_cmd(edge_port,
					IOSP_CMD_SET_XON_CHAR, start_char);
			send_iosp_ext_cmd(edge_port,
					IOSP_CMD_SET_XOFF_CHAR, stop_char);
		}

		/* if we are implementing INBOUND XON/XOFF */
		if (I_IXOFF(tty)) {
			rxFlow |= IOSP_RX_FLOW_XON_XOFF;
			dev_dbg(dev, "%s - INBOUND XON/XOFF is enabled, XON = %2x, XOFF = %2x\n",
				__func__, start_char, stop_char);
		} else {
			dev_dbg(dev, "%s - INBOUND XON/XOFF is disabled\n", __func__);
		}

		/* if we are implementing OUTBOUND XON/XOFF */
		if (I_IXON(tty)) {
			txFlow |= IOSP_TX_FLOW_XON_XOFF;
			dev_dbg(dev, "%s - OUTBOUND XON/XOFF is enabled, XON = %2x, XOFF = %2x\n",
				__func__, start_char, stop_char);
		} else {
			dev_dbg(dev, "%s - OUTBOUND XON/XOFF is disabled\n", __func__);
		}
	}

	/* Set flow control to the configured value */
	if ((!edge_serial->is_epic) ||
	    ((edge_serial->is_epic) &&
	     (edge_serial->epic_descriptor.Supports.IOSPSetRxFlow)))
		send_iosp_ext_cmd(edge_port, IOSP_CMD_SET_RX_FLOW, rxFlow);
	if ((!edge_serial->is_epic) ||
	    ((edge_serial->is_epic) &&
	     (edge_serial->epic_descriptor.Supports.IOSPSetTxFlow)))
		send_iosp_ext_cmd(edge_port, IOSP_CMD_SET_TX_FLOW, txFlow);


	edge_port->shadowLCR &= ~(LCR_BITS_MASK | LCR_STOP_MASK | LCR_PAR_MASK);
	edge_port->shadowLCR |= (lData | lParity | lStop);

	edge_port->validDataMask = mask;

	/* Send the updated LCR value to the EdgePort */
	status = send_cmd_write_uart_register(edge_port, LCR,
							edge_port->shadowLCR);
	if (status != 0)
		return;

	/* set up the MCR register and send it to the EdgePort */
	edge_port->shadowMCR = MCR_MASTER_IE;
	if (cflag & CBAUD)
		edge_port->shadowMCR |= (MCR_DTR | MCR_RTS);

	status = send_cmd_write_uart_register(edge_port, MCR,
						edge_port->shadowMCR);
	if (status != 0)
		return;

	/* Determine divisor based on baud rate */
	baud = tty_get_baud_rate(tty);
	if (!baud) {
		/* pick a default, any default... */
		baud = 9600;
	}

	dev_dbg(dev, "%s - baud rate = %d\n", __func__, baud);
	status = send_cmd_write_baud_rate(edge_port, baud);
	if (status == -1) {
		/* Speed change was not possible - put back the old speed */
		baud = tty_termios_baud_rate(old_termios);
		tty_encode_baud_rate(tty, baud, baud);
	}
}


/****************************************************************************
 * unicode_to_ascii
 *	Turns a string from Unicode into ASCII.
 *	Doesn't do a good job with any characters that are outside the normal
 *	ASCII range, but it's only for debugging...
 *	NOTE: expects the unicode in LE format
 ****************************************************************************/
static void unicode_to_ascii(char *string, int buflen,
					__le16 *unicode, int unicode_size)
{
	int i;

	if (buflen <= 0)	/* never happens, but... */
		return;
	--buflen;		/* space for nul */

	for (i = 0; i < unicode_size; i++) {
		if (i >= buflen)
			break;
		string[i] = (char)(le16_to_cpu(unicode[i]));
	}
	string[i] = 0x00;
}


/****************************************************************************
 * get_manufacturing_desc
 *	reads in the manufacturing descriptor and stores it into the serial
 *	structure.
 ****************************************************************************/
static void get_manufacturing_desc(struct edgeport_serial *edge_serial)
{
	struct device *dev = &edge_serial->serial->dev->dev;
	int response;

	dev_dbg(dev, "getting manufacturer descriptor\n");

	response = rom_read(edge_serial->serial,
				(EDGE_MANUF_DESC_ADDR & 0xffff0000) >> 16,
				(__u16)(EDGE_MANUF_DESC_ADDR & 0x0000ffff),
				EDGE_MANUF_DESC_LEN,
				(__u8 *)(&edge_serial->manuf_descriptor));

	if (response < 1)
		dev_err(dev, "error in getting manufacturer descriptor\n");
	else {
		char string[30];
		dev_dbg(dev, "**Manufacturer Descriptor\n");
		dev_dbg(dev, "  RomSize:        %dK\n",
			edge_serial->manuf_descriptor.RomSize);
		dev_dbg(dev, "  RamSize:        %dK\n",
			edge_serial->manuf_descriptor.RamSize);
		dev_dbg(dev, "  CpuRev:         %d\n",
			edge_serial->manuf_descriptor.CpuRev);
		dev_dbg(dev, "  BoardRev:       %d\n",
			edge_serial->manuf_descriptor.BoardRev);
		dev_dbg(dev, "  NumPorts:       %d\n",
			edge_serial->manuf_descriptor.NumPorts);
		dev_dbg(dev, "  DescDate:       %d/%d/%d\n",
			edge_serial->manuf_descriptor.DescDate[0],
			edge_serial->manuf_descriptor.DescDate[1],
			edge_serial->manuf_descriptor.DescDate[2]+1900);
		unicode_to_ascii(string, sizeof(string),
			edge_serial->manuf_descriptor.SerialNumber,
			edge_serial->manuf_descriptor.SerNumLength/2);
		dev_dbg(dev, "  SerialNumber: %s\n", string);
		unicode_to_ascii(string, sizeof(string),
			edge_serial->manuf_descriptor.AssemblyNumber,
			edge_serial->manuf_descriptor.AssemblyNumLength/2);
		dev_dbg(dev, "  AssemblyNumber: %s\n", string);
		unicode_to_ascii(string, sizeof(string),
		    edge_serial->manuf_descriptor.OemAssyNumber,
		    edge_serial->manuf_descriptor.OemAssyNumLength/2);
		dev_dbg(dev, "  OemAssyNumber:  %s\n", string);
		dev_dbg(dev, "  UartType:       %d\n",
			edge_serial->manuf_descriptor.UartType);
		dev_dbg(dev, "  IonPid:         %d\n",
			edge_serial->manuf_descriptor.IonPid);
		dev_dbg(dev, "  IonConfig:      %d\n",
			edge_serial->manuf_descriptor.IonConfig);
	}
}


/****************************************************************************
 * get_boot_desc
 *	reads in the bootloader descriptor and stores it into the serial
 *	structure.
 ****************************************************************************/
static void get_boot_desc(struct edgeport_serial *edge_serial)
{
	struct device *dev = &edge_serial->serial->dev->dev;
	int response;

	dev_dbg(dev, "getting boot descriptor\n");

	response = rom_read(edge_serial->serial,
				(EDGE_BOOT_DESC_ADDR & 0xffff0000) >> 16,
				(__u16)(EDGE_BOOT_DESC_ADDR & 0x0000ffff),
				EDGE_BOOT_DESC_LEN,
				(__u8 *)(&edge_serial->boot_descriptor));

	if (response < 1)
		dev_err(dev, "error in getting boot descriptor\n");
	else {
		dev_dbg(dev, "**Boot Descriptor:\n");
		dev_dbg(dev, "  BootCodeLength: %d\n",
			le16_to_cpu(edge_serial->boot_descriptor.BootCodeLength));
		dev_dbg(dev, "  MajorVersion:   %d\n",
			edge_serial->boot_descriptor.MajorVersion);
		dev_dbg(dev, "  MinorVersion:   %d\n",
			edge_serial->boot_descriptor.MinorVersion);
		dev_dbg(dev, "  BuildNumber:    %d\n",
			le16_to_cpu(edge_serial->boot_descriptor.BuildNumber));
		dev_dbg(dev, "  Capabilities:   0x%x\n",
		      le16_to_cpu(edge_serial->boot_descriptor.Capabilities));
		dev_dbg(dev, "  UConfig0:       %d\n",
			edge_serial->boot_descriptor.UConfig0);
		dev_dbg(dev, "  UConfig1:       %d\n",
			edge_serial->boot_descriptor.UConfig1);
	}
}


/****************************************************************************
 * load_application_firmware
 *	This is called to load the application firmware to the device
 ****************************************************************************/
static void load_application_firmware(struct edgeport_serial *edge_serial)
{
	struct device *dev = &edge_serial->serial->dev->dev;
	const struct ihex_binrec *rec;
	const struct firmware *fw;
	const char *fw_name;
	const char *fw_info;
	int response;
	__u32 Operaddr;
	__u16 build;

	switch (edge_serial->product_info.iDownloadFile) {
		case EDGE_DOWNLOAD_FILE_I930:
			fw_info = "downloading firmware version (930)";
			fw_name	= "edgeport/down.fw";
			break;

		case EDGE_DOWNLOAD_FILE_80251:
			fw_info = "downloading firmware version (80251)";
			fw_name	= "edgeport/down2.fw";
			break;

		case EDGE_DOWNLOAD_FILE_NONE:
			dev_dbg(dev, "No download file specified, skipping download\n");
			return;

		default:
			return;
	}

	response = request_ihex_firmware(&fw, fw_name,
				    &edge_serial->serial->dev->dev);
	if (response) {
		dev_err(dev, "Failed to load image \"%s\" err %d\n",
		       fw_name, response);
		return;
	}

	rec = (const struct ihex_binrec *)fw->data;
	build = (rec->data[2] << 8) | rec->data[3];

	dev_dbg(dev, "%s %d.%d.%d\n", fw_info, rec->data[0], rec->data[1], build);

	edge_serial->product_info.FirmwareMajorVersion = rec->data[0];
	edge_serial->product_info.FirmwareMinorVersion = rec->data[1];
	edge_serial->product_info.FirmwareBuildNumber = cpu_to_le16(build);

	for (rec = ihex_next_binrec(rec); rec;
	     rec = ihex_next_binrec(rec)) {
		Operaddr = be32_to_cpu(rec->addr);
		response = sram_write(edge_serial->serial,
				     Operaddr >> 16,
				     Operaddr & 0xFFFF,
				     be16_to_cpu(rec->len),
				     &rec->data[0]);
		if (response < 0) {
			dev_err(&edge_serial->serial->dev->dev,
				"sram_write failed (%x, %x, %d)\n",
				Operaddr >> 16, Operaddr & 0xFFFF,
				be16_to_cpu(rec->len));
			break;
		}
	}

	dev_dbg(dev, "sending exec_dl_code\n");
	response = usb_control_msg (edge_serial->serial->dev,
				    usb_sndctrlpipe(edge_serial->serial->dev, 0),
				    USB_REQUEST_ION_EXEC_DL_CODE,
				    0x40, 0x4000, 0x0001, NULL, 0, 3000);

	release_firmware(fw);
}


/****************************************************************************
 * edge_startup
 ****************************************************************************/
static int edge_startup(struct usb_serial *serial)
{
	struct edgeport_serial *edge_serial;
	struct usb_device *dev;
	struct device *ddev = &serial->dev->dev;
	int i;
	int response;
	bool interrupt_in_found;
	bool bulk_in_found;
	bool bulk_out_found;
	static __u32 descriptor[3] = {	EDGE_COMPATIBILITY_MASK0,
					EDGE_COMPATIBILITY_MASK1,
					EDGE_COMPATIBILITY_MASK2 };

	dev = serial->dev;

	/* create our private serial structure */
	edge_serial = kzalloc(sizeof(struct edgeport_serial), GFP_KERNEL);
	if (edge_serial == NULL) {
		dev_err(&serial->dev->dev, "%s - Out of memory\n", __func__);
		return -ENOMEM;
	}
	spin_lock_init(&edge_serial->es_lock);
	edge_serial->serial = serial;
	usb_set_serial_data(serial, edge_serial);

	/* get the name for the device from the device */
	i = usb_string(dev, dev->descriptor.iManufacturer,
	    &edge_serial->name[0], MAX_NAME_LEN+1);
	if (i < 0)
		i = 0;
	edge_serial->name[i++] = ' ';
	usb_string(dev, dev->descriptor.iProduct,
	    &edge_serial->name[i], MAX_NAME_LEN+2 - i);

	dev_info(&serial->dev->dev, "%s detected\n", edge_serial->name);

	/* Read the epic descriptor */
	if (get_epic_descriptor(edge_serial) <= 0) {
		/* memcpy descriptor to Supports structures */
		memcpy(&edge_serial->epic_descriptor.Supports, descriptor,
		       sizeof(struct edge_compatibility_bits));

		/* get the manufacturing descriptor for this device */
		get_manufacturing_desc(edge_serial);

		/* get the boot descriptor */
		get_boot_desc(edge_serial);

		get_product_info(edge_serial);
	}

	/* set the number of ports from the manufacturing description */
	/* serial->num_ports = serial->product_info.NumPorts; */
	if ((!edge_serial->is_epic) &&
	    (edge_serial->product_info.NumPorts != serial->num_ports)) {
		dev_warn(ddev,
			"Device Reported %d serial ports vs. core thinking we have %d ports, email greg@kroah.com this information.\n",
			 edge_serial->product_info.NumPorts,
			 serial->num_ports);
	}

	dev_dbg(ddev, "%s - time 1 %ld\n", __func__, jiffies);

	/* If not an EPiC device */
	if (!edge_serial->is_epic) {
		/* now load the application firmware into this device */
		load_application_firmware(edge_serial);

		dev_dbg(ddev, "%s - time 2 %ld\n", __func__, jiffies);

		/* Check current Edgeport EEPROM and update if necessary */
		update_edgeport_E2PROM(edge_serial);

		dev_dbg(ddev, "%s - time 3 %ld\n", __func__, jiffies);

		/* set the configuration to use #1 */
/*		dev_dbg(ddev, "set_configuration 1\n"); */
/*		usb_set_configuration (dev, 1); */
	}
	dev_dbg(ddev, "  FirmwareMajorVersion  %d.%d.%d\n",
	    edge_serial->product_info.FirmwareMajorVersion,
	    edge_serial->product_info.FirmwareMinorVersion,
	    le16_to_cpu(edge_serial->product_info.FirmwareBuildNumber));

	/* we set up the pointers to the endpoints in the edge_open function,
	 * as the structures aren't created yet. */

	response = 0;

	if (edge_serial->is_epic) {
		/* EPIC thing, set up our interrupt polling now and our read
		 * urb, so that the device knows it really is connected. */
		interrupt_in_found = bulk_in_found = bulk_out_found = false;
		for (i = 0; i < serial->interface->altsetting[0]
						.desc.bNumEndpoints; ++i) {
			struct usb_endpoint_descriptor *endpoint;
			int buffer_size;

			endpoint = &serial->interface->altsetting[0].
							endpoint[i].desc;
			buffer_size = usb_endpoint_maxp(endpoint);
			if (!interrupt_in_found &&
			    (usb_endpoint_is_int_in(endpoint))) {
				/* we found a interrupt in endpoint */
				dev_dbg(ddev, "found interrupt in\n");

				/* not set up yet, so do it now */
				edge_serial->interrupt_read_urb =
						usb_alloc_urb(0, GFP_KERNEL);
				if (!edge_serial->interrupt_read_urb) {
					dev_err(ddev, "out of memory\n");
					return -ENOMEM;
				}
				edge_serial->interrupt_in_buffer =
					kmalloc(buffer_size, GFP_KERNEL);
				if (!edge_serial->interrupt_in_buffer) {
					dev_err(ddev, "out of memory\n");
					usb_free_urb(edge_serial->interrupt_read_urb);
					return -ENOMEM;
				}
				edge_serial->interrupt_in_endpoint =
						endpoint->bEndpointAddress;

				/* set up our interrupt urb */
				usb_fill_int_urb(
					edge_serial->interrupt_read_urb,
					dev,
					usb_rcvintpipe(dev,
						endpoint->bEndpointAddress),
					edge_serial->interrupt_in_buffer,
					buffer_size,
					edge_interrupt_callback,
					edge_serial,
					endpoint->bInterval);

				interrupt_in_found = true;
			}

			if (!bulk_in_found &&
				(usb_endpoint_is_bulk_in(endpoint))) {
				/* we found a bulk in endpoint */
				dev_dbg(ddev, "found bulk in\n");

				/* not set up yet, so do it now */
				edge_serial->read_urb =
						usb_alloc_urb(0, GFP_KERNEL);
				if (!edge_serial->read_urb) {
					dev_err(ddev, "out of memory\n");
					return -ENOMEM;
				}
				edge_serial->bulk_in_buffer =
					kmalloc(buffer_size, GFP_KERNEL);
				if (!edge_serial->bulk_in_buffer) {
					dev_err(&dev->dev, "out of memory\n");
					usb_free_urb(edge_serial->read_urb);
					return -ENOMEM;
				}
				edge_serial->bulk_in_endpoint =
						endpoint->bEndpointAddress;

				/* set up our bulk in urb */
				usb_fill_bulk_urb(edge_serial->read_urb, dev,
					usb_rcvbulkpipe(dev,
						endpoint->bEndpointAddress),
					edge_serial->bulk_in_buffer,
					usb_endpoint_maxp(endpoint),
					edge_bulk_in_callback,
					edge_serial);
				bulk_in_found = true;
			}

			if (!bulk_out_found &&
			    (usb_endpoint_is_bulk_out(endpoint))) {
				/* we found a bulk out endpoint */
				dev_dbg(ddev, "found bulk out\n");
				edge_serial->bulk_out_endpoint =
						endpoint->bEndpointAddress;
				bulk_out_found = true;
			}
		}

		if (!interrupt_in_found || !bulk_in_found || !bulk_out_found) {
			dev_err(ddev, "Error - the proper endpoints were not found!\n");
			return -ENODEV;
		}

		/* start interrupt read for this edgeport this interrupt will
		 * continue as long as the edgeport is connected */
		response = usb_submit_urb(edge_serial->interrupt_read_urb,
								GFP_KERNEL);
		if (response)
			dev_err(ddev, "%s - Error %d submitting control urb\n",
				__func__, response);
	}
	return response;
}


/****************************************************************************
 * edge_disconnect
 *	This function is called whenever the device is removed from the usb bus.
 ****************************************************************************/
static void edge_disconnect(struct usb_serial *serial)
{
	struct edgeport_serial *edge_serial = usb_get_serial_data(serial);

	/* stop reads and writes on all ports */
	/* free up our endpoint stuff */
	if (edge_serial->is_epic) {
		usb_kill_urb(edge_serial->interrupt_read_urb);
		usb_free_urb(edge_serial->interrupt_read_urb);
		kfree(edge_serial->interrupt_in_buffer);

		usb_kill_urb(edge_serial->read_urb);
		usb_free_urb(edge_serial->read_urb);
		kfree(edge_serial->bulk_in_buffer);
	}
}


/****************************************************************************
 * edge_release
 *	This function is called when the device structure is deallocated.
 ****************************************************************************/
static void edge_release(struct usb_serial *serial)
{
	struct edgeport_serial *edge_serial = usb_get_serial_data(serial);

	kfree(edge_serial);
}

static int edge_port_probe(struct usb_serial_port *port)
{
	struct edgeport_port *edge_port;

	edge_port = kzalloc(sizeof(*edge_port), GFP_KERNEL);
	if (!edge_port)
		return -ENOMEM;

	spin_lock_init(&edge_port->ep_lock);
	edge_port->port = port;

	usb_set_serial_port_data(port, edge_port);

	return 0;
}

static int edge_port_remove(struct usb_serial_port *port)
{
	struct edgeport_port *edge_port;

	edge_port = usb_get_serial_port_data(port);
	kfree(edge_port);

	return 0;
}

module_usb_serial_driver(serial_drivers, id_table_combined);

MODULE_AUTHOR(DRIVER_AUTHOR);
MODULE_DESCRIPTION(DRIVER_DESC);
MODULE_LICENSE("GPL");
MODULE_FIRMWARE("edgeport/boot.fw");
MODULE_FIRMWARE("edgeport/boot2.fw");
MODULE_FIRMWARE("edgeport/down.fw");
MODULE_FIRMWARE("edgeport/down2.fw");<|MERGE_RESOLUTION|>--- conflicted
+++ resolved
@@ -1611,40 +1611,6 @@
 	case TIOCGSERIAL:
 		dev_dbg(&port->dev, "%s (%d) TIOCGSERIAL\n", __func__,  port->number);
 		return get_serial_info(edge_port, (struct serial_struct __user *) arg);
-<<<<<<< HEAD
-
-	case TIOCMIWAIT:
-		dev_dbg(&port->dev, "%s (%d) TIOCMIWAIT\n", __func__,  port->number);
-		cprev = edge_port->icount;
-		while (1) {
-			prepare_to_wait(&port->delta_msr_wait,
-						&wait, TASK_INTERRUPTIBLE);
-			schedule();
-			finish_wait(&port->delta_msr_wait, &wait);
-			/* see if a signal did it */
-			if (signal_pending(current))
-				return -ERESTARTSYS;
-
-			if (port->serial->disconnected)
-				return -EIO;
-
-			cnow = edge_port->icount;
-			if (cnow.rng == cprev.rng && cnow.dsr == cprev.dsr &&
-			    cnow.dcd == cprev.dcd && cnow.cts == cprev.cts)
-				return -EIO; /* no change => error */
-			if (((arg & TIOCM_RNG) && (cnow.rng != cprev.rng)) ||
-			    ((arg & TIOCM_DSR) && (cnow.dsr != cprev.dsr)) ||
-			    ((arg & TIOCM_CD)  && (cnow.dcd != cprev.dcd)) ||
-			    ((arg & TIOCM_CTS) && (cnow.cts != cprev.cts))) {
-				return 0;
-			}
-			cprev = cnow;
-		}
-		/* NOTREACHED */
-		break;
-
-=======
->>>>>>> f722406f
 	}
 	return -ENOIOCTLCMD;
 }
@@ -2005,11 +1971,7 @@
 			icount->dcd++;
 		if (newMsr & EDGEPORT_MSR_DELTA_RI)
 			icount->rng++;
-<<<<<<< HEAD
-		wake_up_interruptible(&edge_port->port->delta_msr_wait);
-=======
 		wake_up_interruptible(&edge_port->port->port.delta_msr_wait);
->>>>>>> f722406f
 	}
 
 	/* Save the new modem status */
