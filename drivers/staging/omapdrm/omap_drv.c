/*
 * drivers/staging/omapdrm/omap_drv.c
 *
 * Copyright (C) 2011 Texas Instruments
 * Author: Rob Clark <rob@ti.com>
 *
 * This program is free software; you can redistribute it and/or modify it
 * under the terms of the GNU General Public License version 2 as published by
 * the Free Software Foundation.
 *
 * This program is distributed in the hope that it will be useful, but WITHOUT
 * ANY WARRANTY; without even the implied warranty of MERCHANTABILITY or
 * FITNESS FOR A PARTICULAR PURPOSE.  See the GNU General Public License for
 * more details.
 *
 * You should have received a copy of the GNU General Public License along with
 * this program.  If not, see <http://www.gnu.org/licenses/>.
 */

#include "omap_drv.h"

#include "drm_crtc_helper.h"
#include "drm_fb_helper.h"
#include "omap_dmm_tiler.h"

#define DRIVER_NAME		MODULE_NAME
#define DRIVER_DESC		"OMAP DRM"
#define DRIVER_DATE		"20110917"
#define DRIVER_MAJOR		1
#define DRIVER_MINOR		0
#define DRIVER_PATCHLEVEL	0

struct drm_device *drm_device;

static int num_crtc = CONFIG_DRM_OMAP_NUM_CRTCS;

MODULE_PARM_DESC(num_crtc, "Number of overlays to use as CRTCs");
module_param(num_crtc, int, 0600);

/* TODO: think about how to handle more than one plugin.. ie. some ops
 * me might want to stop on the first plugin that doesn't return an
 * error, etc..
 */
LIST_HEAD(plugin_list);

/* keep track of whether we are already loaded.. we may need to call
 * plugin's load() if they register after we are already loaded
 */
static __read_mostly bool loaded = false;

/*
 * mode config funcs
 */

/* Notes about mapping DSS and DRM entities:
 *    CRTC:        overlay
 *    encoder:     manager.. with some extension to allow one primary CRTC
 *                 and zero or more video CRTC's to be mapped to one encoder?
 *    connector:   dssdev.. manager can be attached/detached from different
 *                 devices
 */

static void omap_fb_output_poll_changed(struct drm_device *dev)
{
	struct omap_drm_private *priv = dev->dev_private;
	DBG("dev=%p", dev);
	if (priv->fbdev) {
		drm_fb_helper_hotplug_event(priv->fbdev);
	}
}

static const struct drm_mode_config_funcs omap_mode_config_funcs = {
	.fb_create = omap_framebuffer_create,
	.output_poll_changed = omap_fb_output_poll_changed,
};

static int get_connector_type(struct omap_dss_device *dssdev)
{
	switch (dssdev->type) {
	case OMAP_DISPLAY_TYPE_HDMI:
		return DRM_MODE_CONNECTOR_HDMIA;
	case OMAP_DISPLAY_TYPE_DPI:
		if (!strcmp(dssdev->name, "dvi"))
			return DRM_MODE_CONNECTOR_DVID;
		/* fallthrough */
	default:
		return DRM_MODE_CONNECTOR_Unknown;
	}
}

#if 0 /* enable when dss2 supports hotplug */
static int omap_drm_notifier(struct notifier_block *nb,
		unsigned long evt, void *arg)
{
	switch (evt) {
	case OMAP_DSS_SIZE_CHANGE:
	case OMAP_DSS_HOTPLUG_CONNECT:
	case OMAP_DSS_HOTPLUG_DISCONNECT: {
		struct drm_device *dev = drm_device;
		DBG("hotplug event: evt=%d, dev=%p", evt, dev);
		if (dev) {
			drm_sysfs_hotplug_event(dev);
		}
		return NOTIFY_OK;
	}
	default:  /* don't care about other events for now */
		return NOTIFY_DONE;
	}
}
#endif

static void dump_video_chains(void)
{
	int i;

	DBG("dumping video chains: ");
	for (i = 0; i < omap_dss_get_num_overlays(); i++) {
		struct omap_overlay *ovl = omap_dss_get_overlay(i);
		struct omap_overlay_manager *mgr = ovl->manager;
		struct omap_dss_device *dssdev = mgr ?
					mgr->get_device(mgr) : NULL;
		if (dssdev) {
			DBG("%d: %s -> %s -> %s", i, ovl->name, mgr->name,
						dssdev->name);
		} else if (mgr) {
			DBG("%d: %s -> %s", i, ovl->name, mgr->name);
		} else {
			DBG("%d: %s", i, ovl->name);
		}
	}
}

/* create encoders for each manager */
static int create_encoder(struct drm_device *dev,
		struct omap_overlay_manager *mgr)
{
	struct omap_drm_private *priv = dev->dev_private;
	struct drm_encoder *encoder = omap_encoder_init(dev, mgr);

	if (!encoder) {
		dev_err(dev->dev, "could not create encoder: %s\n",
				mgr->name);
		return -ENOMEM;
	}

	BUG_ON(priv->num_encoders >= ARRAY_SIZE(priv->encoders));

	priv->encoders[priv->num_encoders++] = encoder;

	return 0;
}

/* create connectors for each display device */
static int create_connector(struct drm_device *dev,
		struct omap_dss_device *dssdev)
{
	struct omap_drm_private *priv = dev->dev_private;
	static struct notifier_block *notifier;
	struct drm_connector *connector;
	int j;

	if (!dssdev->driver) {
		dev_warn(dev->dev, "%s has no driver.. skipping it\n",
				dssdev->name);
		return 0;
	}

	if (!(dssdev->driver->get_timings ||
				dssdev->driver->read_edid)) {
		dev_warn(dev->dev, "%s driver does not support "
			"get_timings or read_edid.. skipping it!\n",
			dssdev->name);
		return 0;
	}

	connector = omap_connector_init(dev,
			get_connector_type(dssdev), dssdev);

	if (!connector) {
		dev_err(dev->dev, "could not create connector: %s\n",
				dssdev->name);
		return -ENOMEM;
	}

	BUG_ON(priv->num_connectors >= ARRAY_SIZE(priv->connectors));

	priv->connectors[priv->num_connectors++] = connector;

#if 0 /* enable when dss2 supports hotplug */
	notifier = kzalloc(sizeof(struct notifier_block), GFP_KERNEL);
	notifier->notifier_call = omap_drm_notifier;
	omap_dss_add_notify(dssdev, notifier);
#else
	notifier = NULL;
#endif

	for (j = 0; j < priv->num_encoders; j++) {
		struct omap_overlay_manager *mgr =
			omap_encoder_get_manager(priv->encoders[j]);
		if (mgr->get_device(mgr) == dssdev) {
			drm_mode_connector_attach_encoder(connector,
					priv->encoders[j]);
		}
	}

	return 0;
}

/* create up to max_overlays CRTCs mapping to overlays.. by default,
 * connect the overlays to different managers/encoders, giving priority
 * to encoders connected to connectors with a detected connection
 */
static int create_crtc(struct drm_device *dev, struct omap_overlay *ovl,
		int *j, unsigned int connected_connectors)
{
	struct omap_drm_private *priv = dev->dev_private;
	struct omap_overlay_manager *mgr = NULL;
	struct drm_crtc *crtc;

	/* find next best connector, ones with detected connection first
	 */
	while (*j < priv->num_connectors && !mgr) {
		if (connected_connectors & (1 << *j)) {
			struct drm_encoder *encoder =
				omap_connector_attached_encoder(
						priv->connectors[*j]);
			if (encoder) {
				mgr = omap_encoder_get_manager(encoder);
			}
		}
		(*j)++;
	}

	/* if we couldn't find another connected connector, lets start
	 * looking at the unconnected connectors:
	 *
	 * note: it might not be immediately apparent, but thanks to
	 * the !mgr check in both this loop and the one above, the only
	 * way to enter this loop is with *j == priv->num_connectors,
	 * so idx can never go negative.
	 */
	while (*j < 2 * priv->num_connectors && !mgr) {
		int idx = *j - priv->num_connectors;
		if (!(connected_connectors & (1 << idx))) {
			struct drm_encoder *encoder =
				omap_connector_attached_encoder(
						priv->connectors[idx]);
			if (encoder) {
				mgr = omap_encoder_get_manager(encoder);
			}
		}
		(*j)++;
	}

	crtc = omap_crtc_init(dev, ovl, priv->num_crtcs);

	if (!crtc) {
		dev_err(dev->dev, "could not create CRTC: %s\n",
				ovl->name);
		return -ENOMEM;
	}

	BUG_ON(priv->num_crtcs >= ARRAY_SIZE(priv->crtcs));

	priv->crtcs[priv->num_crtcs++] = crtc;

	return 0;
}

static int create_plane(struct drm_device *dev, struct omap_overlay *ovl,
		unsigned int possible_crtcs)
{
	struct omap_drm_private *priv = dev->dev_private;
	struct drm_plane *plane =
			omap_plane_init(dev, ovl, possible_crtcs, false);

	if (!plane) {
		dev_err(dev->dev, "could not create plane: %s\n",
				ovl->name);
		return -ENOMEM;
	}

	BUG_ON(priv->num_planes >= ARRAY_SIZE(priv->planes));

	priv->planes[priv->num_planes++] = plane;

	return 0;
}

static int match_dev_name(struct omap_dss_device *dssdev, void *data)
{
	return !strcmp(dssdev->name, data);
}

static unsigned int detect_connectors(struct drm_device *dev)
{
	struct omap_drm_private *priv = dev->dev_private;
	unsigned int connected_connectors = 0;
	int i;

	for (i = 0; i < priv->num_connectors; i++) {
		struct drm_connector *connector = priv->connectors[i];
		if (omap_connector_detect(connector, true) ==
				connector_status_connected) {
			connected_connectors |= (1 << i);
		}
	}

	return connected_connectors;
}

static int omap_modeset_init(struct drm_device *dev)
{
	const struct omap_drm_platform_data *pdata = dev->dev->platform_data;
	struct omap_kms_platform_data *kms_pdata = NULL;
	struct omap_drm_private *priv = dev->dev_private;
	struct omap_dss_device *dssdev = NULL;
	int i, j;
	unsigned int connected_connectors = 0;

	drm_mode_config_init(dev);

	if (pdata && pdata->kms_pdata) {
		kms_pdata = pdata->kms_pdata;

		/* if platform data is provided by the board file, use it to
		 * control which overlays, managers, and devices we own.
		 */
		for (i = 0; i < kms_pdata->mgr_cnt; i++) {
			struct omap_overlay_manager *mgr =
				omap_dss_get_overlay_manager(
						kms_pdata->mgr_ids[i]);
			create_encoder(dev, mgr);
		}

		for (i = 0; i < kms_pdata->dev_cnt; i++) {
			struct omap_dss_device *dssdev =
				omap_dss_find_device(
					(void *)kms_pdata->dev_names[i],
					match_dev_name);
			if (!dssdev) {
				dev_warn(dev->dev, "no such dssdev: %s\n",
						kms_pdata->dev_names[i]);
				continue;
			}
			create_connector(dev, dssdev);
		}

		connected_connectors = detect_connectors(dev);

		j = 0;
		for (i = 0; i < kms_pdata->ovl_cnt; i++) {
			struct omap_overlay *ovl =
				omap_dss_get_overlay(kms_pdata->ovl_ids[i]);
			create_crtc(dev, ovl, &j, connected_connectors);
		}

		for (i = 0; i < kms_pdata->pln_cnt; i++) {
			struct omap_overlay *ovl =
				omap_dss_get_overlay(kms_pdata->pln_ids[i]);
			create_plane(dev, ovl, (1 << priv->num_crtcs) - 1);
		}
	} else {
		/* otherwise just grab up to CONFIG_DRM_OMAP_NUM_CRTCS and try
		 * to make educated guesses about everything else
		 */
		int max_overlays = min(omap_dss_get_num_overlays(), num_crtc);

		for (i = 0; i < omap_dss_get_num_overlay_managers(); i++) {
			create_encoder(dev, omap_dss_get_overlay_manager(i));
		}

		for_each_dss_dev(dssdev) {
			create_connector(dev, dssdev);
		}

		connected_connectors = detect_connectors(dev);

		j = 0;
		for (i = 0; i < max_overlays; i++) {
			create_crtc(dev, omap_dss_get_overlay(i),
					&j, connected_connectors);
		}

		/* use any remaining overlays as drm planes */
		for (; i < omap_dss_get_num_overlays(); i++) {
			struct omap_overlay *ovl = omap_dss_get_overlay(i);
			create_plane(dev, ovl, (1 << priv->num_crtcs) - 1);
		}
	}

	/* for now keep the mapping of CRTCs and encoders static.. */
	for (i = 0; i < priv->num_encoders; i++) {
		struct drm_encoder *encoder = priv->encoders[i];
		struct omap_overlay_manager *mgr =
				omap_encoder_get_manager(encoder);

		encoder->possible_crtcs = (1 << priv->num_crtcs) - 1;

		DBG("%s: possible_crtcs=%08x", mgr->name,
					encoder->possible_crtcs);
	}

	dump_video_chains();

	dev->mode_config.min_width = 32;
	dev->mode_config.min_height = 32;

	/* note: eventually will need some cpu_is_omapXYZ() type stuff here
	 * to fill in these limits properly on different OMAP generations..
	 */
	dev->mode_config.max_width = 2048;
	dev->mode_config.max_height = 2048;

	dev->mode_config.funcs = &omap_mode_config_funcs;

	return 0;
}

static void omap_modeset_free(struct drm_device *dev)
{
	drm_mode_config_cleanup(dev);
}

/*
 * drm ioctl funcs
 */


static int ioctl_get_param(struct drm_device *dev, void *data,
		struct drm_file *file_priv)
{
	struct drm_omap_param *args = data;

	DBG("%p: param=%llu", dev, args->param);

	switch (args->param) {
	case OMAP_PARAM_CHIPSET_ID:
		args->value = GET_OMAP_TYPE;
		break;
	default:
		DBG("unknown parameter %lld", args->param);
		return -EINVAL;
	}

	return 0;
}

static int ioctl_set_param(struct drm_device *dev, void *data,
		struct drm_file *file_priv)
{
	struct drm_omap_param *args = data;

	switch (args->param) {
	default:
		DBG("unknown parameter %lld", args->param);
		return -EINVAL;
	}

	return 0;
}

static int ioctl_get_base(struct drm_device *dev, void *data,
		struct drm_file *file_priv)
{
	struct drm_omap_get_base *args = data;
	struct omap_drm_plugin *plugin;

	/* be safe: */
	args->plugin_name[ARRAY_SIZE(args->plugin_name) - 1] = '\0';

	DBG("%p: plugin_name=%s", dev, args->plugin_name);

	list_for_each_entry(plugin, &plugin_list, list) {
		if (!strcmp(args->plugin_name, plugin->name)) {
			args->ioctl_base = plugin->ioctl_base;
			return 0;
		}
	}

	return -EINVAL;
}

static int ioctl_gem_new(struct drm_device *dev, void *data,
		struct drm_file *file_priv)
{
	struct drm_omap_gem_new *args = data;

	if (!args)
		return -EINVAL;

	DBG("%p:%p: size=0x%08x, flags=%08x", dev, file_priv,
			args->size.bytes, args->flags);
	return omap_gem_new_handle(dev, file_priv, args->size,
			args->flags, &args->handle);
}

static int ioctl_gem_cpu_prep(struct drm_device *dev, void *data,
		struct drm_file *file_priv)
{
	struct drm_omap_gem_cpu_prep *args = data;
	struct drm_gem_object *obj;
	int ret;

	VERB("%p:%p: handle=%d, op=%x", dev, file_priv, args->handle, args->op);

	obj = drm_gem_object_lookup(dev, file_priv, args->handle);
	if (!obj) {
		return -ENOENT;
	}

	ret = omap_gem_op_sync(obj, args->op);

// TODO: need a way to kick sgx after omap_gem_op_finish() but for now
// just disable this:
//	if (!ret) {
//		ret = omap_gem_op_start(obj, args->op);
//	}

	drm_gem_object_unreference_unlocked(obj);

	return ret;
}

static int ioctl_gem_cpu_fini(struct drm_device *dev, void *data,
		struct drm_file *file_priv)
{
	struct drm_omap_gem_cpu_fini *args = data;
	struct drm_gem_object *obj;
	int ret;

	VERB("%p:%p: handle=%d", dev, file_priv, args->handle);

	obj = drm_gem_object_lookup(dev, file_priv, args->handle);
	if (!obj) {
		return -ENOENT;
	}

	/* XXX flushy, flushy */
	ret = 0;

// TODO: need a way to kick sgx after omap_gem_op_finish() but for now
// just disable this:
//	if (!ret) {
//		ret = omap_gem_op_finish(obj, args->op);
//	}

	drm_gem_object_unreference_unlocked(obj);

	return ret;
}

static int ioctl_gem_info(struct drm_device *dev, void *data,
		struct drm_file *file_priv)
{
	struct drm_omap_gem_info *args = data;
	struct drm_gem_object *obj;
	int ret = 0;

	DBG("%p:%p: handle=%d", dev, file_priv, args->handle);

	obj = drm_gem_object_lookup(dev, file_priv, args->handle);
	if (!obj) {
		return -ENOENT;
	}

	args->size = omap_gem_mmap_size(obj);
	args->offset = omap_gem_mmap_offset(obj);

	drm_gem_object_unreference_unlocked(obj);

	return ret;
}

struct drm_ioctl_desc ioctls[DRM_COMMAND_END - DRM_COMMAND_BASE] = {
	DRM_IOCTL_DEF_DRV(OMAP_GET_PARAM, ioctl_get_param, DRM_UNLOCKED|DRM_AUTH),
	DRM_IOCTL_DEF_DRV(OMAP_SET_PARAM, ioctl_set_param, DRM_UNLOCKED|DRM_AUTH|DRM_MASTER|DRM_ROOT_ONLY),
	DRM_IOCTL_DEF_DRV(OMAP_GET_BASE, ioctl_get_base, DRM_UNLOCKED|DRM_AUTH),
	DRM_IOCTL_DEF_DRV(OMAP_GEM_NEW, ioctl_gem_new, DRM_UNLOCKED|DRM_AUTH),
	DRM_IOCTL_DEF_DRV(OMAP_GEM_CPU_PREP, ioctl_gem_cpu_prep, DRM_UNLOCKED|DRM_AUTH),
	DRM_IOCTL_DEF_DRV(OMAP_GEM_CPU_FINI, ioctl_gem_cpu_fini, DRM_UNLOCKED|DRM_AUTH),
	DRM_IOCTL_DEF_DRV(OMAP_GEM_INFO, ioctl_gem_info, DRM_UNLOCKED|DRM_AUTH),
};

/*
 * drm driver funcs
 */

/**
 * load - setup chip and create an initial config
 * @dev: DRM device
 * @flags: startup flags
 *
 * The driver load routine has to do several things:
 *   - initialize the memory manager
 *   - allocate initial config memory
 *   - setup the DRM framebuffer with the allocated memory
 */
static int dev_load(struct drm_device *dev, unsigned long flags)
{
	struct omap_drm_private *priv;
	struct omap_drm_plugin *plugin;
	int ret;

	DBG("load: dev=%p", dev);

	drm_device = dev;

	priv = kzalloc(sizeof(*priv), GFP_KERNEL);
	if (!priv) {
		dev_err(dev->dev, "could not allocate priv\n");
		return -ENOMEM;
	}

	dev->dev_private = priv;

	priv->wq = alloc_ordered_workqueue("omapdrm", 0);

	INIT_LIST_HEAD(&priv->obj_list);

	omap_gem_init(dev);

	ret = omap_modeset_init(dev);
	if (ret) {
		dev_err(dev->dev, "omap_modeset_init failed: ret=%d\n", ret);
		dev->dev_private = NULL;
		kfree(priv);
		return ret;
	}

	priv->fbdev = omap_fbdev_init(dev);
	if (!priv->fbdev) {
		dev_warn(dev->dev, "omap_fbdev_init failed\n");
		/* well, limp along without an fbdev.. maybe X11 will work? */
	}

	drm_kms_helper_poll_init(dev);

	ret = drm_vblank_init(dev, priv->num_crtcs);
	if (ret) {
		dev_warn(dev->dev, "could not init vblank\n");
	}

<<<<<<< HEAD
	/* store off drm_device for use in pm ops */
	dev_set_drvdata(dev->dev, dev);
=======
	loaded = true;

	list_for_each_entry(plugin, &plugin_list, list) {
		ret = plugin->load(dev, flags);
	}
>>>>>>> 13543fd7

	return 0;
}

static int dev_unload(struct drm_device *dev)
{
	struct omap_drm_private *priv = dev->dev_private;
	struct omap_drm_plugin *plugin;
	int ret;

	DBG("unload: dev=%p", dev);

	list_for_each_entry(plugin, &plugin_list, list) {
		ret = plugin->unload(dev);
	}

	drm_vblank_cleanup(dev);
	drm_kms_helper_poll_fini(dev);

	omap_fbdev_free(dev);
	omap_modeset_free(dev);
	omap_gem_deinit(dev);

	flush_workqueue(priv->wq);
	destroy_workqueue(priv->wq);

	kfree(dev->dev_private);
	dev->dev_private = NULL;

<<<<<<< HEAD
	dev_set_drvdata(dev->dev, NULL);
=======
	loaded = false;
>>>>>>> 13543fd7

	return 0;
}

static int dev_open(struct drm_device *dev, struct drm_file *file)
{
	struct omap_drm_plugin *plugin;
	bool found_pvr = false;
	int ret;

	file->driver_priv = kzalloc(sizeof(void *) * MAX_MAPPERS, GFP_KERNEL);

	DBG("open: dev=%p, file=%p", dev, file);

	list_for_each_entry(plugin, &plugin_list, list) {
		if (!strcmp(DRIVER_NAME "_pvr", plugin->name)) {
			found_pvr = true;
			break;
		}
	}

	if (!found_pvr) {
		DBG("open: PVR submodule not loaded.. let's try now");
		request_module(DRIVER_NAME "_pvr");
	}

	list_for_each_entry(plugin, &plugin_list, list) {
		ret = plugin->open(dev, file);
	}

	return 0;
}

static int dev_firstopen(struct drm_device *dev)
{
	DBG("firstopen: dev=%p", dev);
	return 0;
}

/**
 * lastclose - clean up after all DRM clients have exited
 * @dev: DRM device
 *
 * Take care of cleaning up after all DRM clients have exited.  In the
 * mode setting case, we want to restore the kernel's initial mode (just
 * in case the last client left us in a bad state).
 */
static void dev_lastclose(struct drm_device *dev)
{
	int i;

	/* we don't support vga-switcheroo.. so just make sure the fbdev
	 * mode is active
	 */
	struct omap_drm_private *priv = dev->dev_private;
	int ret;

	DBG("lastclose: dev=%p", dev);

	/* need to restore default rotation state.. not sure if there is
	 * a cleaner way to restore properties to default state?  Maybe
	 * a flag that properties should automatically be restored to
	 * default state on lastclose?
	 */
	for (i = 0; i < priv->num_crtcs; i++) {
		drm_object_property_set_value(&priv->crtcs[i]->base,
				priv->rotation_prop, 0);
	}

	for (i = 0; i < priv->num_planes; i++) {
		drm_object_property_set_value(&priv->planes[i]->base,
				priv->rotation_prop, 0);
	}

	ret = drm_fb_helper_restore_fbdev_mode(priv->fbdev);
	if (ret)
		DBG("failed to restore crtc mode");
}

static void dev_preclose(struct drm_device *dev, struct drm_file *file)
{
	struct omap_drm_plugin *plugin;
	int ret;

	DBG("preclose: dev=%p", dev);

	list_for_each_entry(plugin, &plugin_list, list) {
		ret = plugin->release(dev, file);
	}

	kfree(file->driver_priv);
}

static void dev_postclose(struct drm_device *dev, struct drm_file *file)
{
	DBG("postclose: dev=%p, file=%p", dev, file);
}

/**
 * enable_vblank - enable vblank interrupt events
 * @dev: DRM device
 * @crtc: which irq to enable
 *
 * Enable vblank interrupts for @crtc.  If the device doesn't have
 * a hardware vblank counter, this routine should be a no-op, since
 * interrupts will have to stay on to keep the count accurate.
 *
 * RETURNS
 * Zero on success, appropriate errno if the given @crtc's vblank
 * interrupt cannot be enabled.
 */
static int dev_enable_vblank(struct drm_device *dev, int crtc)
{
	DBG("enable_vblank: dev=%p, crtc=%d", dev, crtc);
	return 0;
}

/**
 * disable_vblank - disable vblank interrupt events
 * @dev: DRM device
 * @crtc: which irq to enable
 *
 * Disable vblank interrupts for @crtc.  If the device doesn't have
 * a hardware vblank counter, this routine should be a no-op, since
 * interrupts will have to stay on to keep the count accurate.
 */
static void dev_disable_vblank(struct drm_device *dev, int crtc)
{
	DBG("disable_vblank: dev=%p, crtc=%d", dev, crtc);
}

static irqreturn_t dev_irq_handler(DRM_IRQ_ARGS)
{
	return IRQ_HANDLED;
}

static void dev_irq_preinstall(struct drm_device *dev)
{
	DBG("irq_preinstall: dev=%p", dev);
}

static int dev_irq_postinstall(struct drm_device *dev)
{
	DBG("irq_postinstall: dev=%p", dev);
	return 0;
}

static void dev_irq_uninstall(struct drm_device *dev)
{
	DBG("irq_uninstall: dev=%p", dev);
}

static const struct vm_operations_struct omap_gem_vm_ops = {
	.fault = omap_gem_fault,
	.open = omap_gem_vm_open,
	.close = omap_gem_vm_close,
};

static const struct file_operations omapdriver_fops = {
		.owner = THIS_MODULE,
		.open = drm_open,
		.unlocked_ioctl = drm_ioctl,
		.release = drm_release,
		.mmap = omap_gem_mmap,
		.poll = drm_poll,
		.fasync = drm_fasync,
		.read = drm_read,
		.llseek = noop_llseek,
};

static struct drm_driver omap_drm_driver = {
		.driver_features =
				DRIVER_HAVE_IRQ | DRIVER_MODESET | DRIVER_GEM | DRIVER_PRIME,
		.load = dev_load,
		.unload = dev_unload,
		.open = dev_open,
		.firstopen = dev_firstopen,
		.lastclose = dev_lastclose,
		.preclose = dev_preclose,
		.postclose = dev_postclose,
		.get_vblank_counter = drm_vblank_count,
		.enable_vblank = dev_enable_vblank,
		.disable_vblank = dev_disable_vblank,
		.irq_preinstall = dev_irq_preinstall,
		.irq_postinstall = dev_irq_postinstall,
		.irq_uninstall = dev_irq_uninstall,
		.irq_handler = dev_irq_handler,
#ifdef CONFIG_DEBUG_FS
		.debugfs_init = omap_debugfs_init,
		.debugfs_cleanup = omap_debugfs_cleanup,
#endif
		.prime_handle_to_fd = drm_gem_prime_handle_to_fd,
		.prime_fd_to_handle = drm_gem_prime_fd_to_handle,
		.gem_prime_export = omap_gem_prime_export,
		.gem_prime_import = omap_gem_prime_import,
		.gem_init_object = omap_gem_init_object,
		.gem_free_object = omap_gem_free_object,
		.gem_vm_ops = &omap_gem_vm_ops,
		.dumb_create = omap_gem_dumb_create,
		.dumb_map_offset = omap_gem_dumb_map_offset,
		.dumb_destroy = omap_gem_dumb_destroy,
		.ioctls = ioctls,
		.num_ioctls = DRM_OMAP_NUM_IOCTLS,
		.fops = &omapdriver_fops,
		.name = DRIVER_NAME,
		.desc = DRIVER_DESC,
		.date = DRIVER_DATE,
		.major = DRIVER_MAJOR,
		.minor = DRIVER_MINOR,
		.patchlevel = DRIVER_PATCHLEVEL,
};

int omap_drm_register_plugin(struct omap_drm_plugin *plugin)
{
	struct drm_device *dev = drm_device;
	static int ioctl_base = DRM_OMAP_NUM_IOCTLS;
	int i;

	DBG("register plugin: %p (%s)", plugin, plugin->name);

	plugin->ioctl_base = ioctl_base;

	list_add_tail(&plugin->list, &plugin_list);

	/* register the plugin's ioctl's */
	for (i = 0; i < plugin->num_ioctls; i++) {
		int nr = i + ioctl_base;

		/* check for out of bounds ioctl nr or already registered ioctl */
		if (nr > ARRAY_SIZE(ioctls) || ioctls[nr].func) {
			dev_err(dev->dev, "invalid ioctl: %d (nr=%d)\n", i, nr);
			return -EINVAL;
		}

		DBG("register ioctl: %d %08x", nr, plugin->ioctls[i].cmd);

		ioctls[nr] = plugin->ioctls[i];

		if (nr >= omap_drm_driver.num_ioctls) {
			omap_drm_driver.num_ioctls = nr + 1;
		}
	}

	ioctl_base += plugin->num_ioctls;

	if (loaded) {
		plugin->load(dev, 0);
	}

	return 0;
}
EXPORT_SYMBOL(omap_drm_register_plugin);

int omap_drm_unregister_plugin(struct omap_drm_plugin *plugin)
{
	list_del(&plugin->list);
	/* TODO remove ioctl fxns */
	return 0;
}
EXPORT_SYMBOL(omap_drm_unregister_plugin);

static int nmappers = 0;

/* create buffer mapper id, to access per-mapper private data.  See
 * omap_gem_{get,set}_priv().
 */
int omap_drm_register_mapper(void)
{
	if (nmappers >= MAX_MAPPERS) {
		return -ENOMEM;
	}
	return nmappers++;
}
EXPORT_SYMBOL(omap_drm_register_mapper);

/* retire a mapper id, previously acquired from omap_drm_register_mapper()
 */
void omap_drm_unregister_mapper(int mapper_id)
{
	/* currently no-op.. */
}
EXPORT_SYMBOL(omap_drm_unregister_mapper);

void * omap_drm_file_priv(struct drm_file *file, int mapper_id)
{
	BUG_ON((mapper_id >= MAX_MAPPERS) || (mapper_id < 0));
	if (file->driver_priv) {
		return ((void **)file->driver_priv)[mapper_id];
	}
	return NULL;
}
EXPORT_SYMBOL(omap_drm_file_priv);

void omap_drm_file_set_priv(struct drm_file *file, int mapper_id, void *priv)
{
	BUG_ON((mapper_id >= MAX_MAPPERS) || (mapper_id < 0));
	((void **)file->driver_priv)[mapper_id] = priv;
}
EXPORT_SYMBOL(omap_drm_file_set_priv);

static int pdev_suspend(struct platform_device *pDevice, pm_message_t state)
{
	DBG("");
	return 0;
}

static int pdev_resume(struct platform_device *device)
{
	DBG("");
	return 0;
}

static void pdev_shutdown(struct platform_device *device)
{
	DBG("");
}

static int pdev_probe(struct platform_device *device)
{
	DBG("%s", device->name);
	return drm_platform_init(&omap_drm_driver, device);
}

static int pdev_remove(struct platform_device *device)
{
	DBG("");
	drm_platform_exit(&omap_drm_driver, device);

	platform_driver_unregister(&omap_dmm_driver);
	return 0;
}

static const struct dev_pm_ops omapdrm_pm_ops = {
	.resume = omap_gem_resume,
};

struct platform_driver pdev = {
		.driver = {
			.name = DRIVER_NAME,
			.owner = THIS_MODULE,
#ifdef CONFIG_PM
			.pm = &omapdrm_pm_ops,
#endif
		},
		.probe = pdev_probe,
		.remove = pdev_remove,
		.suspend = pdev_suspend,
		.resume = pdev_resume,
		.shutdown = pdev_shutdown,
};

static int __init omap_drm_init(void)
{
	DBG("init");
	if (platform_driver_register(&omap_dmm_driver)) {
		/* we can continue on without DMM.. so not fatal */
		dev_err(NULL, "DMM registration failed\n");
	}
	return platform_driver_register(&pdev);
}

static void __exit omap_drm_fini(void)
{
	DBG("fini");
	platform_driver_unregister(&pdev);
}

/* need late_initcall() so we load after dss_driver's are loaded */
late_initcall(omap_drm_init);
module_exit(omap_drm_fini);

MODULE_AUTHOR("Rob Clark <rob@ti.com>");
MODULE_DESCRIPTION("OMAP DRM Display Driver");
MODULE_ALIAS("platform:" DRIVER_NAME);
MODULE_LICENSE("GPL v2");

/* other exported plugin-API fxns */
EXPORT_SYMBOL(omap_gem_mmap_offset);
EXPORT_SYMBOL(omap_gem_tiled_size);
EXPORT_SYMBOL(omap_gem_get_paddr);
EXPORT_SYMBOL(omap_gem_put_paddr);
EXPORT_SYMBOL(omap_gem_get_pages);
EXPORT_SYMBOL(omap_gem_put_pages);
EXPORT_SYMBOL(omap_gem_flags);
EXPORT_SYMBOL(omap_gem_priv);
EXPORT_SYMBOL(omap_gem_set_priv);
EXPORT_SYMBOL(omap_gem_op_update);
EXPORT_SYMBOL(omap_gem_op_start);
EXPORT_SYMBOL(omap_gem_op_finish);
EXPORT_SYMBOL(omap_gem_op_sync);
EXPORT_SYMBOL(omap_gem_op_async);
EXPORT_SYMBOL(omap_gem_set_sync_object);
EXPORT_SYMBOL(omap_gem_new_ext);
EXPORT_SYMBOL(omap_gem_tiled_stride);<|MERGE_RESOLUTION|>--- conflicted
+++ resolved
@@ -641,16 +641,14 @@
 		dev_warn(dev->dev, "could not init vblank\n");
 	}
 
-<<<<<<< HEAD
+	loaded = true;
+
+	list_for_each_entry(plugin, &plugin_list, list) {
+		ret = plugin->load(dev, flags);
+	}
+
 	/* store off drm_device for use in pm ops */
 	dev_set_drvdata(dev->dev, dev);
-=======
-	loaded = true;
-
-	list_for_each_entry(plugin, &plugin_list, list) {
-		ret = plugin->load(dev, flags);
-	}
->>>>>>> 13543fd7
 
 	return 0;
 }
@@ -680,11 +678,9 @@
 	kfree(dev->dev_private);
 	dev->dev_private = NULL;
 
-<<<<<<< HEAD
+	loaded = false;
+
 	dev_set_drvdata(dev->dev, NULL);
-=======
-	loaded = false;
->>>>>>> 13543fd7
 
 	return 0;
 }
