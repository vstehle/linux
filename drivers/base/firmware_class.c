--- conflicted
+++ resolved
@@ -454,9 +454,6 @@
 
 static void fw_load_abort(struct firmware_buf *buf)
 {
-<<<<<<< HEAD
-	struct firmware_buf *buf = fw_priv->buf;
-
 	/*
 	 * There is a small window in which user can write to 'loading'
 	 * between loading done and disappearance of 'loading'
@@ -464,14 +461,9 @@
 	if (test_bit(FW_STATUS_DONE, &buf->status))
 		return;
 
-=======
 	list_del_init(&buf->pending_list);
->>>>>>> bb07b00b
 	set_bit(FW_STATUS_ABORT, &buf->status);
 	complete_all(&buf->completion);
-
-	/* avoid user action after loading abort */
-	fw_priv->buf = NULL;
 }
 
 #define is_fw_load_aborted(buf)	\
@@ -820,15 +812,7 @@
 			struct firmware_priv, timeout_work.work);
 
 	mutex_lock(&fw_lock);
-<<<<<<< HEAD
 	fw_load_abort(fw_priv);
-=======
-	if (test_bit(FW_STATUS_DONE, &(fw_priv->buf->status))) {
-		mutex_unlock(&fw_lock);
-		return;
-	}
-	fw_load_abort(fw_priv->buf);
->>>>>>> bb07b00b
 	mutex_unlock(&fw_lock);
 }
 
