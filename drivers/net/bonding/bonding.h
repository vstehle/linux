--- conflicted
+++ resolved
@@ -156,10 +156,7 @@
 	int all_slaves_active;
 	int resend_igmp;
 	int lp_interval;
-<<<<<<< HEAD
-=======
 	int packets_per_slave;
->>>>>>> 9fee8240
 };
 
 struct bond_parm_tbl {
