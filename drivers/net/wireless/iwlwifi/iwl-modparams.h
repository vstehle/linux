/******************************************************************************
 *
 * This file is provided under a dual BSD/GPLv2 license.  When using or
 * redistributing this file, you may do so under either license.
 *
 * GPL LICENSE SUMMARY
 *
 * Copyright(c) 2007 - 2013 Intel Corporation. All rights reserved.
 *
 * This program is free software; you can redistribute it and/or modify
 * it under the terms of version 2 of the GNU General Public License as
 * published by the Free Software Foundation.
 *
 * This program is distributed in the hope that it will be useful, but
 * WITHOUT ANY WARRANTY; without even the implied warranty of
 * MERCHANTABILITY or FITNESS FOR A PARTICULAR PURPOSE.  See the GNU
 * General Public License for more details.
 *
 * You should have received a copy of the GNU General Public License
 * along with this program; if not, write to the Free Software
 * Foundation, Inc., 51 Franklin Street, Fifth Floor, Boston, MA 02110,
 * USA
 *
 * The full GNU General Public License is included in this distribution
 * in the file called COPYING.
 *
 * Contact Information:
 *  Intel Linux Wireless <ilw@linux.intel.com>
 * Intel Corporation, 5200 N.E. Elam Young Parkway, Hillsboro, OR 97124-6497
 *
 * BSD LICENSE
 *
 * Copyright(c) 2005 - 2013 Intel Corporation. All rights reserved.
 * All rights reserved.
 *
 * Redistribution and use in source and binary forms, with or without
 * modification, are permitted provided that the following conditions
 * are met:
 *
 *  * Redistributions of source code must retain the above copyright
 *    notice, this list of conditions and the following disclaimer.
 *  * Redistributions in binary form must reproduce the above copyright
 *    notice, this list of conditions and the following disclaimer in
 *    the documentation and/or other materials provided with the
 *    distribution.
 *  * Neither the name Intel Corporation nor the names of its
 *    contributors may be used to endorse or promote products derived
 *    from this software without specific prior written permission.
 *
 * THIS SOFTWARE IS PROVIDED BY THE COPYRIGHT HOLDERS AND CONTRIBUTORS
 * "AS IS" AND ANY EXPRESS OR IMPLIED WARRANTIES, INCLUDING, BUT NOT
 * LIMITED TO, THE IMPLIED WARRANTIES OF MERCHANTABILITY AND FITNESS FOR
 * A PARTICULAR PURPOSE ARE DISCLAIMED. IN NO EVENT SHALL THE COPYRIGHT
 * OWNER OR CONTRIBUTORS BE LIABLE FOR ANY DIRECT, INDIRECT, INCIDENTAL,
 * SPECIAL, EXEMPLARY, OR CONSEQUENTIAL DAMAGES (INCLUDING, BUT NOT
 * LIMITED TO, PROCUREMENT OF SUBSTITUTE GOODS OR SERVICES; LOSS OF USE,
 * DATA, OR PROFITS; OR BUSINESS INTERRUPTION) HOWEVER CAUSED AND ON ANY
 * THEORY OF LIABILITY, WHETHER IN CONTRACT, STRICT LIABILITY, OR TORT
 * (INCLUDING NEGLIGENCE OR OTHERWISE) ARISING IN ANY WAY OUT OF THE USE
 * OF THIS SOFTWARE, EVEN IF ADVISED OF THE POSSIBILITY OF SUCH DAMAGE.
 *
 *****************************************************************************/
#ifndef __iwl_modparams_h__
#define __iwl_modparams_h__

#include <linux/types.h>
#include <linux/spinlock.h>
#include <linux/gfp.h>
#include <net/mac80211.h>

extern struct iwl_mod_params iwlwifi_mod_params;

enum iwl_power_level {
	IWL_POWER_INDEX_1,
	IWL_POWER_INDEX_2,
	IWL_POWER_INDEX_3,
	IWL_POWER_INDEX_4,
	IWL_POWER_INDEX_5,
	IWL_POWER_NUM
};

#define IWL_DISABLE_HT_ALL	BIT(0)
#define IWL_DISABLE_HT_TXAGG	BIT(1)
#define IWL_DISABLE_HT_RXAGG	BIT(2)

/**
 * struct iwl_mod_params
 *
 * Holds the module parameters
 *
 * @sw_crypto: using hardware encryption, default = 0
 * @disable_11n: disable 11n capabilities, default = 0,
 *	use IWL_DISABLE_HT_* constants
 * @amsdu_size_8K: enable 8K amsdu size, default = 0
 * @restart_fw: restart firmware, default = 1
 * @wd_disable: enable stuck queue check, default = 0
 * @bt_coex_active: enable bt coex, default = true
 * @led_mode: system default, default = 0
 * @power_save: disable power save, default = false
 * @power_level: power level, default = 1
 * @debug_level: levels are IWL_DL_*
 * @ant_coupling: antenna coupling in dB, default = 0
 */
struct iwl_mod_params {
	int sw_crypto;
	unsigned int disable_11n;
	int amsdu_size_8K;
	bool restart_fw;
	int  wd_disable;
	bool bt_coex_active;
	int led_mode;
	bool power_save;
	int power_level;
#ifdef CONFIG_IWLWIFI_DEBUG
	u32 debug_level;
#endif
	int ant_coupling;
<<<<<<< HEAD
	bool bt_ch_announce;
	bool auto_agg;
=======
>>>>>>> 0f817ed5
	char *nvm_file;
};

#endif /* #__iwl_modparams_h__ */<|MERGE_RESOLUTION|>--- conflicted
+++ resolved
@@ -115,11 +115,6 @@
 	u32 debug_level;
 #endif
 	int ant_coupling;
-<<<<<<< HEAD
-	bool bt_ch_announce;
-	bool auto_agg;
-=======
->>>>>>> 0f817ed5
 	char *nvm_file;
 };
 
