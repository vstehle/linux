/*
 * Copyright (c) 2008-2011 Atheros Communications Inc.
 *
 * Permission to use, copy, modify, and/or distribute this software for any
 * purpose with or without fee is hereby granted, provided that the above
 * copyright notice and this permission notice appear in all copies.
 *
 * THE SOFTWARE IS PROVIDED "AS IS" AND THE AUTHOR DISCLAIMS ALL WARRANTIES
 * WITH REGARD TO THIS SOFTWARE INCLUDING ALL IMPLIED WARRANTIES OF
 * MERCHANTABILITY AND FITNESS. IN NO EVENT SHALL THE AUTHOR BE LIABLE FOR
 * ANY SPECIAL, DIRECT, INDIRECT, OR CONSEQUENTIAL DAMAGES OR ANY DAMAGES
 * WHATSOEVER RESULTING FROM LOSS OF USE, DATA OR PROFITS, WHETHER IN AN
 * ACTION OF CONTRACT, NEGLIGENCE OR OTHER TORTIOUS ACTION, ARISING OUT OF
 * OR IN CONNECTION WITH THE USE OR PERFORMANCE OF THIS SOFTWARE.
 */

#define pr_fmt(fmt) KBUILD_MODNAME ": " fmt

#include <linux/nl80211.h>
#include <linux/pci.h>
#include <linux/pci-aspm.h>
#include <linux/ath9k_platform.h>
#include <linux/module.h>
#include "ath9k.h"

static DEFINE_PCI_DEVICE_TABLE(ath_pci_id_table) = {
	{ PCI_VDEVICE(ATHEROS, 0x0023) }, /* PCI   */
	{ PCI_VDEVICE(ATHEROS, 0x0024) }, /* PCI-E */
	{ PCI_VDEVICE(ATHEROS, 0x0027) }, /* PCI   */
	{ PCI_VDEVICE(ATHEROS, 0x0029) }, /* PCI   */
	{ PCI_VDEVICE(ATHEROS, 0x002A) }, /* PCI-E */
	{ PCI_VDEVICE(ATHEROS, 0x002B) }, /* PCI-E */
	{ PCI_VDEVICE(ATHEROS, 0x002C) }, /* PCI-E 802.11n bonded out */
	{ PCI_VDEVICE(ATHEROS, 0x002D) }, /* PCI   */
	{ PCI_VDEVICE(ATHEROS, 0x002E) }, /* PCI-E */
	{ PCI_VDEVICE(ATHEROS, 0x0030) }, /* PCI-E  AR9300 */

	/* PCI-E CUS198 */
	{ PCI_DEVICE_SUB(PCI_VENDOR_ID_ATHEROS,
			 0x0032,
			 PCI_VENDOR_ID_AZWAVE,
			 0x2086),
	  .driver_data = ATH9K_PCI_CUS198 },
	{ PCI_DEVICE_SUB(PCI_VENDOR_ID_ATHEROS,
			 0x0032,
			 PCI_VENDOR_ID_AZWAVE,
			 0x1237),
	  .driver_data = ATH9K_PCI_CUS198 },
	{ PCI_DEVICE_SUB(PCI_VENDOR_ID_ATHEROS,
			 0x0032,
			 PCI_VENDOR_ID_AZWAVE,
			 0x2126),
	  .driver_data = ATH9K_PCI_CUS198 },

	/* PCI-E CUS230 */
	{ PCI_DEVICE_SUB(PCI_VENDOR_ID_ATHEROS,
			 0x0032,
			 PCI_VENDOR_ID_AZWAVE,
			 0x2152),
	  .driver_data = ATH9K_PCI_CUS230 },
	{ PCI_DEVICE_SUB(PCI_VENDOR_ID_ATHEROS,
			 0x0032,
			 PCI_VENDOR_ID_FOXCONN,
			 0xE075),
	  .driver_data = ATH9K_PCI_CUS230 },

	{ PCI_VDEVICE(ATHEROS, 0x0032) }, /* PCI-E  AR9485 */
	{ PCI_VDEVICE(ATHEROS, 0x0033) }, /* PCI-E  AR9580 */

	/* PCI-E CUS217 */
	{ PCI_DEVICE_SUB(PCI_VENDOR_ID_ATHEROS,
			 0x0034,
			 PCI_VENDOR_ID_AZWAVE,
			 0x2116),
	  .driver_data = ATH9K_PCI_CUS217 },
	{ PCI_DEVICE_SUB(PCI_VENDOR_ID_ATHEROS,
			 0x0034,
			 0x11AD, /* LITEON */
			 0x6661),
	  .driver_data = ATH9K_PCI_CUS217 },

<<<<<<< HEAD
=======
	/* AR9462 with WoW support */
	{ PCI_DEVICE_SUB(PCI_VENDOR_ID_ATHEROS,
			 0x0034,
			 PCI_VENDOR_ID_ATHEROS,
			 0x3117),
	  .driver_data = ATH9K_PCI_WOW },
	{ PCI_DEVICE_SUB(PCI_VENDOR_ID_ATHEROS,
			 0x0034,
			 PCI_VENDOR_ID_LENOVO,
			 0x3214),
	  .driver_data = ATH9K_PCI_WOW },
	{ PCI_DEVICE_SUB(PCI_VENDOR_ID_ATHEROS,
			 0x0034,
			 PCI_VENDOR_ID_ATTANSIC,
			 0x0091),
	  .driver_data = ATH9K_PCI_WOW },
	{ PCI_DEVICE_SUB(PCI_VENDOR_ID_ATHEROS,
			 0x0034,
			 PCI_VENDOR_ID_AZWAVE,
			 0x2110),
	  .driver_data = ATH9K_PCI_WOW },
	{ PCI_DEVICE_SUB(PCI_VENDOR_ID_ATHEROS,
			 0x0034,
			 PCI_VENDOR_ID_ASUSTEK,
			 0x850E),
	  .driver_data = ATH9K_PCI_WOW },
	{ PCI_DEVICE_SUB(PCI_VENDOR_ID_ATHEROS,
			 0x0034,
			 0x11AD, /* LITEON */
			 0x6631),
	  .driver_data = ATH9K_PCI_WOW },
	{ PCI_DEVICE_SUB(PCI_VENDOR_ID_ATHEROS,
			 0x0034,
			 0x11AD, /* LITEON */
			 0x6641),
	  .driver_data = ATH9K_PCI_WOW },
	{ PCI_DEVICE_SUB(PCI_VENDOR_ID_ATHEROS,
			 0x0034,
			 PCI_VENDOR_ID_HP,
			 0x1864),
	  .driver_data = ATH9K_PCI_WOW },
	{ PCI_DEVICE_SUB(PCI_VENDOR_ID_ATHEROS,
			 0x0034,
			 0x14CD, /* USI */
			 0x0063),
	  .driver_data = ATH9K_PCI_WOW },
	{ PCI_DEVICE_SUB(PCI_VENDOR_ID_ATHEROS,
			 0x0034,
			 0x14CD, /* USI */
			 0x0064),
	  .driver_data = ATH9K_PCI_WOW },
	{ PCI_DEVICE_SUB(PCI_VENDOR_ID_ATHEROS,
			 0x0034,
			 0x10CF, /* Fujitsu */
			 0x1783),
	  .driver_data = ATH9K_PCI_WOW },

>>>>>>> 0f817ed5
	{ PCI_VDEVICE(ATHEROS, 0x0034) }, /* PCI-E  AR9462 */
	{ PCI_VDEVICE(ATHEROS, 0x0037) }, /* PCI-E  AR1111/AR9485 */
	{ PCI_VDEVICE(ATHEROS, 0x0036) }, /* PCI-E  AR9565 */
	{ 0 }
};


/* return bus cachesize in 4B word units */
static void ath_pci_read_cachesize(struct ath_common *common, int *csz)
{
	struct ath_softc *sc = (struct ath_softc *) common->priv;
	u8 u8tmp;

	pci_read_config_byte(to_pci_dev(sc->dev), PCI_CACHE_LINE_SIZE, &u8tmp);
	*csz = (int)u8tmp;

	/*
	 * This check was put in to avoid "unpleasant" consequences if
	 * the bootrom has not fully initialized all PCI devices.
	 * Sometimes the cache line size register is not set
	 */

	if (*csz == 0)
		*csz = DEFAULT_CACHELINE >> 2;   /* Use the default size */
}

static bool ath_pci_eeprom_read(struct ath_common *common, u32 off, u16 *data)
{
	struct ath_softc *sc = (struct ath_softc *) common->priv;
	struct ath9k_platform_data *pdata = sc->dev->platform_data;

	if (pdata) {
		if (off >= (ARRAY_SIZE(pdata->eeprom_data))) {
			ath_err(common,
				"%s: eeprom read failed, offset %08x is out of range\n",
				__func__, off);
		}

		*data = pdata->eeprom_data[off];
	} else {
		struct ath_hw *ah = (struct ath_hw *) common->ah;

		common->ops->read(ah, AR5416_EEPROM_OFFSET +
				      (off << AR5416_EEPROM_S));

		if (!ath9k_hw_wait(ah,
				   AR_EEPROM_STATUS_DATA,
				   AR_EEPROM_STATUS_DATA_BUSY |
				   AR_EEPROM_STATUS_DATA_PROT_ACCESS, 0,
				   AH_WAIT_TIMEOUT)) {
			return false;
		}

		*data = MS(common->ops->read(ah, AR_EEPROM_STATUS_DATA),
			   AR_EEPROM_STATUS_DATA_VAL);
	}

	return true;
}

/* Need to be called after we discover btcoex capabilities */
static void ath_pci_aspm_init(struct ath_common *common)
{
	struct ath_softc *sc = (struct ath_softc *) common->priv;
	struct ath_hw *ah = sc->sc_ah;
	struct pci_dev *pdev = to_pci_dev(sc->dev);
	struct pci_dev *parent;
	u16 aspm;

	if (!ah->is_pciexpress)
		return;

	parent = pdev->bus->self;
	if (!parent)
		return;

	if ((ath9k_hw_get_btcoex_scheme(ah) != ATH_BTCOEX_CFG_NONE) &&
	    (AR_SREV_9285(ah))) {
		/* Bluetooth coexistence requires disabling ASPM. */
		pcie_capability_clear_word(pdev, PCI_EXP_LNKCTL,
			PCI_EXP_LNKCTL_ASPM_L0S | PCI_EXP_LNKCTL_ASPM_L1);

		/*
		 * Both upstream and downstream PCIe components should
		 * have the same ASPM settings.
		 */
		pcie_capability_clear_word(parent, PCI_EXP_LNKCTL,
			PCI_EXP_LNKCTL_ASPM_L0S | PCI_EXP_LNKCTL_ASPM_L1);

		ath_info(common, "Disabling ASPM since BTCOEX is enabled\n");
		return;
	}

	pcie_capability_read_word(parent, PCI_EXP_LNKCTL, &aspm);
	if (aspm & (PCI_EXP_LNKCTL_ASPM_L0S | PCI_EXP_LNKCTL_ASPM_L1)) {
		ah->aspm_enabled = true;
		/* Initialize PCIe PM and SERDES registers. */
		ath9k_hw_configpcipowersave(ah, false);
		ath_info(common, "ASPM enabled: 0x%x\n", aspm);
	}
}

static const struct ath_bus_ops ath_pci_bus_ops = {
	.ath_bus_type = ATH_PCI,
	.read_cachesize = ath_pci_read_cachesize,
	.eeprom_read = ath_pci_eeprom_read,
	.aspm_init = ath_pci_aspm_init,
};

static int ath_pci_probe(struct pci_dev *pdev, const struct pci_device_id *id)
{
	struct ath_softc *sc;
	struct ieee80211_hw *hw;
	u8 csz;
	u32 val;
	int ret = 0;
	char hw_name[64];

	if (pcim_enable_device(pdev))
		return -EIO;

	ret =  pci_set_dma_mask(pdev, DMA_BIT_MASK(32));
	if (ret) {
		pr_err("32-bit DMA not available\n");
		return ret;
	}

	ret = pci_set_consistent_dma_mask(pdev, DMA_BIT_MASK(32));
	if (ret) {
		pr_err("32-bit DMA consistent DMA enable failed\n");
		return ret;
	}

	/*
	 * Cache line size is used to size and align various
	 * structures used to communicate with the hardware.
	 */
	pci_read_config_byte(pdev, PCI_CACHE_LINE_SIZE, &csz);
	if (csz == 0) {
		/*
		 * Linux 2.4.18 (at least) writes the cache line size
		 * register as a 16-bit wide register which is wrong.
		 * We must have this setup properly for rx buffer
		 * DMA to work so force a reasonable value here if it
		 * comes up zero.
		 */
		csz = L1_CACHE_BYTES / sizeof(u32);
		pci_write_config_byte(pdev, PCI_CACHE_LINE_SIZE, csz);
	}
	/*
	 * The default setting of latency timer yields poor results,
	 * set it to the value used by other systems. It may be worth
	 * tweaking this setting more.
	 */
	pci_write_config_byte(pdev, PCI_LATENCY_TIMER, 0xa8);

	pci_set_master(pdev);

	/*
	 * Disable the RETRY_TIMEOUT register (0x41) to keep
	 * PCI Tx retries from interfering with C3 CPU state.
	 */
	pci_read_config_dword(pdev, 0x40, &val);
	if ((val & 0x0000ff00) != 0)
		pci_write_config_dword(pdev, 0x40, val & 0xffff00ff);

	ret = pcim_iomap_regions(pdev, BIT(0), "ath9k");
	if (ret) {
		dev_err(&pdev->dev, "PCI memory region reserve error\n");
		return -ENODEV;
	}

	hw = ieee80211_alloc_hw(sizeof(struct ath_softc), &ath9k_ops);
	if (!hw) {
		dev_err(&pdev->dev, "No memory for ieee80211_hw\n");
		return -ENOMEM;
	}

	SET_IEEE80211_DEV(hw, &pdev->dev);
	pci_set_drvdata(pdev, hw);

	sc = hw->priv;
	sc->hw = hw;
	sc->dev = &pdev->dev;
	sc->mem = pcim_iomap_table(pdev)[0];
	sc->driver_data = id->driver_data;

	/* Will be cleared in ath9k_start() */
	set_bit(SC_OP_INVALID, &sc->sc_flags);

	ret = request_irq(pdev->irq, ath_isr, IRQF_SHARED, "ath9k", sc);
	if (ret) {
		dev_err(&pdev->dev, "request_irq failed\n");
		goto err_irq;
	}

	sc->irq = pdev->irq;

	ret = ath9k_init_device(id->device, sc, &ath_pci_bus_ops);
	if (ret) {
		dev_err(&pdev->dev, "Failed to initialize device\n");
		goto err_init;
	}

	ath9k_hw_name(sc->sc_ah, hw_name, sizeof(hw_name));
	wiphy_info(hw->wiphy, "%s mem=0x%lx, irq=%d\n",
		   hw_name, (unsigned long)sc->mem, pdev->irq);

	return 0;

err_init:
	free_irq(sc->irq, sc);
err_irq:
	ieee80211_free_hw(hw);
	return ret;
}

static void ath_pci_remove(struct pci_dev *pdev)
{
	struct ieee80211_hw *hw = pci_get_drvdata(pdev);
	struct ath_softc *sc = hw->priv;

	if (!is_ath9k_unloaded)
		sc->sc_ah->ah_flags |= AH_UNPLUGGED;
	ath9k_deinit_device(sc);
	free_irq(sc->irq, sc);
	ieee80211_free_hw(sc->hw);
}

#ifdef CONFIG_PM_SLEEP

static int ath_pci_suspend(struct device *device)
{
	struct pci_dev *pdev = to_pci_dev(device);
	struct ieee80211_hw *hw = pci_get_drvdata(pdev);
	struct ath_softc *sc = hw->priv;

	if (sc->wow_enabled)
		return 0;

	/* The device has to be moved to FULLSLEEP forcibly.
	 * Otherwise the chip never moved to full sleep,
	 * when no interface is up.
	 */
	ath9k_stop_btcoex(sc);
	ath9k_hw_disable(sc->sc_ah);
	ath9k_hw_setpower(sc->sc_ah, ATH9K_PM_FULL_SLEEP);

	return 0;
}

static int ath_pci_resume(struct device *device)
{
	struct pci_dev *pdev = to_pci_dev(device);
	struct ieee80211_hw *hw = pci_get_drvdata(pdev);
	struct ath_softc *sc = hw->priv;
	struct ath_hw *ah = sc->sc_ah;
	struct ath_common *common = ath9k_hw_common(ah);
	u32 val;

	/*
	 * Suspend/Resume resets the PCI configuration space, so we have to
	 * re-disable the RETRY_TIMEOUT register (0x41) to keep
	 * PCI Tx retries from interfering with C3 CPU state
	 */
	pci_read_config_dword(pdev, 0x40, &val);
	if ((val & 0x0000ff00) != 0)
		pci_write_config_dword(pdev, 0x40, val & 0xffff00ff);

	ath_pci_aspm_init(common);
	ah->reset_power_on = false;

	return 0;
}

static SIMPLE_DEV_PM_OPS(ath9k_pm_ops, ath_pci_suspend, ath_pci_resume);

#define ATH9K_PM_OPS	(&ath9k_pm_ops)

#else /* !CONFIG_PM_SLEEP */

#define ATH9K_PM_OPS	NULL

#endif /* !CONFIG_PM_SLEEP */


MODULE_DEVICE_TABLE(pci, ath_pci_id_table);

static struct pci_driver ath_pci_driver = {
	.name       = "ath9k",
	.id_table   = ath_pci_id_table,
	.probe      = ath_pci_probe,
	.remove     = ath_pci_remove,
	.driver.pm  = ATH9K_PM_OPS,
};

int ath_pci_init(void)
{
	return pci_register_driver(&ath_pci_driver);
}

void ath_pci_exit(void)
{
	pci_unregister_driver(&ath_pci_driver);
}<|MERGE_RESOLUTION|>--- conflicted
+++ resolved
@@ -79,8 +79,6 @@
 			 0x6661),
 	  .driver_data = ATH9K_PCI_CUS217 },
 
-<<<<<<< HEAD
-=======
 	/* AR9462 with WoW support */
 	{ PCI_DEVICE_SUB(PCI_VENDOR_ID_ATHEROS,
 			 0x0034,
@@ -138,7 +136,6 @@
 			 0x1783),
 	  .driver_data = ATH9K_PCI_WOW },
 
->>>>>>> 0f817ed5
 	{ PCI_VDEVICE(ATHEROS, 0x0034) }, /* PCI-E  AR9462 */
 	{ PCI_VDEVICE(ATHEROS, 0x0037) }, /* PCI-E  AR1111/AR9485 */
 	{ PCI_VDEVICE(ATHEROS, 0x0036) }, /* PCI-E  AR9565 */
