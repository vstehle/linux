/*
 * Copyright (c) 2008-2011 Atheros Communications Inc.
 *
 * Permission to use, copy, modify, and/or distribute this software for any
 * purpose with or without fee is hereby granted, provided that the above
 * copyright notice and this permission notice appear in all copies.
 *
 * THE SOFTWARE IS PROVIDED "AS IS" AND THE AUTHOR DISCLAIMS ALL WARRANTIES
 * WITH REGARD TO THIS SOFTWARE INCLUDING ALL IMPLIED WARRANTIES OF
 * MERCHANTABILITY AND FITNESS. IN NO EVENT SHALL THE AUTHOR BE LIABLE FOR
 * ANY SPECIAL, DIRECT, INDIRECT, OR CONSEQUENTIAL DAMAGES OR ANY DAMAGES
 * WHATSOEVER RESULTING FROM LOSS OF USE, DATA OR PROFITS, WHETHER IN AN
 * ACTION OF CONTRACT, NEGLIGENCE OR OTHER TORTIOUS ACTION, ARISING OUT OF
 * OR IN CONNECTION WITH THE USE OR PERFORMANCE OF THIS SOFTWARE.
 */

#define pr_fmt(fmt) KBUILD_MODNAME ": " fmt

#include <linux/dma-mapping.h>
#include <linux/slab.h>
#include <linux/ath9k_platform.h>
#include <linux/module.h>
#include <linux/relay.h>
#include <net/ieee80211_radiotap.h>

#include "ath9k.h"

struct ath9k_eeprom_ctx {
	struct completion complete;
	struct ath_hw *ah;
};

static char *dev_info = "ath9k";

MODULE_AUTHOR("Atheros Communications");
MODULE_DESCRIPTION("Support for Atheros 802.11n wireless LAN cards.");
MODULE_SUPPORTED_DEVICE("Atheros 802.11n WLAN cards");
MODULE_LICENSE("Dual BSD/GPL");

static unsigned int ath9k_debug = ATH_DBG_DEFAULT;
module_param_named(debug, ath9k_debug, uint, 0);
MODULE_PARM_DESC(debug, "Debugging mask");

int ath9k_modparam_nohwcrypt;
module_param_named(nohwcrypt, ath9k_modparam_nohwcrypt, int, 0444);
MODULE_PARM_DESC(nohwcrypt, "Disable hardware encryption");

int led_blink;
module_param_named(blink, led_blink, int, 0444);
MODULE_PARM_DESC(blink, "Enable LED blink on activity");

static int ath9k_btcoex_enable;
module_param_named(btcoex_enable, ath9k_btcoex_enable, int, 0444);
MODULE_PARM_DESC(btcoex_enable, "Enable wifi-BT coexistence");

static int ath9k_enable_diversity;
module_param_named(enable_diversity, ath9k_enable_diversity, int, 0444);
MODULE_PARM_DESC(enable_diversity, "Enable Antenna diversity for AR9565");

bool is_ath9k_unloaded;
/* We use the hw_value as an index into our private channel structure */

#define CHAN2G(_freq, _idx)  { \
	.band = IEEE80211_BAND_2GHZ, \
	.center_freq = (_freq), \
	.hw_value = (_idx), \
	.max_power = 20, \
}

#define CHAN5G(_freq, _idx) { \
	.band = IEEE80211_BAND_5GHZ, \
	.center_freq = (_freq), \
	.hw_value = (_idx), \
	.max_power = 20, \
}

/* Some 2 GHz radios are actually tunable on 2312-2732
 * on 5 MHz steps, we support the channels which we know
 * we have calibration data for all cards though to make
 * this static */
static const struct ieee80211_channel ath9k_2ghz_chantable[] = {
	CHAN2G(2412, 0), /* Channel 1 */
	CHAN2G(2417, 1), /* Channel 2 */
	CHAN2G(2422, 2), /* Channel 3 */
	CHAN2G(2427, 3), /* Channel 4 */
	CHAN2G(2432, 4), /* Channel 5 */
	CHAN2G(2437, 5), /* Channel 6 */
	CHAN2G(2442, 6), /* Channel 7 */
	CHAN2G(2447, 7), /* Channel 8 */
	CHAN2G(2452, 8), /* Channel 9 */
	CHAN2G(2457, 9), /* Channel 10 */
	CHAN2G(2462, 10), /* Channel 11 */
	CHAN2G(2467, 11), /* Channel 12 */
	CHAN2G(2472, 12), /* Channel 13 */
	CHAN2G(2484, 13), /* Channel 14 */
};

/* Some 5 GHz radios are actually tunable on XXXX-YYYY
 * on 5 MHz steps, we support the channels which we know
 * we have calibration data for all cards though to make
 * this static */
static const struct ieee80211_channel ath9k_5ghz_chantable[] = {
	/* _We_ call this UNII 1 */
	CHAN5G(5180, 14), /* Channel 36 */
	CHAN5G(5200, 15), /* Channel 40 */
	CHAN5G(5220, 16), /* Channel 44 */
	CHAN5G(5240, 17), /* Channel 48 */
	/* _We_ call this UNII 2 */
	CHAN5G(5260, 18), /* Channel 52 */
	CHAN5G(5280, 19), /* Channel 56 */
	CHAN5G(5300, 20), /* Channel 60 */
	CHAN5G(5320, 21), /* Channel 64 */
	/* _We_ call this "Middle band" */
	CHAN5G(5500, 22), /* Channel 100 */
	CHAN5G(5520, 23), /* Channel 104 */
	CHAN5G(5540, 24), /* Channel 108 */
	CHAN5G(5560, 25), /* Channel 112 */
	CHAN5G(5580, 26), /* Channel 116 */
	CHAN5G(5600, 27), /* Channel 120 */
	CHAN5G(5620, 28), /* Channel 124 */
	CHAN5G(5640, 29), /* Channel 128 */
	CHAN5G(5660, 30), /* Channel 132 */
	CHAN5G(5680, 31), /* Channel 136 */
	CHAN5G(5700, 32), /* Channel 140 */
	/* _We_ call this UNII 3 */
	CHAN5G(5745, 33), /* Channel 149 */
	CHAN5G(5765, 34), /* Channel 153 */
	CHAN5G(5785, 35), /* Channel 157 */
	CHAN5G(5805, 36), /* Channel 161 */
	CHAN5G(5825, 37), /* Channel 165 */
};

/* Atheros hardware rate code addition for short premble */
#define SHPCHECK(__hw_rate, __flags) \
	((__flags & IEEE80211_RATE_SHORT_PREAMBLE) ? (__hw_rate | 0x04 ) : 0)

#define RATE(_bitrate, _hw_rate, _flags) {              \
	.bitrate        = (_bitrate),                   \
	.flags          = (_flags),                     \
	.hw_value       = (_hw_rate),                   \
	.hw_value_short = (SHPCHECK(_hw_rate, _flags))  \
}

static struct ieee80211_rate ath9k_legacy_rates[] = {
	RATE(10, 0x1b, 0),
	RATE(20, 0x1a, IEEE80211_RATE_SHORT_PREAMBLE),
	RATE(55, 0x19, IEEE80211_RATE_SHORT_PREAMBLE),
	RATE(110, 0x18, IEEE80211_RATE_SHORT_PREAMBLE),
	RATE(60, 0x0b, 0),
	RATE(90, 0x0f, 0),
	RATE(120, 0x0a, 0),
	RATE(180, 0x0e, 0),
	RATE(240, 0x09, 0),
	RATE(360, 0x0d, 0),
	RATE(480, 0x08, 0),
	RATE(540, 0x0c, 0),
};

#ifdef CONFIG_MAC80211_LEDS
static const struct ieee80211_tpt_blink ath9k_tpt_blink[] = {
	{ .throughput = 0 * 1024, .blink_time = 334 },
	{ .throughput = 1 * 1024, .blink_time = 260 },
	{ .throughput = 5 * 1024, .blink_time = 220 },
	{ .throughput = 10 * 1024, .blink_time = 190 },
	{ .throughput = 20 * 1024, .blink_time = 170 },
	{ .throughput = 50 * 1024, .blink_time = 150 },
	{ .throughput = 70 * 1024, .blink_time = 130 },
	{ .throughput = 100 * 1024, .blink_time = 110 },
	{ .throughput = 200 * 1024, .blink_time = 80 },
	{ .throughput = 300 * 1024, .blink_time = 50 },
};
#endif

static void ath9k_deinit_softc(struct ath_softc *sc);

/*
 * Read and write, they both share the same lock. We do this to serialize
 * reads and writes on Atheros 802.11n PCI devices only. This is required
 * as the FIFO on these devices can only accept sanely 2 requests.
 */

static void ath9k_iowrite32(void *hw_priv, u32 val, u32 reg_offset)
{
	struct ath_hw *ah = (struct ath_hw *) hw_priv;
	struct ath_common *common = ath9k_hw_common(ah);
	struct ath_softc *sc = (struct ath_softc *) common->priv;

	if (NR_CPUS > 1 && ah->config.serialize_regmode == SER_REG_MODE_ON) {
		unsigned long flags;
		spin_lock_irqsave(&sc->sc_serial_rw, flags);
		iowrite32(val, sc->mem + reg_offset);
		spin_unlock_irqrestore(&sc->sc_serial_rw, flags);
	} else
		iowrite32(val, sc->mem + reg_offset);
}

static unsigned int ath9k_ioread32(void *hw_priv, u32 reg_offset)
{
	struct ath_hw *ah = (struct ath_hw *) hw_priv;
	struct ath_common *common = ath9k_hw_common(ah);
	struct ath_softc *sc = (struct ath_softc *) common->priv;
	u32 val;

	if (NR_CPUS > 1 && ah->config.serialize_regmode == SER_REG_MODE_ON) {
		unsigned long flags;
		spin_lock_irqsave(&sc->sc_serial_rw, flags);
		val = ioread32(sc->mem + reg_offset);
		spin_unlock_irqrestore(&sc->sc_serial_rw, flags);
	} else
		val = ioread32(sc->mem + reg_offset);
	return val;
}

static unsigned int __ath9k_reg_rmw(struct ath_softc *sc, u32 reg_offset,
				    u32 set, u32 clr)
{
	u32 val;

	val = ioread32(sc->mem + reg_offset);
	val &= ~clr;
	val |= set;
	iowrite32(val, sc->mem + reg_offset);

	return val;
}

static unsigned int ath9k_reg_rmw(void *hw_priv, u32 reg_offset, u32 set, u32 clr)
{
	struct ath_hw *ah = (struct ath_hw *) hw_priv;
	struct ath_common *common = ath9k_hw_common(ah);
	struct ath_softc *sc = (struct ath_softc *) common->priv;
	unsigned long uninitialized_var(flags);
	u32 val;

	if (NR_CPUS > 1 && ah->config.serialize_regmode == SER_REG_MODE_ON) {
		spin_lock_irqsave(&sc->sc_serial_rw, flags);
		val = __ath9k_reg_rmw(sc, reg_offset, set, clr);
		spin_unlock_irqrestore(&sc->sc_serial_rw, flags);
	} else
		val = __ath9k_reg_rmw(sc, reg_offset, set, clr);

	return val;
}

/**************************/
/*     Initialization     */
/**************************/

static void setup_ht_cap(struct ath_softc *sc,
			 struct ieee80211_sta_ht_cap *ht_info)
{
	struct ath_hw *ah = sc->sc_ah;
	struct ath_common *common = ath9k_hw_common(ah);
	u8 tx_streams, rx_streams;
	int i, max_streams;

	ht_info->ht_supported = true;
	ht_info->cap = IEEE80211_HT_CAP_SUP_WIDTH_20_40 |
		       IEEE80211_HT_CAP_SM_PS |
		       IEEE80211_HT_CAP_SGI_40 |
		       IEEE80211_HT_CAP_DSSSCCK40;

	if (sc->sc_ah->caps.hw_caps & ATH9K_HW_CAP_LDPC)
		ht_info->cap |= IEEE80211_HT_CAP_LDPC_CODING;

	if (sc->sc_ah->caps.hw_caps & ATH9K_HW_CAP_SGI_20)
		ht_info->cap |= IEEE80211_HT_CAP_SGI_20;

	ht_info->ampdu_factor = IEEE80211_HT_MAX_AMPDU_64K;
	ht_info->ampdu_density = IEEE80211_HT_MPDU_DENSITY_8;

	if (AR_SREV_9330(ah) || AR_SREV_9485(ah) || AR_SREV_9565(ah))
		max_streams = 1;
	else if (AR_SREV_9462(ah))
		max_streams = 2;
	else if (AR_SREV_9300_20_OR_LATER(ah))
		max_streams = 3;
	else
		max_streams = 2;

	if (AR_SREV_9280_20_OR_LATER(ah)) {
		if (max_streams >= 2)
			ht_info->cap |= IEEE80211_HT_CAP_TX_STBC;
		ht_info->cap |= (1 << IEEE80211_HT_CAP_RX_STBC_SHIFT);
	}

	/* set up supported mcs set */
	memset(&ht_info->mcs, 0, sizeof(ht_info->mcs));
	tx_streams = ath9k_cmn_count_streams(ah->txchainmask, max_streams);
	rx_streams = ath9k_cmn_count_streams(ah->rxchainmask, max_streams);

	ath_dbg(common, CONFIG, "TX streams %d, RX streams: %d\n",
		tx_streams, rx_streams);

	if (tx_streams != rx_streams) {
		ht_info->mcs.tx_params |= IEEE80211_HT_MCS_TX_RX_DIFF;
		ht_info->mcs.tx_params |= ((tx_streams - 1) <<
				IEEE80211_HT_MCS_TX_MAX_STREAMS_SHIFT);
	}

	for (i = 0; i < rx_streams; i++)
		ht_info->mcs.rx_mask[i] = 0xff;

	ht_info->mcs.tx_params |= IEEE80211_HT_MCS_TX_DEFINED;
}

static void ath9k_reg_notifier(struct wiphy *wiphy,
			       struct regulatory_request *request)
{
	struct ieee80211_hw *hw = wiphy_to_ieee80211_hw(wiphy);
	struct ath_softc *sc = hw->priv;
	struct ath_hw *ah = sc->sc_ah;
	struct ath_regulatory *reg = ath9k_hw_regulatory(ah);

	ath_reg_notifier_apply(wiphy, request, reg);

	/* Set tx power */
	if (ah->curchan) {
		sc->config.txpowlimit = 2 * ah->curchan->chan->max_power;
		ath9k_ps_wakeup(sc);
		ath9k_hw_set_txpowerlimit(ah, sc->config.txpowlimit, false);
		sc->curtxpow = ath9k_hw_regulatory(ah)->power_limit;
		/* synchronize DFS detector if regulatory domain changed */
		if (sc->dfs_detector != NULL)
			sc->dfs_detector->set_dfs_domain(sc->dfs_detector,
							 request->dfs_region);
		ath9k_ps_restore(sc);
	}
}

/*
 *  This function will allocate both the DMA descriptor structure, and the
 *  buffers it contains.  These are used to contain the descriptors used
 *  by the system.
*/
int ath_descdma_setup(struct ath_softc *sc, struct ath_descdma *dd,
		      struct list_head *head, const char *name,
		      int nbuf, int ndesc, bool is_tx)
{
	struct ath_common *common = ath9k_hw_common(sc->sc_ah);
	u8 *ds;
	struct ath_buf *bf;
	int i, bsize, desc_len;

	ath_dbg(common, CONFIG, "%s DMA: %u buffers %u desc/buf\n",
		name, nbuf, ndesc);

	INIT_LIST_HEAD(head);

	if (is_tx)
		desc_len = sc->sc_ah->caps.tx_desc_len;
	else
		desc_len = sizeof(struct ath_desc);

	/* ath_desc must be a multiple of DWORDs */
	if ((desc_len % 4) != 0) {
		ath_err(common, "ath_desc not DWORD aligned\n");
		BUG_ON((desc_len % 4) != 0);
		return -ENOMEM;
	}

	dd->dd_desc_len = desc_len * nbuf * ndesc;

	/*
	 * Need additional DMA memory because we can't use
	 * descriptors that cross the 4K page boundary. Assume
	 * one skipped descriptor per 4K page.
	 */
	if (!(sc->sc_ah->caps.hw_caps & ATH9K_HW_CAP_4KB_SPLITTRANS)) {
		u32 ndesc_skipped =
			ATH_DESC_4KB_BOUND_NUM_SKIPPED(dd->dd_desc_len);
		u32 dma_len;

		while (ndesc_skipped) {
			dma_len = ndesc_skipped * desc_len;
			dd->dd_desc_len += dma_len;

			ndesc_skipped = ATH_DESC_4KB_BOUND_NUM_SKIPPED(dma_len);
		}
	}

	/* allocate descriptors */
	dd->dd_desc = dmam_alloc_coherent(sc->dev, dd->dd_desc_len,
					  &dd->dd_desc_paddr, GFP_KERNEL);
	if (!dd->dd_desc)
		return -ENOMEM;

	ds = (u8 *) dd->dd_desc;
	ath_dbg(common, CONFIG, "%s DMA map: %p (%u) -> %llx (%u)\n",
		name, ds, (u32) dd->dd_desc_len,
		ito64(dd->dd_desc_paddr), /*XXX*/(u32) dd->dd_desc_len);

	/* allocate buffers */
	bsize = sizeof(struct ath_buf) * nbuf;
	bf = devm_kzalloc(sc->dev, bsize, GFP_KERNEL);
	if (!bf)
		return -ENOMEM;

	for (i = 0; i < nbuf; i++, bf++, ds += (desc_len * ndesc)) {
		bf->bf_desc = ds;
		bf->bf_daddr = DS2PHYS(dd, ds);

		if (!(sc->sc_ah->caps.hw_caps &
		      ATH9K_HW_CAP_4KB_SPLITTRANS)) {
			/*
			 * Skip descriptor addresses which can cause 4KB
			 * boundary crossing (addr + length) with a 32 dword
			 * descriptor fetch.
			 */
			while (ATH_DESC_4KB_BOUND_CHECK(bf->bf_daddr)) {
				BUG_ON((caddr_t) bf->bf_desc >=
				       ((caddr_t) dd->dd_desc +
					dd->dd_desc_len));

				ds += (desc_len * ndesc);
				bf->bf_desc = ds;
				bf->bf_daddr = DS2PHYS(dd, ds);
			}
		}
		list_add_tail(&bf->list, head);
	}
	return 0;
}

static int ath9k_init_queues(struct ath_softc *sc)
{
	int i = 0;

	sc->beacon.beaconq = ath9k_hw_beaconq_setup(sc->sc_ah);
	sc->beacon.cabq = ath_txq_setup(sc, ATH9K_TX_QUEUE_CAB, 0);

	sc->config.cabqReadytime = ATH_CABQ_READY_TIME;
	ath_cabq_update(sc);

	sc->tx.uapsdq = ath_txq_setup(sc, ATH9K_TX_QUEUE_UAPSD, 0);

	for (i = 0; i < IEEE80211_NUM_ACS; i++) {
		sc->tx.txq_map[i] = ath_txq_setup(sc, ATH9K_TX_QUEUE_DATA, i);
		sc->tx.txq_map[i]->mac80211_qnum = i;
		sc->tx.txq_max_pending[i] = ATH_MAX_QDEPTH;
	}
	return 0;
}

static int ath9k_init_channels_rates(struct ath_softc *sc)
{
	void *channels;

	BUILD_BUG_ON(ARRAY_SIZE(ath9k_2ghz_chantable) +
		     ARRAY_SIZE(ath9k_5ghz_chantable) !=
		     ATH9K_NUM_CHANNELS);

	if (sc->sc_ah->caps.hw_caps & ATH9K_HW_CAP_2GHZ) {
		channels = devm_kzalloc(sc->dev,
			sizeof(ath9k_2ghz_chantable), GFP_KERNEL);
		if (!channels)
		    return -ENOMEM;

		memcpy(channels, ath9k_2ghz_chantable,
		       sizeof(ath9k_2ghz_chantable));
		sc->sbands[IEEE80211_BAND_2GHZ].channels = channels;
		sc->sbands[IEEE80211_BAND_2GHZ].band = IEEE80211_BAND_2GHZ;
		sc->sbands[IEEE80211_BAND_2GHZ].n_channels =
			ARRAY_SIZE(ath9k_2ghz_chantable);
		sc->sbands[IEEE80211_BAND_2GHZ].bitrates = ath9k_legacy_rates;
		sc->sbands[IEEE80211_BAND_2GHZ].n_bitrates =
			ARRAY_SIZE(ath9k_legacy_rates);
	}

	if (sc->sc_ah->caps.hw_caps & ATH9K_HW_CAP_5GHZ) {
		channels = devm_kzalloc(sc->dev,
			sizeof(ath9k_5ghz_chantable), GFP_KERNEL);
		if (!channels)
			return -ENOMEM;

		memcpy(channels, ath9k_5ghz_chantable,
		       sizeof(ath9k_5ghz_chantable));
		sc->sbands[IEEE80211_BAND_5GHZ].channels = channels;
		sc->sbands[IEEE80211_BAND_5GHZ].band = IEEE80211_BAND_5GHZ;
		sc->sbands[IEEE80211_BAND_5GHZ].n_channels =
			ARRAY_SIZE(ath9k_5ghz_chantable);
		sc->sbands[IEEE80211_BAND_5GHZ].bitrates =
			ath9k_legacy_rates + 4;
		sc->sbands[IEEE80211_BAND_5GHZ].n_bitrates =
			ARRAY_SIZE(ath9k_legacy_rates) - 4;
	}
	return 0;
}

static void ath9k_init_misc(struct ath_softc *sc)
{
	struct ath_common *common = ath9k_hw_common(sc->sc_ah);
	int i = 0;

	setup_timer(&common->ani.timer, ath_ani_calibrate, (unsigned long)sc);

	sc->last_rssi = ATH_RSSI_DUMMY_MARKER;
	sc->config.txpowlimit = ATH_TXPOWER_MAX;
	memcpy(common->bssidmask, ath_bcast_mac, ETH_ALEN);
	sc->beacon.slottime = ATH9K_SLOT_TIME_9;

	for (i = 0; i < ARRAY_SIZE(sc->beacon.bslot); i++)
		sc->beacon.bslot[i] = NULL;

	if (sc->sc_ah->caps.hw_caps & ATH9K_HW_CAP_ANT_DIV_COMB)
		sc->ant_comb.count = ATH_ANT_DIV_COMB_INIT_COUNT;

	sc->spec_config.enabled = 0;
	sc->spec_config.short_repeat = true;
	sc->spec_config.count = 8;
	sc->spec_config.endless = false;
	sc->spec_config.period = 0xFF;
	sc->spec_config.fft_period = 0xF;
}

static void ath9k_init_platform(struct ath_softc *sc)
{
	struct ath_hw *ah = sc->sc_ah;
	struct ath_common *common = ath9k_hw_common(ah);

	if (common->bus_ops->ath_bus_type != ATH_PCI)
		return;

	if (sc->driver_data & (ATH9K_PCI_CUS198 |
			       ATH9K_PCI_CUS230)) {
		ah->config.xlna_gpio = 9;
		ah->config.xatten_margin_cfg = true;

		ath_info(common, "Set parameters for %s\n",
			 (sc->driver_data & ATH9K_PCI_CUS198) ?
			 "CUS198" : "CUS230");
	} else if (sc->driver_data & ATH9K_PCI_CUS217) {
		ath_info(common, "CUS217 card detected\n");
	}
}

static void ath9k_eeprom_request_cb(const struct firmware *eeprom_blob,
				    void *ctx)
{
	struct ath9k_eeprom_ctx *ec = ctx;

	if (eeprom_blob)
		ec->ah->eeprom_blob = eeprom_blob;

	complete(&ec->complete);
}

static int ath9k_eeprom_request(struct ath_softc *sc, const char *name)
{
	struct ath9k_eeprom_ctx ec;
	struct ath_hw *ah = ah = sc->sc_ah;
	int err;

	/* try to load the EEPROM content asynchronously */
	init_completion(&ec.complete);
	ec.ah = sc->sc_ah;

	err = request_firmware_nowait(THIS_MODULE, 1, name, sc->dev, GFP_KERNEL,
				      &ec, ath9k_eeprom_request_cb);
	if (err < 0) {
		ath_err(ath9k_hw_common(ah),
			"EEPROM request failed\n");
		return err;
	}

	wait_for_completion(&ec.complete);

	if (!ah->eeprom_blob) {
		ath_err(ath9k_hw_common(ah),
			"Unable to load EEPROM file %s\n", name);
		return -EINVAL;
	}

	return 0;
}

static void ath9k_eeprom_release(struct ath_softc *sc)
{
	release_firmware(sc->sc_ah->eeprom_blob);
}

static int ath9k_init_softc(u16 devid, struct ath_softc *sc,
			    const struct ath_bus_ops *bus_ops)
{
	struct ath9k_platform_data *pdata = sc->dev->platform_data;
	struct ath_hw *ah = NULL;
	struct ath_common *common;
	int ret = 0, i;
	int csz = 0;

	ah = devm_kzalloc(sc->dev, sizeof(struct ath_hw), GFP_KERNEL);
	if (!ah)
		return -ENOMEM;

	ah->dev = sc->dev;
	ah->hw = sc->hw;
	ah->hw_version.devid = devid;
	ah->reg_ops.read = ath9k_ioread32;
	ah->reg_ops.write = ath9k_iowrite32;
	ah->reg_ops.rmw = ath9k_reg_rmw;
	atomic_set(&ah->intr_ref_cnt, -1);
	sc->sc_ah = ah;

	sc->dfs_detector = dfs_pattern_detector_init(ah, NL80211_DFS_UNSET);

	if (!pdata) {
		ah->ah_flags |= AH_USE_EEPROM;
		sc->sc_ah->led_pin = -1;
	} else {
		sc->sc_ah->gpio_mask = pdata->gpio_mask;
		sc->sc_ah->gpio_val = pdata->gpio_val;
		sc->sc_ah->led_pin = pdata->led_pin;
		ah->is_clk_25mhz = pdata->is_clk_25mhz;
		ah->get_mac_revision = pdata->get_mac_revision;
		ah->external_reset = pdata->external_reset;
	}

	common = ath9k_hw_common(ah);
	common->ops = &ah->reg_ops;
	common->bus_ops = bus_ops;
	common->ah = ah;
	common->hw = sc->hw;
	common->priv = sc;
	common->debug_mask = ath9k_debug;
	common->btcoex_enabled = ath9k_btcoex_enable == 1;
	common->disable_ani = false;

	/*
	 * Platform quirks.
	 */
	ath9k_init_platform(sc);

	/*
	 * Enable Antenna diversity only when BTCOEX is disabled
	 * and the user manually requests the feature.
	 */
	if (!common->btcoex_enabled && ath9k_enable_diversity)
		common->antenna_diversity = 1;

	spin_lock_init(&common->cc_lock);

	spin_lock_init(&sc->sc_serial_rw);
	spin_lock_init(&sc->sc_pm_lock);
	mutex_init(&sc->mutex);
	tasklet_init(&sc->intr_tq, ath9k_tasklet, (unsigned long)sc);
	tasklet_init(&sc->bcon_tasklet, ath9k_beacon_tasklet,
		     (unsigned long)sc);

	INIT_WORK(&sc->hw_reset_work, ath_reset_work);
	INIT_WORK(&sc->hw_check_work, ath_hw_check);
	INIT_WORK(&sc->paprd_work, ath_paprd_calibrate);
	INIT_DELAYED_WORK(&sc->hw_pll_work, ath_hw_pll_work);
	setup_timer(&sc->rx_poll_timer, ath_rx_poll, (unsigned long)sc);

	/*
	 * Cache line size is used to size and align various
	 * structures used to communicate with the hardware.
	 */
	ath_read_cachesize(common, &csz);
	common->cachelsz = csz << 2; /* convert to bytes */

	if (pdata && pdata->eeprom_name) {
		ret = ath9k_eeprom_request(sc, pdata->eeprom_name);
		if (ret)
			return ret;
	}

	/* Initializes the hardware for all supported chipsets */
	ret = ath9k_hw_init(ah);
	if (ret)
		goto err_hw;

	if (pdata && pdata->macaddr)
		memcpy(common->macaddr, pdata->macaddr, ETH_ALEN);

	ret = ath9k_init_queues(sc);
	if (ret)
		goto err_queues;

	ret =  ath9k_init_btcoex(sc);
	if (ret)
		goto err_btcoex;

	ret = ath9k_init_channels_rates(sc);
	if (ret)
		goto err_btcoex;

	ath9k_cmn_init_crypto(sc->sc_ah);
	ath9k_init_misc(sc);
	ath_fill_led_pin(sc);

	if (common->bus_ops->aspm_init)
		common->bus_ops->aspm_init(common);

	return 0;

err_btcoex:
	for (i = 0; i < ATH9K_NUM_TX_QUEUES; i++)
		if (ATH_TXQ_SETUP(sc, i))
			ath_tx_cleanupq(sc, &sc->tx.txq[i]);
err_queues:
	ath9k_hw_deinit(ah);
err_hw:
	ath9k_eeprom_release(sc);
	return ret;
}

static void ath9k_init_band_txpower(struct ath_softc *sc, int band)
{
	struct ieee80211_supported_band *sband;
	struct ieee80211_channel *chan;
	struct ath_hw *ah = sc->sc_ah;
	int i;

	sband = &sc->sbands[band];
	for (i = 0; i < sband->n_channels; i++) {
		chan = &sband->channels[i];
		ah->curchan = &ah->channels[chan->hw_value];
		ath9k_cmn_update_ichannel(ah->curchan, chan, NL80211_CHAN_HT20);
		ath9k_hw_set_txpowerlimit(ah, MAX_RATE_POWER, true);
	}
}

static void ath9k_init_txpower_limits(struct ath_softc *sc)
{
	struct ath_hw *ah = sc->sc_ah;
	struct ath9k_channel *curchan = ah->curchan;

	if (ah->caps.hw_caps & ATH9K_HW_CAP_2GHZ)
		ath9k_init_band_txpower(sc, IEEE80211_BAND_2GHZ);
	if (ah->caps.hw_caps & ATH9K_HW_CAP_5GHZ)
		ath9k_init_band_txpower(sc, IEEE80211_BAND_5GHZ);

	ah->curchan = curchan;
}

void ath9k_reload_chainmask_settings(struct ath_softc *sc)
{
	if (!(sc->sc_ah->caps.hw_caps & ATH9K_HW_CAP_HT))
		return;

	if (sc->sc_ah->caps.hw_caps & ATH9K_HW_CAP_2GHZ)
		setup_ht_cap(sc, &sc->sbands[IEEE80211_BAND_2GHZ].ht_cap);
	if (sc->sc_ah->caps.hw_caps & ATH9K_HW_CAP_5GHZ)
		setup_ht_cap(sc, &sc->sbands[IEEE80211_BAND_5GHZ].ht_cap);
}

static const struct ieee80211_iface_limit if_limits[] = {
	{ .max = 2048,	.types = BIT(NL80211_IFTYPE_STATION) |
				 BIT(NL80211_IFTYPE_P2P_CLIENT) |
				 BIT(NL80211_IFTYPE_WDS) },
	{ .max = 8,	.types =
#ifdef CONFIG_MAC80211_MESH
				 BIT(NL80211_IFTYPE_MESH_POINT) |
#endif
				 BIT(NL80211_IFTYPE_AP) |
				 BIT(NL80211_IFTYPE_P2P_GO) },
};


static const struct ieee80211_iface_limit if_dfs_limits[] = {
	{ .max = 1,	.types = BIT(NL80211_IFTYPE_AP) },
};

static const struct ieee80211_iface_combination if_comb[] = {
	{
		.limits = if_limits,
		.n_limits = ARRAY_SIZE(if_limits),
		.max_interfaces = 2048,
		.num_different_channels = 1,
		.beacon_int_infra_match = true,
	},
	{
		.limits = if_dfs_limits,
		.n_limits = ARRAY_SIZE(if_dfs_limits),
		.max_interfaces = 1,
		.num_different_channels = 1,
		.beacon_int_infra_match = true,
		.radar_detect_widths =	BIT(NL80211_CHAN_NO_HT) |
					BIT(NL80211_CHAN_HT20),
	}
};

#ifdef CONFIG_PM
static const struct wiphy_wowlan_support ath9k_wowlan_support = {
	.flags = WIPHY_WOWLAN_MAGIC_PKT | WIPHY_WOWLAN_DISCONNECT,
	.n_patterns = MAX_NUM_USER_PATTERN,
	.pattern_min_len = 1,
	.pattern_max_len = MAX_PATTERN_SIZE,
};
#endif

void ath9k_set_hw_capab(struct ath_softc *sc, struct ieee80211_hw *hw)
{
	struct ath_hw *ah = sc->sc_ah;
	struct ath_common *common = ath9k_hw_common(ah);

	hw->flags = IEEE80211_HW_RX_INCLUDES_FCS |
		IEEE80211_HW_HOST_BROADCAST_PS_BUFFERING |
		IEEE80211_HW_SIGNAL_DBM |
		IEEE80211_HW_SUPPORTS_PS |
		IEEE80211_HW_PS_NULLFUNC_STACK |
		IEEE80211_HW_SPECTRUM_MGMT |
		IEEE80211_HW_REPORTS_TX_ACK_STATUS |
		IEEE80211_HW_SUPPORTS_RC_TABLE;

	if (sc->sc_ah->caps.hw_caps & ATH9K_HW_CAP_HT) {
		hw->flags |= IEEE80211_HW_AMPDU_AGGREGATION;

		if (AR_SREV_9280_20_OR_LATER(ah))
			hw->radiotap_mcs_details |=
				IEEE80211_RADIOTAP_MCS_HAVE_STBC;
	}

	if (AR_SREV_9160_10_OR_LATER(sc->sc_ah) || ath9k_modparam_nohwcrypt)
		hw->flags |= IEEE80211_HW_MFP_CAPABLE;

	hw->wiphy->features |= NL80211_FEATURE_ACTIVE_MONITOR;

	hw->wiphy->interface_modes =
		BIT(NL80211_IFTYPE_P2P_GO) |
		BIT(NL80211_IFTYPE_P2P_CLIENT) |
		BIT(NL80211_IFTYPE_AP) |
		BIT(NL80211_IFTYPE_WDS) |
		BIT(NL80211_IFTYPE_STATION) |
		BIT(NL80211_IFTYPE_ADHOC) |
		BIT(NL80211_IFTYPE_MESH_POINT);

	hw->wiphy->iface_combinations = if_comb;
	hw->wiphy->n_iface_combinations = ARRAY_SIZE(if_comb);

	hw->wiphy->flags &= ~WIPHY_FLAG_PS_ON_BY_DEFAULT;

	hw->wiphy->flags |= WIPHY_FLAG_IBSS_RSN;
	hw->wiphy->flags |= WIPHY_FLAG_SUPPORTS_TDLS;
	hw->wiphy->flags |= WIPHY_FLAG_HAS_REMAIN_ON_CHANNEL;

#ifdef CONFIG_PM_SLEEP
	if ((ah->caps.hw_caps & ATH9K_HW_WOW_DEVICE_CAPABLE) &&
<<<<<<< HEAD
=======
	    (sc->driver_data & ATH9K_PCI_WOW) &&
>>>>>>> 0f817ed5
	    device_can_wakeup(sc->dev))
		hw->wiphy->wowlan = &ath9k_wowlan_support;

	atomic_set(&sc->wow_sleep_proc_intr, -1);
	atomic_set(&sc->wow_got_bmiss_intr, -1);
#endif

	hw->queues = 4;
	hw->max_rates = 4;
	hw->channel_change_time = 5000;
	hw->max_listen_interval = 1;
	hw->max_rate_tries = 10;
	hw->sta_data_size = sizeof(struct ath_node);
	hw->vif_data_size = sizeof(struct ath_vif);

	hw->wiphy->available_antennas_rx = BIT(ah->caps.max_rxchains) - 1;
	hw->wiphy->available_antennas_tx = BIT(ah->caps.max_txchains) - 1;

	/* single chain devices with rx diversity */
	if (ah->caps.hw_caps & ATH9K_HW_CAP_ANT_DIV_COMB)
		hw->wiphy->available_antennas_rx = BIT(0) | BIT(1);

	sc->ant_rx = hw->wiphy->available_antennas_rx;
	sc->ant_tx = hw->wiphy->available_antennas_tx;

	if (sc->sc_ah->caps.hw_caps & ATH9K_HW_CAP_2GHZ)
		hw->wiphy->bands[IEEE80211_BAND_2GHZ] =
			&sc->sbands[IEEE80211_BAND_2GHZ];
	if (sc->sc_ah->caps.hw_caps & ATH9K_HW_CAP_5GHZ)
		hw->wiphy->bands[IEEE80211_BAND_5GHZ] =
			&sc->sbands[IEEE80211_BAND_5GHZ];

	ath9k_reload_chainmask_settings(sc);

	SET_IEEE80211_PERM_ADDR(hw, common->macaddr);
}

int ath9k_init_device(u16 devid, struct ath_softc *sc,
		    const struct ath_bus_ops *bus_ops)
{
	struct ieee80211_hw *hw = sc->hw;
	struct ath_common *common;
	struct ath_hw *ah;
	int error = 0;
	struct ath_regulatory *reg;

	/* Bring up device */
	error = ath9k_init_softc(devid, sc, bus_ops);
	if (error)
		return error;

	ah = sc->sc_ah;
	common = ath9k_hw_common(ah);
	ath9k_set_hw_capab(sc, hw);

	/* Initialize regulatory */
	error = ath_regd_init(&common->regulatory, sc->hw->wiphy,
			      ath9k_reg_notifier);
	if (error)
		goto deinit;

	reg = &common->regulatory;

	/* Setup TX DMA */
	error = ath_tx_init(sc, ATH_TXBUF);
	if (error != 0)
		goto deinit;

	/* Setup RX DMA */
	error = ath_rx_init(sc, ATH_RXBUF);
	if (error != 0)
		goto deinit;

	ath9k_init_txpower_limits(sc);

#ifdef CONFIG_MAC80211_LEDS
	/* must be initialized before ieee80211_register_hw */
	sc->led_cdev.default_trigger = ieee80211_create_tpt_led_trigger(sc->hw,
		IEEE80211_TPT_LEDTRIG_FL_RADIO, ath9k_tpt_blink,
		ARRAY_SIZE(ath9k_tpt_blink));
#endif

	/* Register with mac80211 */
	error = ieee80211_register_hw(hw);
	if (error)
		goto rx_cleanup;

	error = ath9k_init_debug(ah);
	if (error) {
		ath_err(common, "Unable to create debugfs files\n");
		goto unregister;
	}

	/* Handle world regulatory */
	if (!ath_is_world_regd(reg)) {
		error = regulatory_hint(hw->wiphy, reg->alpha2);
		if (error)
			goto debug_cleanup;
	}

	ath_init_leds(sc);
	ath_start_rfkill_poll(sc);

	return 0;

debug_cleanup:
	ath9k_deinit_debug(sc);
unregister:
	ieee80211_unregister_hw(hw);
rx_cleanup:
	ath_rx_cleanup(sc);
deinit:
	ath9k_deinit_softc(sc);
	return error;
}

/*****************************/
/*     De-Initialization     */
/*****************************/

static void ath9k_deinit_softc(struct ath_softc *sc)
{
	int i = 0;

	ath9k_deinit_btcoex(sc);

	for (i = 0; i < ATH9K_NUM_TX_QUEUES; i++)
		if (ATH_TXQ_SETUP(sc, i))
			ath_tx_cleanupq(sc, &sc->tx.txq[i]);

	ath9k_hw_deinit(sc->sc_ah);
	if (sc->dfs_detector != NULL)
		sc->dfs_detector->exit(sc->dfs_detector);

	ath9k_eeprom_release(sc);
}

void ath9k_deinit_device(struct ath_softc *sc)
{
	struct ieee80211_hw *hw = sc->hw;

	ath9k_ps_wakeup(sc);

	wiphy_rfkill_stop_polling(sc->hw->wiphy);
	ath_deinit_leds(sc);

	ath9k_ps_restore(sc);

	ath9k_deinit_debug(sc);
	ieee80211_unregister_hw(hw);
	ath_rx_cleanup(sc);
	ath9k_deinit_softc(sc);
}

/************************/
/*     Module Hooks     */
/************************/

static int __init ath9k_init(void)
{
	int error;

	/* Register rate control algorithm */
	error = ath_rate_control_register();
	if (error != 0) {
		pr_err("Unable to register rate control algorithm: %d\n",
		       error);
		goto err_out;
	}

	error = ath_pci_init();
	if (error < 0) {
		pr_err("No PCI devices found, driver not installed\n");
		error = -ENODEV;
		goto err_rate_unregister;
	}

	error = ath_ahb_init();
	if (error < 0) {
		error = -ENODEV;
		goto err_pci_exit;
	}

	return 0;

 err_pci_exit:
	ath_pci_exit();

 err_rate_unregister:
	ath_rate_control_unregister();
 err_out:
	return error;
}
module_init(ath9k_init);

static void __exit ath9k_exit(void)
{
	is_ath9k_unloaded = true;
	ath_ahb_exit();
	ath_pci_exit();
	ath_rate_control_unregister();
	pr_info("%s: Driver unloaded\n", dev_info);
}
module_exit(ath9k_exit);<|MERGE_RESOLUTION|>--- conflicted
+++ resolved
@@ -837,10 +837,7 @@
 
 #ifdef CONFIG_PM_SLEEP
 	if ((ah->caps.hw_caps & ATH9K_HW_WOW_DEVICE_CAPABLE) &&
-<<<<<<< HEAD
-=======
 	    (sc->driver_data & ATH9K_PCI_WOW) &&
->>>>>>> 0f817ed5
 	    device_can_wakeup(sc->dev))
 		hw->wiphy->wowlan = &ath9k_wowlan_support;
 
