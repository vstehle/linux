/*******************************************************************************
  This is the driver for the ST MAC 10/100/1000 on-chip Ethernet controllers.
  ST Ethernet IPs are built around a Synopsys IP Core.

	Copyright(C) 2007-2011 STMicroelectronics Ltd

  This program is free software; you can redistribute it and/or modify it
  under the terms and conditions of the GNU General Public License,
  version 2, as published by the Free Software Foundation.

  This program is distributed in the hope it will be useful, but WITHOUT
  ANY WARRANTY; without even the implied warranty of MERCHANTABILITY or
  FITNESS FOR A PARTICULAR PURPOSE.  See the GNU General Public License for
  more details.

  You should have received a copy of the GNU General Public License along with
  this program; if not, write to the Free Software Foundation, Inc.,
  51 Franklin St - Fifth Floor, Boston, MA 02110-1301 USA.

  The full GNU General Public License is included in this distribution in
  the file called "COPYING".

  Author: Giuseppe Cavallaro <peppe.cavallaro@st.com>

  Documentation available at:
	http://www.stlinux.com
  Support available at:
	https://bugzilla.stlinux.com/
*******************************************************************************/

#include <linux/clk.h>
#include <linux/kernel.h>
#include <linux/interrupt.h>
#include <linux/ip.h>
#include <linux/tcp.h>
#include <linux/skbuff.h>
#include <linux/ethtool.h>
#include <linux/if_ether.h>
#include <linux/crc32.h>
#include <linux/mii.h>
#include <linux/if.h>
#include <linux/if_vlan.h>
#include <linux/dma-mapping.h>
#include <linux/slab.h>
#include <linux/prefetch.h>
#ifdef CONFIG_STMMAC_DEBUG_FS
#include <linux/debugfs.h>
#include <linux/seq_file.h>
#endif /* CONFIG_STMMAC_DEBUG_FS */
#include <linux/net_tstamp.h>
#include "stmmac_ptp.h"
#include "stmmac.h"

#define STMMAC_ALIGN(x)	L1_CACHE_ALIGN(x)
#define JUMBO_LEN	9000

/* Module parameters */
#define TX_TIMEO	5000
static int watchdog = TX_TIMEO;
module_param(watchdog, int, S_IRUGO | S_IWUSR);
MODULE_PARM_DESC(watchdog, "Transmit timeout in milliseconds (default 5s)");

static int debug = -1;
module_param(debug, int, S_IRUGO | S_IWUSR);
MODULE_PARM_DESC(debug, "Message Level (-1: default, 0: no output, 16: all)");

int phyaddr = -1;
module_param(phyaddr, int, S_IRUGO);
MODULE_PARM_DESC(phyaddr, "Physical device address");

#define DMA_TX_SIZE 256
static int dma_txsize = DMA_TX_SIZE;
module_param(dma_txsize, int, S_IRUGO | S_IWUSR);
MODULE_PARM_DESC(dma_txsize, "Number of descriptors in the TX list");

#define DMA_RX_SIZE 256
static int dma_rxsize = DMA_RX_SIZE;
module_param(dma_rxsize, int, S_IRUGO | S_IWUSR);
MODULE_PARM_DESC(dma_rxsize, "Number of descriptors in the RX list");

static int flow_ctrl = FLOW_OFF;
module_param(flow_ctrl, int, S_IRUGO | S_IWUSR);
MODULE_PARM_DESC(flow_ctrl, "Flow control ability [on/off]");

static int pause = PAUSE_TIME;
module_param(pause, int, S_IRUGO | S_IWUSR);
MODULE_PARM_DESC(pause, "Flow Control Pause Time");

#define TC_DEFAULT 64
static int tc = TC_DEFAULT;
module_param(tc, int, S_IRUGO | S_IWUSR);
MODULE_PARM_DESC(tc, "DMA threshold control value");

#define DMA_BUFFER_SIZE	BUF_SIZE_2KiB
static int buf_sz = DMA_BUFFER_SIZE;
module_param(buf_sz, int, S_IRUGO | S_IWUSR);
MODULE_PARM_DESC(buf_sz, "DMA buffer size");

static const u32 default_msg_level = (NETIF_MSG_DRV | NETIF_MSG_PROBE |
				      NETIF_MSG_LINK | NETIF_MSG_IFUP |
				      NETIF_MSG_IFDOWN | NETIF_MSG_TIMER);

#define STMMAC_DEFAULT_LPI_TIMER	1000
static int eee_timer = STMMAC_DEFAULT_LPI_TIMER;
module_param(eee_timer, int, S_IRUGO | S_IWUSR);
MODULE_PARM_DESC(eee_timer, "LPI tx expiration time in msec");
#define STMMAC_LPI_T(x) (jiffies + msecs_to_jiffies(x))

/* By default the driver will use the ring mode to manage tx and rx descriptors
 * but passing this value so user can force to use the chain instead of the ring
 */
static unsigned int chain_mode;
module_param(chain_mode, int, S_IRUGO);
MODULE_PARM_DESC(chain_mode, "To use chain instead of ring mode");

static irqreturn_t stmmac_interrupt(int irq, void *dev_id);

#ifdef CONFIG_STMMAC_DEBUG_FS
static int stmmac_init_fs(struct net_device *dev);
static void stmmac_exit_fs(void);
#endif

#define STMMAC_COAL_TIMER(x) (jiffies + usecs_to_jiffies(x))

/**
 * stmmac_verify_args - verify the driver parameters.
 * Description: it verifies if some wrong parameter is passed to the driver.
 * Note that wrong parameters are replaced with the default values.
 */
static void stmmac_verify_args(void)
{
	if (unlikely(watchdog < 0))
		watchdog = TX_TIMEO;
	if (unlikely(dma_rxsize < 0))
		dma_rxsize = DMA_RX_SIZE;
	if (unlikely(dma_txsize < 0))
		dma_txsize = DMA_TX_SIZE;
	if (unlikely((buf_sz < DMA_BUFFER_SIZE) || (buf_sz > BUF_SIZE_16KiB)))
		buf_sz = DMA_BUFFER_SIZE;
	if (unlikely(flow_ctrl > 1))
		flow_ctrl = FLOW_AUTO;
	else if (likely(flow_ctrl < 0))
		flow_ctrl = FLOW_OFF;
	if (unlikely((pause < 0) || (pause > 0xffff)))
		pause = PAUSE_TIME;
	if (eee_timer < 0)
		eee_timer = STMMAC_DEFAULT_LPI_TIMER;
}

/**
 * stmmac_clk_csr_set - dynamically set the MDC clock
 * @priv: driver private structure
 * Description: this is to dynamically set the MDC clock according to the csr
 * clock input.
 * Note:
 *	If a specific clk_csr value is passed from the platform
 *	this means that the CSR Clock Range selection cannot be
 *	changed at run-time and it is fixed (as reported in the driver
 *	documentation). Viceversa the driver will try to set the MDC
 *	clock dynamically according to the actual clock input.
 */
static void stmmac_clk_csr_set(struct stmmac_priv *priv)
{
	u32 clk_rate;

	clk_rate = clk_get_rate(priv->stmmac_clk);

	/* Platform provided default clk_csr would be assumed valid
	 * for all other cases except for the below mentioned ones.
	 * For values higher than the IEEE 802.3 specified frequency
	 * we can not estimate the proper divider as it is not known
	 * the frequency of clk_csr_i. So we do not change the default
	 * divider.
	 */
	if (!(priv->clk_csr & MAC_CSR_H_FRQ_MASK)) {
		if (clk_rate < CSR_F_35M)
			priv->clk_csr = STMMAC_CSR_20_35M;
		else if ((clk_rate >= CSR_F_35M) && (clk_rate < CSR_F_60M))
			priv->clk_csr = STMMAC_CSR_35_60M;
		else if ((clk_rate >= CSR_F_60M) && (clk_rate < CSR_F_100M))
			priv->clk_csr = STMMAC_CSR_60_100M;
		else if ((clk_rate >= CSR_F_100M) && (clk_rate < CSR_F_150M))
			priv->clk_csr = STMMAC_CSR_100_150M;
		else if ((clk_rate >= CSR_F_150M) && (clk_rate < CSR_F_250M))
			priv->clk_csr = STMMAC_CSR_150_250M;
		else if ((clk_rate >= CSR_F_250M) && (clk_rate < CSR_F_300M))
			priv->clk_csr = STMMAC_CSR_250_300M;
	}
}

static void print_pkt(unsigned char *buf, int len)
{
	int j;
	pr_debug("len = %d byte, buf addr: 0x%p", len, buf);
	for (j = 0; j < len; j++) {
		if ((j % 16) == 0)
			pr_debug("\n %03x:", j);
		pr_debug(" %02x", buf[j]);
	}
	pr_debug("\n");
}

/* minimum number of free TX descriptors required to wake up TX process */
#define STMMAC_TX_THRESH(x)	(x->dma_tx_size/4)

static inline u32 stmmac_tx_avail(struct stmmac_priv *priv)
{
	return priv->dirty_tx + priv->dma_tx_size - priv->cur_tx - 1;
}

/**
 * stmmac_hw_fix_mac_speed: callback for speed selection
 * @priv: driver private structure
 * Description: on some platforms (e.g. ST), some HW system configuraton
 * registers have to be set according to the link speed negotiated.
 */
static inline void stmmac_hw_fix_mac_speed(struct stmmac_priv *priv)
{
	struct phy_device *phydev = priv->phydev;

	if (likely(priv->plat->fix_mac_speed))
		priv->plat->fix_mac_speed(priv->plat->bsp_priv, phydev->speed);
}

/**
 * stmmac_enable_eee_mode: Check and enter in LPI mode
 * @priv: driver private structure
 * Description: this function is to verify and enter in LPI mode for EEE.
 */
static void stmmac_enable_eee_mode(struct stmmac_priv *priv)
{
	/* Check and enter in LPI mode */
	if ((priv->dirty_tx == priv->cur_tx) &&
	    (priv->tx_path_in_lpi_mode == false))
		priv->hw->mac->set_eee_mode(priv->ioaddr);
}

/**
 * stmmac_disable_eee_mode: disable/exit from EEE
 * @priv: driver private structure
 * Description: this function is to exit and disable EEE in case of
 * LPI state is true. This is called by the xmit.
 */
void stmmac_disable_eee_mode(struct stmmac_priv *priv)
{
	priv->hw->mac->reset_eee_mode(priv->ioaddr);
	del_timer_sync(&priv->eee_ctrl_timer);
	priv->tx_path_in_lpi_mode = false;
}

/**
 * stmmac_eee_ctrl_timer: EEE TX SW timer.
 * @arg : data hook
 * Description:
 *  if there is no data transfer and if we are not in LPI state,
 *  then MAC Transmitter can be moved to LPI state.
 */
static void stmmac_eee_ctrl_timer(unsigned long arg)
{
	struct stmmac_priv *priv = (struct stmmac_priv *)arg;

	stmmac_enable_eee_mode(priv);
	mod_timer(&priv->eee_ctrl_timer, STMMAC_LPI_T(eee_timer));
}

/**
 * stmmac_eee_init: init EEE
 * @priv: driver private structure
 * Description:
 *  If the EEE support has been enabled while configuring the driver,
 *  if the GMAC actually supports the EEE (from the HW cap reg) and the
 *  phy can also manage EEE, so enable the LPI state and start the timer
 *  to verify if the tx path can enter in LPI state.
 */
bool stmmac_eee_init(struct stmmac_priv *priv)
{
	bool ret = false;

	/* Using PCS we cannot dial with the phy registers at this stage
	 * so we do not support extra feature like EEE.
	 */
	if ((priv->pcs == STMMAC_PCS_RGMII) || (priv->pcs == STMMAC_PCS_TBI) ||
	    (priv->pcs == STMMAC_PCS_RTBI))
		goto out;

	/* MAC core supports the EEE feature. */
	if (priv->dma_cap.eee) {
		/* Check if the PHY supports EEE */
		if (phy_init_eee(priv->phydev, 1))
			goto out;

		if (!priv->eee_active) {
			priv->eee_active = 1;
			init_timer(&priv->eee_ctrl_timer);
			priv->eee_ctrl_timer.function = stmmac_eee_ctrl_timer;
			priv->eee_ctrl_timer.data = (unsigned long)priv;
			priv->eee_ctrl_timer.expires = STMMAC_LPI_T(eee_timer);
			add_timer(&priv->eee_ctrl_timer);

			priv->hw->mac->set_eee_timer(priv->ioaddr,
						     STMMAC_DEFAULT_LIT_LS,
						     priv->tx_lpi_timer);
		} else
			/* Set HW EEE according to the speed */
			priv->hw->mac->set_eee_pls(priv->ioaddr,
						   priv->phydev->link);

		pr_info("stmmac: Energy-Efficient Ethernet initialized\n");

		ret = true;
	}
out:
	return ret;
}

/* stmmac_get_tx_hwtstamp: get HW TX timestamps
 * @priv: driver private structure
 * @entry : descriptor index to be used.
 * @skb : the socket buffer
 * Description :
 * This function will read timestamp from the descriptor & pass it to stack.
 * and also perform some sanity checks.
 */
static void stmmac_get_tx_hwtstamp(struct stmmac_priv *priv,
				   unsigned int entry, struct sk_buff *skb)
{
	struct skb_shared_hwtstamps shhwtstamp;
	u64 ns;
	void *desc = NULL;

	if (!priv->hwts_tx_en)
		return;

	/* exit if skb doesn't support hw tstamp */
	if (likely(!(skb_shinfo(skb)->tx_flags & SKBTX_IN_PROGRESS)))
		return;

	if (priv->adv_ts)
		desc = (priv->dma_etx + entry);
	else
		desc = (priv->dma_tx + entry);

	/* check tx tstamp status */
	if (!priv->hw->desc->get_tx_timestamp_status((struct dma_desc *)desc))
		return;

	/* get the valid tstamp */
	ns = priv->hw->desc->get_timestamp(desc, priv->adv_ts);

	memset(&shhwtstamp, 0, sizeof(struct skb_shared_hwtstamps));
	shhwtstamp.hwtstamp = ns_to_ktime(ns);
	/* pass tstamp to stack */
	skb_tstamp_tx(skb, &shhwtstamp);

	return;
}

/* stmmac_get_rx_hwtstamp: get HW RX timestamps
 * @priv: driver private structure
 * @entry : descriptor index to be used.
 * @skb : the socket buffer
 * Description :
 * This function will read received packet's timestamp from the descriptor
 * and pass it to stack. It also perform some sanity checks.
 */
static void stmmac_get_rx_hwtstamp(struct stmmac_priv *priv,
				   unsigned int entry, struct sk_buff *skb)
{
	struct skb_shared_hwtstamps *shhwtstamp = NULL;
	u64 ns;
	void *desc = NULL;

	if (!priv->hwts_rx_en)
		return;

	if (priv->adv_ts)
		desc = (priv->dma_erx + entry);
	else
		desc = (priv->dma_rx + entry);

	/* exit if rx tstamp is not valid */
	if (!priv->hw->desc->get_rx_timestamp_status(desc, priv->adv_ts))
		return;

	/* get valid tstamp */
	ns = priv->hw->desc->get_timestamp(desc, priv->adv_ts);
	shhwtstamp = skb_hwtstamps(skb);
	memset(shhwtstamp, 0, sizeof(struct skb_shared_hwtstamps));
	shhwtstamp->hwtstamp = ns_to_ktime(ns);
}

/**
 *  stmmac_hwtstamp_ioctl - control hardware timestamping.
 *  @dev: device pointer.
 *  @ifr: An IOCTL specefic structure, that can contain a pointer to
 *  a proprietary structure used to pass information to the driver.
 *  Description:
 *  This function configures the MAC to enable/disable both outgoing(TX)
 *  and incoming(RX) packets time stamping based on user input.
 *  Return Value:
 *  0 on success and an appropriate -ve integer on failure.
 */
static int stmmac_hwtstamp_ioctl(struct net_device *dev, struct ifreq *ifr)
{
	struct stmmac_priv *priv = netdev_priv(dev);
	struct hwtstamp_config config;
	struct timespec now;
	u64 temp = 0;
	u32 ptp_v2 = 0;
	u32 tstamp_all = 0;
	u32 ptp_over_ipv4_udp = 0;
	u32 ptp_over_ipv6_udp = 0;
	u32 ptp_over_ethernet = 0;
	u32 snap_type_sel = 0;
	u32 ts_master_en = 0;
	u32 ts_event_en = 0;
	u32 value = 0;

	if (!(priv->dma_cap.time_stamp || priv->adv_ts)) {
		netdev_alert(priv->dev, "No support for HW time stamping\n");
		priv->hwts_tx_en = 0;
		priv->hwts_rx_en = 0;

		return -EOPNOTSUPP;
	}

	if (copy_from_user(&config, ifr->ifr_data,
			   sizeof(struct hwtstamp_config)))
		return -EFAULT;

	pr_debug("%s config flags:0x%x, tx_type:0x%x, rx_filter:0x%x\n",
		 __func__, config.flags, config.tx_type, config.rx_filter);

	/* reserved for future extensions */
	if (config.flags)
		return -EINVAL;

	switch (config.tx_type) {
	case HWTSTAMP_TX_OFF:
		priv->hwts_tx_en = 0;
		break;
	case HWTSTAMP_TX_ON:
		priv->hwts_tx_en = 1;
		break;
	default:
		return -ERANGE;
	}

	if (priv->adv_ts) {
		switch (config.rx_filter) {
		case HWTSTAMP_FILTER_NONE:
			/* time stamp no incoming packet at all */
			config.rx_filter = HWTSTAMP_FILTER_NONE;
			break;

		case HWTSTAMP_FILTER_PTP_V1_L4_EVENT:
			/* PTP v1, UDP, any kind of event packet */
			config.rx_filter = HWTSTAMP_FILTER_PTP_V1_L4_EVENT;
			/* take time stamp for all event messages */
			snap_type_sel = PTP_TCR_SNAPTYPSEL_1;

			ptp_over_ipv4_udp = PTP_TCR_TSIPV4ENA;
			ptp_over_ipv6_udp = PTP_TCR_TSIPV6ENA;
			break;

		case HWTSTAMP_FILTER_PTP_V1_L4_SYNC:
			/* PTP v1, UDP, Sync packet */
			config.rx_filter = HWTSTAMP_FILTER_PTP_V1_L4_SYNC;
			/* take time stamp for SYNC messages only */
			ts_event_en = PTP_TCR_TSEVNTENA;

			ptp_over_ipv4_udp = PTP_TCR_TSIPV4ENA;
			ptp_over_ipv6_udp = PTP_TCR_TSIPV6ENA;
			break;

		case HWTSTAMP_FILTER_PTP_V1_L4_DELAY_REQ:
			/* PTP v1, UDP, Delay_req packet */
			config.rx_filter = HWTSTAMP_FILTER_PTP_V1_L4_DELAY_REQ;
			/* take time stamp for Delay_Req messages only */
			ts_master_en = PTP_TCR_TSMSTRENA;
			ts_event_en = PTP_TCR_TSEVNTENA;

			ptp_over_ipv4_udp = PTP_TCR_TSIPV4ENA;
			ptp_over_ipv6_udp = PTP_TCR_TSIPV6ENA;
			break;

		case HWTSTAMP_FILTER_PTP_V2_L4_EVENT:
			/* PTP v2, UDP, any kind of event packet */
			config.rx_filter = HWTSTAMP_FILTER_PTP_V2_L4_EVENT;
			ptp_v2 = PTP_TCR_TSVER2ENA;
			/* take time stamp for all event messages */
			snap_type_sel = PTP_TCR_SNAPTYPSEL_1;

			ptp_over_ipv4_udp = PTP_TCR_TSIPV4ENA;
			ptp_over_ipv6_udp = PTP_TCR_TSIPV6ENA;
			break;

		case HWTSTAMP_FILTER_PTP_V2_L4_SYNC:
			/* PTP v2, UDP, Sync packet */
			config.rx_filter = HWTSTAMP_FILTER_PTP_V2_L4_SYNC;
			ptp_v2 = PTP_TCR_TSVER2ENA;
			/* take time stamp for SYNC messages only */
			ts_event_en = PTP_TCR_TSEVNTENA;

			ptp_over_ipv4_udp = PTP_TCR_TSIPV4ENA;
			ptp_over_ipv6_udp = PTP_TCR_TSIPV6ENA;
			break;

		case HWTSTAMP_FILTER_PTP_V2_L4_DELAY_REQ:
			/* PTP v2, UDP, Delay_req packet */
			config.rx_filter = HWTSTAMP_FILTER_PTP_V2_L4_DELAY_REQ;
			ptp_v2 = PTP_TCR_TSVER2ENA;
			/* take time stamp for Delay_Req messages only */
			ts_master_en = PTP_TCR_TSMSTRENA;
			ts_event_en = PTP_TCR_TSEVNTENA;

			ptp_over_ipv4_udp = PTP_TCR_TSIPV4ENA;
			ptp_over_ipv6_udp = PTP_TCR_TSIPV6ENA;
			break;

		case HWTSTAMP_FILTER_PTP_V2_EVENT:
			/* PTP v2/802.AS1 any layer, any kind of event packet */
			config.rx_filter = HWTSTAMP_FILTER_PTP_V2_EVENT;
			ptp_v2 = PTP_TCR_TSVER2ENA;
			/* take time stamp for all event messages */
			snap_type_sel = PTP_TCR_SNAPTYPSEL_1;

			ptp_over_ipv4_udp = PTP_TCR_TSIPV4ENA;
			ptp_over_ipv6_udp = PTP_TCR_TSIPV6ENA;
			ptp_over_ethernet = PTP_TCR_TSIPENA;
			break;

		case HWTSTAMP_FILTER_PTP_V2_SYNC:
			/* PTP v2/802.AS1, any layer, Sync packet */
			config.rx_filter = HWTSTAMP_FILTER_PTP_V2_SYNC;
			ptp_v2 = PTP_TCR_TSVER2ENA;
			/* take time stamp for SYNC messages only */
			ts_event_en = PTP_TCR_TSEVNTENA;

			ptp_over_ipv4_udp = PTP_TCR_TSIPV4ENA;
			ptp_over_ipv6_udp = PTP_TCR_TSIPV6ENA;
			ptp_over_ethernet = PTP_TCR_TSIPENA;
			break;

		case HWTSTAMP_FILTER_PTP_V2_DELAY_REQ:
			/* PTP v2/802.AS1, any layer, Delay_req packet */
			config.rx_filter = HWTSTAMP_FILTER_PTP_V2_DELAY_REQ;
			ptp_v2 = PTP_TCR_TSVER2ENA;
			/* take time stamp for Delay_Req messages only */
			ts_master_en = PTP_TCR_TSMSTRENA;
			ts_event_en = PTP_TCR_TSEVNTENA;

			ptp_over_ipv4_udp = PTP_TCR_TSIPV4ENA;
			ptp_over_ipv6_udp = PTP_TCR_TSIPV6ENA;
			ptp_over_ethernet = PTP_TCR_TSIPENA;
			break;

		case HWTSTAMP_FILTER_ALL:
			/* time stamp any incoming packet */
			config.rx_filter = HWTSTAMP_FILTER_ALL;
			tstamp_all = PTP_TCR_TSENALL;
			break;

		default:
			return -ERANGE;
		}
	} else {
		switch (config.rx_filter) {
		case HWTSTAMP_FILTER_NONE:
			config.rx_filter = HWTSTAMP_FILTER_NONE;
			break;
		default:
			/* PTP v1, UDP, any kind of event packet */
			config.rx_filter = HWTSTAMP_FILTER_PTP_V1_L4_EVENT;
			break;
		}
	}
	priv->hwts_rx_en = ((config.rx_filter == HWTSTAMP_FILTER_NONE) ? 0 : 1);

	if (!priv->hwts_tx_en && !priv->hwts_rx_en)
		priv->hw->ptp->config_hw_tstamping(priv->ioaddr, 0);
	else {
		value = (PTP_TCR_TSENA | PTP_TCR_TSCFUPDT | PTP_TCR_TSCTRLSSR |
			 tstamp_all | ptp_v2 | ptp_over_ethernet |
			 ptp_over_ipv6_udp | ptp_over_ipv4_udp | ts_event_en |
			 ts_master_en | snap_type_sel);

		priv->hw->ptp->config_hw_tstamping(priv->ioaddr, value);

		/* program Sub Second Increment reg */
		priv->hw->ptp->config_sub_second_increment(priv->ioaddr);

		/* calculate default added value:
		 * formula is :
		 * addend = (2^32)/freq_div_ratio;
		 * where, freq_div_ratio = STMMAC_SYSCLOCK/50MHz
		 * hence, addend = ((2^32) * 50MHz)/STMMAC_SYSCLOCK;
		 * NOTE: STMMAC_SYSCLOCK should be >= 50MHz to
		 *       achive 20ns accuracy.
		 *
		 * 2^x * y == (y << x), hence
		 * 2^32 * 50000000 ==> (50000000 << 32)
		 */
		temp = (u64) (50000000ULL << 32);
		priv->default_addend = div_u64(temp, STMMAC_SYSCLOCK);
		priv->hw->ptp->config_addend(priv->ioaddr,
					     priv->default_addend);

		/* initialize system time */
		getnstimeofday(&now);
		priv->hw->ptp->init_systime(priv->ioaddr, now.tv_sec,
					    now.tv_nsec);
	}

	return copy_to_user(ifr->ifr_data, &config,
			    sizeof(struct hwtstamp_config)) ? -EFAULT : 0;
}

/**
 * stmmac_init_ptp: init PTP
 * @priv: driver private structure
 * Description: this is to verify if the HW supports the PTPv1 or v2.
 * This is done by looking at the HW cap. register.
 * Also it registers the ptp driver.
 */
static int stmmac_init_ptp(struct stmmac_priv *priv)
{
	if (!(priv->dma_cap.time_stamp || priv->dma_cap.atime_stamp))
		return -EOPNOTSUPP;

	if (netif_msg_hw(priv)) {
		if (priv->dma_cap.time_stamp) {
			pr_debug("IEEE 1588-2002 Time Stamp supported\n");
			priv->adv_ts = 0;
		}
		if (priv->dma_cap.atime_stamp && priv->extend_desc) {
			pr_debug
			    ("IEEE 1588-2008 Advanced Time Stamp supported\n");
			priv->adv_ts = 1;
		}
	}

	priv->hw->ptp = &stmmac_ptp;
	priv->hwts_tx_en = 0;
	priv->hwts_rx_en = 0;

	return stmmac_ptp_register(priv);
}

static void stmmac_release_ptp(struct stmmac_priv *priv)
{
	stmmac_ptp_unregister(priv);
}

/**
 * stmmac_adjust_link
 * @dev: net device structure
 * Description: it adjusts the link parameters.
 */
static void stmmac_adjust_link(struct net_device *dev)
{
	struct stmmac_priv *priv = netdev_priv(dev);
	struct phy_device *phydev = priv->phydev;
	unsigned long flags;
	int new_state = 0;
	unsigned int fc = priv->flow_ctrl, pause_time = priv->pause;

	if (phydev == NULL)
		return;

	spin_lock_irqsave(&priv->lock, flags);

	if (phydev->link) {
		u32 ctrl = readl(priv->ioaddr + MAC_CTRL_REG);

		/* Now we make sure that we can be in full duplex mode.
		 * If not, we operate in half-duplex mode. */
		if (phydev->duplex != priv->oldduplex) {
			new_state = 1;
			if (!(phydev->duplex))
				ctrl &= ~priv->hw->link.duplex;
			else
				ctrl |= priv->hw->link.duplex;
			priv->oldduplex = phydev->duplex;
		}
		/* Flow Control operation */
		if (phydev->pause)
			priv->hw->mac->flow_ctrl(priv->ioaddr, phydev->duplex,
						 fc, pause_time);

		if (phydev->speed != priv->speed) {
			new_state = 1;
			switch (phydev->speed) {
			case 1000:
				if (likely(priv->plat->has_gmac))
					ctrl &= ~priv->hw->link.port;
				stmmac_hw_fix_mac_speed(priv);
				break;
			case 100:
			case 10:
				if (priv->plat->has_gmac) {
					ctrl |= priv->hw->link.port;
					if (phydev->speed == SPEED_100) {
						ctrl |= priv->hw->link.speed;
					} else {
						ctrl &= ~(priv->hw->link.speed);
					}
				} else {
					ctrl &= ~priv->hw->link.port;
				}
				stmmac_hw_fix_mac_speed(priv);
				break;
			default:
				if (netif_msg_link(priv))
					pr_warn("%s: Speed (%d) not 10/100\n",
						dev->name, phydev->speed);
				break;
			}

			priv->speed = phydev->speed;
		}

		writel(ctrl, priv->ioaddr + MAC_CTRL_REG);

		if (!priv->oldlink) {
			new_state = 1;
			priv->oldlink = 1;
		}
	} else if (priv->oldlink) {
		new_state = 1;
		priv->oldlink = 0;
		priv->speed = 0;
		priv->oldduplex = -1;
	}

	if (new_state && netif_msg_link(priv))
		phy_print_status(phydev);

	/* At this stage, it could be needed to setup the EEE or adjust some
	 * MAC related HW registers.
	 */
	priv->eee_enabled = stmmac_eee_init(priv);

	spin_unlock_irqrestore(&priv->lock, flags);
}

/**
 * stmmac_check_pcs_mode: verify if RGMII/SGMII is supported
 * @priv: driver private structure
 * Description: this is to verify if the HW supports the PCS.
 * Physical Coding Sublayer (PCS) interface that can be used when the MAC is
 * configured for the TBI, RTBI, or SGMII PHY interface.
 */
static void stmmac_check_pcs_mode(struct stmmac_priv *priv)
{
	int interface = priv->plat->interface;

	if (priv->dma_cap.pcs) {
		if ((interface == PHY_INTERFACE_MODE_RGMII) ||
		    (interface == PHY_INTERFACE_MODE_RGMII_ID) ||
		    (interface == PHY_INTERFACE_MODE_RGMII_RXID) ||
		    (interface == PHY_INTERFACE_MODE_RGMII_TXID)) {
			pr_debug("STMMAC: PCS RGMII support enable\n");
			priv->pcs = STMMAC_PCS_RGMII;
		} else if (interface == PHY_INTERFACE_MODE_SGMII) {
			pr_debug("STMMAC: PCS SGMII support enable\n");
			priv->pcs = STMMAC_PCS_SGMII;
		}
	}
}

/**
 * stmmac_init_phy - PHY initialization
 * @dev: net device structure
 * Description: it initializes the driver's PHY state, and attaches the PHY
 * to the mac driver.
 *  Return value:
 *  0 on success
 */
static int stmmac_init_phy(struct net_device *dev)
{
	struct stmmac_priv *priv = netdev_priv(dev);
	struct phy_device *phydev;
	char phy_id_fmt[MII_BUS_ID_SIZE + 3];
	char bus_id[MII_BUS_ID_SIZE];
	int interface = priv->plat->interface;
	priv->oldlink = 0;
	priv->speed = 0;
	priv->oldduplex = -1;

	if (priv->plat->phy_bus_name)
		snprintf(bus_id, MII_BUS_ID_SIZE, "%s-%x",
			 priv->plat->phy_bus_name, priv->plat->bus_id);
	else
		snprintf(bus_id, MII_BUS_ID_SIZE, "stmmac-%x",
			 priv->plat->bus_id);

	snprintf(phy_id_fmt, MII_BUS_ID_SIZE + 3, PHY_ID_FMT, bus_id,
		 priv->plat->phy_addr);
	pr_debug("stmmac_init_phy:  trying to attach to %s\n", phy_id_fmt);

	phydev = phy_connect(dev, phy_id_fmt, &stmmac_adjust_link, interface);

	if (IS_ERR(phydev)) {
		pr_err("%s: Could not attach to PHY\n", dev->name);
		return PTR_ERR(phydev);
	}

	/* Stop Advertising 1000BASE Capability if interface is not GMII */
	if ((interface == PHY_INTERFACE_MODE_MII) ||
	    (interface == PHY_INTERFACE_MODE_RMII))
		phydev->advertising &= ~(SUPPORTED_1000baseT_Half |
					 SUPPORTED_1000baseT_Full);

	/*
	 * Broken HW is sometimes missing the pull-up resistor on the
	 * MDIO line, which results in reads to non-existent devices returning
	 * 0 rather than 0xffff. Catch this here and treat 0 as a non-existent
	 * device as well.
	 * Note: phydev->phy_id is the result of reading the UID PHY registers.
	 */
	if (phydev->phy_id == 0) {
		phy_disconnect(phydev);
		return -ENODEV;
	}
	pr_debug("stmmac_init_phy:  %s: attached to PHY (UID 0x%x)"
		 " Link = %d\n", dev->name, phydev->phy_id, phydev->link);

	priv->phydev = phydev;

	return 0;
}

/**
 * stmmac_display_ring: display ring
 * @head: pointer to the head of the ring passed.
 * @size: size of the ring.
 * @extend_desc: to verify if extended descriptors are used.
 * Description: display the control/status and buffer descriptors.
 */
static void stmmac_display_ring(void *head, int size, int extend_desc)
{
	int i;
	struct dma_extended_desc *ep = (struct dma_extended_desc *)head;
	struct dma_desc *p = (struct dma_desc *)head;

	for (i = 0; i < size; i++) {
		u64 x;
		if (extend_desc) {
			x = *(u64 *) ep;
			pr_info("%d [0x%x]: 0x%x 0x%x 0x%x 0x%x\n",
				i, (unsigned int)virt_to_phys(ep),
				(unsigned int)x, (unsigned int)(x >> 32),
				ep->basic.des2, ep->basic.des3);
			ep++;
		} else {
			x = *(u64 *) p;
			pr_info("%d [0x%x]: 0x%x 0x%x 0x%x 0x%x",
				i, (unsigned int)virt_to_phys(p),
				(unsigned int)x, (unsigned int)(x >> 32),
				p->des2, p->des3);
			p++;
		}
		pr_info("\n");
	}
}

static void stmmac_display_rings(struct stmmac_priv *priv)
{
	unsigned int txsize = priv->dma_tx_size;
	unsigned int rxsize = priv->dma_rx_size;

	if (priv->extend_desc) {
		pr_info("Extended RX descriptor ring:\n");
		stmmac_display_ring((void *)priv->dma_erx, rxsize, 1);
		pr_info("Extended TX descriptor ring:\n");
		stmmac_display_ring((void *)priv->dma_etx, txsize, 1);
	} else {
		pr_info("RX descriptor ring:\n");
		stmmac_display_ring((void *)priv->dma_rx, rxsize, 0);
		pr_info("TX descriptor ring:\n");
		stmmac_display_ring((void *)priv->dma_tx, txsize, 0);
	}
}

static int stmmac_set_bfsize(int mtu, int bufsize)
{
	int ret = bufsize;

	if (mtu >= BUF_SIZE_4KiB)
		ret = BUF_SIZE_8KiB;
	else if (mtu >= BUF_SIZE_2KiB)
		ret = BUF_SIZE_4KiB;
	else if (mtu >= DMA_BUFFER_SIZE)
		ret = BUF_SIZE_2KiB;
	else
		ret = DMA_BUFFER_SIZE;

	return ret;
}

/**
 * stmmac_clear_descriptors: clear descriptors
 * @priv: driver private structure
 * Description: this function is called to clear the tx and rx descriptors
 * in case of both basic and extended descriptors are used.
 */
static void stmmac_clear_descriptors(struct stmmac_priv *priv)
{
	int i;
	unsigned int txsize = priv->dma_tx_size;
	unsigned int rxsize = priv->dma_rx_size;

	/* Clear the Rx/Tx descriptors */
	for (i = 0; i < rxsize; i++)
		if (priv->extend_desc)
			priv->hw->desc->init_rx_desc(&priv->dma_erx[i].basic,
						     priv->use_riwt, priv->mode,
						     (i == rxsize - 1));
		else
			priv->hw->desc->init_rx_desc(&priv->dma_rx[i],
						     priv->use_riwt, priv->mode,
						     (i == rxsize - 1));
	for (i = 0; i < txsize; i++)
		if (priv->extend_desc)
			priv->hw->desc->init_tx_desc(&priv->dma_etx[i].basic,
						     priv->mode,
						     (i == txsize - 1));
		else
			priv->hw->desc->init_tx_desc(&priv->dma_tx[i],
						     priv->mode,
						     (i == txsize - 1));
}

static int stmmac_init_rx_buffers(struct stmmac_priv *priv, struct dma_desc *p,
				  int i)
{
	struct sk_buff *skb;

	skb = __netdev_alloc_skb(priv->dev, priv->dma_buf_sz + NET_IP_ALIGN,
				 GFP_KERNEL);
	if (unlikely(skb == NULL)) {
		pr_err("%s: Rx init fails; skb is NULL\n", __func__);
		return 1;
	}
	skb_reserve(skb, NET_IP_ALIGN);
	priv->rx_skbuff[i] = skb;
	priv->rx_skbuff_dma[i] = dma_map_single(priv->device, skb->data,
						priv->dma_buf_sz,
						DMA_FROM_DEVICE);

	p->des2 = priv->rx_skbuff_dma[i];

	if ((priv->mode == STMMAC_RING_MODE) &&
	    (priv->dma_buf_sz == BUF_SIZE_16KiB))
		priv->hw->ring->init_desc3(p);

	return 0;
}

/**
 * init_dma_desc_rings - init the RX/TX descriptor rings
 * @dev: net device structure
 * Description:  this function initializes the DMA RX/TX descriptors
 * and allocates the socket buffers. It suppors the chained and ring
 * modes.
 */
static void init_dma_desc_rings(struct net_device *dev)
{
	int i;
	struct stmmac_priv *priv = netdev_priv(dev);
	unsigned int txsize = priv->dma_tx_size;
	unsigned int rxsize = priv->dma_rx_size;
	unsigned int bfsize = 0;

	/* Set the max buffer size according to the DESC mode
	 * and the MTU. Note that RING mode allows 16KiB bsize.
	 */
	if (priv->mode == STMMAC_RING_MODE)
		bfsize = priv->hw->ring->set_16kib_bfsize(dev->mtu);

	if (bfsize < BUF_SIZE_16KiB)
		bfsize = stmmac_set_bfsize(dev->mtu, priv->dma_buf_sz);

	if (netif_msg_probe(priv))
		pr_debug("%s: txsize %d, rxsize %d, bfsize %d\n", __func__,
			 txsize, rxsize, bfsize);

	if (priv->extend_desc) {
		priv->dma_erx = dma_alloc_coherent(priv->device, rxsize *
						   sizeof(struct
							  dma_extended_desc),
						   &priv->dma_rx_phy,
						   GFP_KERNEL);
		priv->dma_etx = dma_alloc_coherent(priv->device, txsize *
						   sizeof(struct
							  dma_extended_desc),
						   &priv->dma_tx_phy,
						   GFP_KERNEL);
		if ((!priv->dma_erx) || (!priv->dma_etx))
			return;
	} else {
		priv->dma_rx = dma_alloc_coherent(priv->device, rxsize *
						  sizeof(struct dma_desc),
						  &priv->dma_rx_phy,
						  GFP_KERNEL);
		priv->dma_tx = dma_alloc_coherent(priv->device, txsize *
						  sizeof(struct dma_desc),
						  &priv->dma_tx_phy,
						  GFP_KERNEL);
		if ((!priv->dma_rx) || (!priv->dma_tx))
			return;
	}

	priv->rx_skbuff_dma = kmalloc_array(rxsize, sizeof(dma_addr_t),
					    GFP_KERNEL);
	priv->rx_skbuff = kmalloc_array(rxsize, sizeof(struct sk_buff *),
					GFP_KERNEL);
	priv->tx_skbuff_dma = kmalloc_array(txsize, sizeof(dma_addr_t),
					    GFP_KERNEL);
	priv->tx_skbuff = kmalloc_array(txsize, sizeof(struct sk_buff *),
					GFP_KERNEL);
	if (netif_msg_probe(priv)) {
		pr_debug("(%s) dma_rx_phy=0x%08x dma_tx_phy=0x%08x\n", __func__,
			 (u32) priv->dma_rx_phy, (u32) priv->dma_tx_phy);

		/* RX INITIALIZATION */
		pr_debug("\tSKB addresses:\nskb\t\tskb data\tdma data\n");
	}
	for (i = 0; i < rxsize; i++) {
		struct dma_desc *p;
		if (priv->extend_desc)
			p = &((priv->dma_erx + i)->basic);
		else
			p = priv->dma_rx + i;

		if (stmmac_init_rx_buffers(priv, p, i))
			break;

		if (netif_msg_probe(priv))
			pr_debug("[%p]\t[%p]\t[%x]\n", priv->rx_skbuff[i],
				 priv->rx_skbuff[i]->data,
				 (unsigned int)priv->rx_skbuff_dma[i]);
	}
	priv->cur_rx = 0;
	priv->dirty_rx = (unsigned int)(i - rxsize);
	priv->dma_buf_sz = bfsize;
	buf_sz = bfsize;

	/* Setup the chained descriptor addresses */
	if (priv->mode == STMMAC_CHAIN_MODE) {
		if (priv->extend_desc) {
			priv->hw->chain->init(priv->dma_erx, priv->dma_rx_phy,
					      rxsize, 1);
			priv->hw->chain->init(priv->dma_etx, priv->dma_tx_phy,
					      txsize, 1);
		} else {
			priv->hw->chain->init(priv->dma_rx, priv->dma_rx_phy,
					      rxsize, 0);
			priv->hw->chain->init(priv->dma_tx, priv->dma_tx_phy,
					      txsize, 0);
		}
	}

	/* TX INITIALIZATION */
	for (i = 0; i < txsize; i++) {
		struct dma_desc *p;
		if (priv->extend_desc)
			p = &((priv->dma_etx + i)->basic);
		else
			p = priv->dma_tx + i;
		p->des2 = 0;
		priv->tx_skbuff_dma[i] = 0;
		priv->tx_skbuff[i] = NULL;
	}

	priv->dirty_tx = 0;
	priv->cur_tx = 0;

	stmmac_clear_descriptors(priv);

	if (netif_msg_hw(priv))
		stmmac_display_rings(priv);
}

static void dma_free_rx_skbufs(struct stmmac_priv *priv)
{
	int i;

	for (i = 0; i < priv->dma_rx_size; i++) {
		if (priv->rx_skbuff[i]) {
			dma_unmap_single(priv->device, priv->rx_skbuff_dma[i],
					 priv->dma_buf_sz, DMA_FROM_DEVICE);
			dev_kfree_skb_any(priv->rx_skbuff[i]);
		}
		priv->rx_skbuff[i] = NULL;
	}
}

static void dma_free_tx_skbufs(struct stmmac_priv *priv)
{
	int i;

	for (i = 0; i < priv->dma_tx_size; i++) {
		if (priv->tx_skbuff[i] != NULL) {
			struct dma_desc *p;
			if (priv->extend_desc)
				p = &((priv->dma_etx + i)->basic);
			else
				p = priv->dma_tx + i;

			if (priv->tx_skbuff_dma[i])
				dma_unmap_single(priv->device,
						 priv->tx_skbuff_dma[i],
						 priv->hw->desc->get_tx_len(p),
						 DMA_TO_DEVICE);
			dev_kfree_skb_any(priv->tx_skbuff[i]);
			priv->tx_skbuff[i] = NULL;
			priv->tx_skbuff_dma[i] = 0;
		}
	}
}

static void free_dma_desc_resources(struct stmmac_priv *priv)
{
	/* Release the DMA TX/RX socket buffers */
	dma_free_rx_skbufs(priv);
	dma_free_tx_skbufs(priv);

	/* Free DMA regions of consistent memory previously allocated */
	if (!priv->extend_desc) {
		dma_free_coherent(priv->device,
				  priv->dma_tx_size * sizeof(struct dma_desc),
				  priv->dma_tx, priv->dma_tx_phy);
		dma_free_coherent(priv->device,
				  priv->dma_rx_size * sizeof(struct dma_desc),
				  priv->dma_rx, priv->dma_rx_phy);
	} else {
		dma_free_coherent(priv->device, priv->dma_tx_size *
				  sizeof(struct dma_extended_desc),
				  priv->dma_etx, priv->dma_tx_phy);
		dma_free_coherent(priv->device, priv->dma_rx_size *
				  sizeof(struct dma_extended_desc),
				  priv->dma_erx, priv->dma_rx_phy);
	}
	kfree(priv->rx_skbuff_dma);
	kfree(priv->rx_skbuff);
	kfree(priv->tx_skbuff_dma);
	kfree(priv->tx_skbuff);
}

/**
 *  stmmac_dma_operation_mode - HW DMA operation mode
 *  @priv: driver private structure
 *  Description: it sets the DMA operation mode: tx/rx DMA thresholds
 *  or Store-And-Forward capability.
 */
static void stmmac_dma_operation_mode(struct stmmac_priv *priv)
{
	if (likely(priv->plat->force_sf_dma_mode ||
		   ((priv->plat->tx_coe) && (!priv->no_csum_insertion)))) {
		/*
		 * In case of GMAC, SF mode can be enabled
		 * to perform the TX COE in HW. This depends on:
		 * 1) TX COE if actually supported
		 * 2) There is no bugged Jumbo frame support
		 *    that needs to not insert csum in the TDES.
		 */
		priv->hw->dma->dma_mode(priv->ioaddr, SF_DMA_MODE, SF_DMA_MODE);
		tc = SF_DMA_MODE;
	} else
		priv->hw->dma->dma_mode(priv->ioaddr, tc, SF_DMA_MODE);
}

/**
 * stmmac_tx_clean:
 * @priv: driver private structure
 * Description: it reclaims resources after transmission completes.
 */
static void stmmac_tx_clean(struct stmmac_priv *priv)
{
	unsigned int txsize = priv->dma_tx_size;

	spin_lock(&priv->tx_lock);

	priv->xstats.tx_clean++;

	while (priv->dirty_tx != priv->cur_tx) {
		int last;
		unsigned int entry = priv->dirty_tx % txsize;
		struct sk_buff *skb = priv->tx_skbuff[entry];
		struct dma_desc *p;

		if (priv->extend_desc)
			p = (struct dma_desc *)(priv->dma_etx + entry);
		else
			p = priv->dma_tx + entry;

		/* Check if the descriptor is owned by the DMA. */
		if (priv->hw->desc->get_tx_owner(p))
			break;

		/* Verify tx error by looking at the last segment. */
		last = priv->hw->desc->get_tx_ls(p);
		if (likely(last)) {
			int tx_error =
			    priv->hw->desc->tx_status(&priv->dev->stats,
						      &priv->xstats, p,
						      priv->ioaddr);
			if (likely(tx_error == 0)) {
				priv->dev->stats.tx_packets++;
				priv->xstats.tx_pkt_n++;
			} else
				priv->dev->stats.tx_errors++;

			stmmac_get_tx_hwtstamp(priv, entry, skb);
		}
		if (netif_msg_tx_done(priv))
			pr_debug("%s: curr %d, dirty %d\n", __func__,
				 priv->cur_tx, priv->dirty_tx);

		if (likely(priv->tx_skbuff_dma[entry])) {
			dma_unmap_single(priv->device,
					 priv->tx_skbuff_dma[entry],
					 priv->hw->desc->get_tx_len(p),
					 DMA_TO_DEVICE);
			priv->tx_skbuff_dma[entry] = 0;
		}
		priv->hw->ring->clean_desc3(priv, p);

		if (likely(skb != NULL)) {
			dev_kfree_skb(skb);
			priv->tx_skbuff[entry] = NULL;
		}

		priv->hw->desc->release_tx_desc(p, priv->mode);

		priv->dirty_tx++;
	}
	if (unlikely(netif_queue_stopped(priv->dev) &&
		     stmmac_tx_avail(priv) > STMMAC_TX_THRESH(priv))) {
		netif_tx_lock(priv->dev);
		if (netif_queue_stopped(priv->dev) &&
		    stmmac_tx_avail(priv) > STMMAC_TX_THRESH(priv)) {
			if (netif_msg_tx_done(priv))
				pr_debug("%s: restart transmit\n", __func__);
			netif_wake_queue(priv->dev);
		}
		netif_tx_unlock(priv->dev);
	}

	if ((priv->eee_enabled) && (!priv->tx_path_in_lpi_mode)) {
		stmmac_enable_eee_mode(priv);
		mod_timer(&priv->eee_ctrl_timer, STMMAC_LPI_T(eee_timer));
	}
	spin_unlock(&priv->tx_lock);
}

static inline void stmmac_enable_dma_irq(struct stmmac_priv *priv)
{
	priv->hw->dma->enable_dma_irq(priv->ioaddr);
}

static inline void stmmac_disable_dma_irq(struct stmmac_priv *priv)
{
	priv->hw->dma->disable_dma_irq(priv->ioaddr);
}

/**
 * stmmac_tx_err: irq tx error mng function
 * @priv: driver private structure
 * Description: it cleans the descriptors and restarts the transmission
 * in case of errors.
 */
static void stmmac_tx_err(struct stmmac_priv *priv)
{
	int i;
	int txsize = priv->dma_tx_size;
	netif_stop_queue(priv->dev);

	priv->hw->dma->stop_tx(priv->ioaddr);
	dma_free_tx_skbufs(priv);
	for (i = 0; i < txsize; i++)
		if (priv->extend_desc)
			priv->hw->desc->init_tx_desc(&priv->dma_etx[i].basic,
						     priv->mode,
						     (i == txsize - 1));
		else
			priv->hw->desc->init_tx_desc(&priv->dma_tx[i],
						     priv->mode,
						     (i == txsize - 1));
	priv->dirty_tx = 0;
	priv->cur_tx = 0;
	priv->hw->dma->start_tx(priv->ioaddr);

	priv->dev->stats.tx_errors++;
	netif_wake_queue(priv->dev);
}

/**
 * stmmac_dma_interrupt: DMA ISR
 * @priv: driver private structure
 * Description: this is the DMA ISR. It is called by the main ISR.
 * It calls the dwmac dma routine to understand which type of interrupt
 * happened. In case of there is a Normal interrupt and either TX or RX
 * interrupt happened so the NAPI is scheduled.
 */
static void stmmac_dma_interrupt(struct stmmac_priv *priv)
{
	int status;

	status = priv->hw->dma->dma_interrupt(priv->ioaddr, &priv->xstats);
	if (likely((status & handle_rx)) || (status & handle_tx)) {
		if (likely(napi_schedule_prep(&priv->napi))) {
			stmmac_disable_dma_irq(priv);
			__napi_schedule(&priv->napi);
		}
	}
	if (unlikely(status & tx_hard_error_bump_tc)) {
		/* Try to bump up the dma threshold on this failure */
		if (unlikely(tc != SF_DMA_MODE) && (tc <= 256)) {
			tc += 64;
			priv->hw->dma->dma_mode(priv->ioaddr, tc, SF_DMA_MODE);
			priv->xstats.threshold = tc;
		}
	} else if (unlikely(status == tx_hard_error))
		stmmac_tx_err(priv);
}

/**
 * stmmac_mmc_setup: setup the Mac Management Counters (MMC)
 * @priv: driver private structure
 * Description: this masks the MMC irq, in fact, the counters are managed in SW.
 */
static void stmmac_mmc_setup(struct stmmac_priv *priv)
{
	unsigned int mode = MMC_CNTRL_RESET_ON_READ | MMC_CNTRL_COUNTER_RESET |
	    MMC_CNTRL_PRESET | MMC_CNTRL_FULL_HALF_PRESET;

	dwmac_mmc_intr_all_mask(priv->ioaddr);

	if (priv->dma_cap.rmon) {
		dwmac_mmc_ctrl(priv->ioaddr, mode);
		memset(&priv->mmc, 0, sizeof(struct stmmac_counters));
	} else
		pr_info(" No MAC Management Counters available\n");
}

static u32 stmmac_get_synopsys_id(struct stmmac_priv *priv)
{
	u32 hwid = priv->hw->synopsys_uid;

	/* Check Synopsys Id (not available on old chips) */
	if (likely(hwid)) {
		u32 uid = ((hwid & 0x0000ff00) >> 8);
		u32 synid = (hwid & 0x000000ff);

		pr_info("stmmac - user ID: 0x%x, Synopsys ID: 0x%x\n",
			uid, synid);

		return synid;
	}
	return 0;
}

/**
 * stmmac_selec_desc_mode: to select among: normal/alternate/extend descriptors
 * @priv: driver private structure
 * Description: select the Enhanced/Alternate or Normal descriptors.
 * In case of Enhanced/Alternate, it looks at the extended descriptors are
 * supported by the HW cap. register.
 */
static void stmmac_selec_desc_mode(struct stmmac_priv *priv)
{
	if (priv->plat->enh_desc) {
		pr_info(" Enhanced/Alternate descriptors\n");

		/* GMAC older than 3.50 has no extended descriptors */
		if (priv->synopsys_id >= DWMAC_CORE_3_50) {
			pr_info("\tEnabled extended descriptors\n");
			priv->extend_desc = 1;
		} else
			pr_warn("Extended descriptors not supported\n");

		priv->hw->desc = &enh_desc_ops;
	} else {
		pr_info(" Normal descriptors\n");
		priv->hw->desc = &ndesc_ops;
	}
}

/**
 * stmmac_get_hw_features: get MAC capabilities from the HW cap. register.
 * @priv: driver private structure
 * Description:
 *  new GMAC chip generations have a new register to indicate the
 *  presence of the optional feature/functions.
 *  This can be also used to override the value passed through the
 *  platform and necessary for old MAC10/100 and GMAC chips.
 */
static int stmmac_get_hw_features(struct stmmac_priv *priv)
{
	u32 hw_cap = 0;

	if (priv->hw->dma->get_hw_feature) {
		hw_cap = priv->hw->dma->get_hw_feature(priv->ioaddr);

		priv->dma_cap.mbps_10_100 = (hw_cap & DMA_HW_FEAT_MIISEL);
		priv->dma_cap.mbps_1000 = (hw_cap & DMA_HW_FEAT_GMIISEL) >> 1;
		priv->dma_cap.half_duplex = (hw_cap & DMA_HW_FEAT_HDSEL) >> 2;
		priv->dma_cap.hash_filter = (hw_cap & DMA_HW_FEAT_HASHSEL) >> 4;
		priv->dma_cap.multi_addr = (hw_cap & DMA_HW_FEAT_ADDMAC) >> 5;
		priv->dma_cap.pcs = (hw_cap & DMA_HW_FEAT_PCSSEL) >> 6;
		priv->dma_cap.sma_mdio = (hw_cap & DMA_HW_FEAT_SMASEL) >> 8;
		priv->dma_cap.pmt_remote_wake_up =
		    (hw_cap & DMA_HW_FEAT_RWKSEL) >> 9;
		priv->dma_cap.pmt_magic_frame =
		    (hw_cap & DMA_HW_FEAT_MGKSEL) >> 10;
		/* MMC */
		priv->dma_cap.rmon = (hw_cap & DMA_HW_FEAT_MMCSEL) >> 11;
		/* IEEE 1588-2002 */
		priv->dma_cap.time_stamp =
		    (hw_cap & DMA_HW_FEAT_TSVER1SEL) >> 12;
		/* IEEE 1588-2008 */
		priv->dma_cap.atime_stamp =
		    (hw_cap & DMA_HW_FEAT_TSVER2SEL) >> 13;
		/* 802.3az - Energy-Efficient Ethernet (EEE) */
		priv->dma_cap.eee = (hw_cap & DMA_HW_FEAT_EEESEL) >> 14;
		priv->dma_cap.av = (hw_cap & DMA_HW_FEAT_AVSEL) >> 15;
		/* TX and RX csum */
		priv->dma_cap.tx_coe = (hw_cap & DMA_HW_FEAT_TXCOESEL) >> 16;
		priv->dma_cap.rx_coe_type1 =
		    (hw_cap & DMA_HW_FEAT_RXTYP1COE) >> 17;
		priv->dma_cap.rx_coe_type2 =
		    (hw_cap & DMA_HW_FEAT_RXTYP2COE) >> 18;
		priv->dma_cap.rxfifo_over_2048 =
		    (hw_cap & DMA_HW_FEAT_RXFIFOSIZE) >> 19;
		/* TX and RX number of channels */
		priv->dma_cap.number_rx_channel =
		    (hw_cap & DMA_HW_FEAT_RXCHCNT) >> 20;
		priv->dma_cap.number_tx_channel =
		    (hw_cap & DMA_HW_FEAT_TXCHCNT) >> 22;
		/* Alternate (enhanced) DESC mode */
		priv->dma_cap.enh_desc = (hw_cap & DMA_HW_FEAT_ENHDESSEL) >> 24;
	}

	return hw_cap;
}

/**
 * stmmac_check_ether_addr: check if the MAC addr is valid
 * @priv: driver private structure
 * Description:
 * it is to verify if the MAC address is valid, in case of failures it
 * generates a random MAC address
 */
static void stmmac_check_ether_addr(struct stmmac_priv *priv)
{
	if (!is_valid_ether_addr(priv->dev->dev_addr)) {
		priv->hw->mac->get_umac_addr((void __iomem *)
					     priv->dev->base_addr,
					     priv->dev->dev_addr, 0);
		if (!is_valid_ether_addr(priv->dev->dev_addr))
			eth_hw_addr_random(priv->dev);
	}
	pr_warn("%s: device MAC address %pM\n", priv->dev->name,
		priv->dev->dev_addr);
}

/**
 * stmmac_init_dma_engine: DMA init.
 * @priv: driver private structure
 * Description:
 * It inits the DMA invoking the specific MAC/GMAC callback.
 * Some DMA parameters can be passed from the platform;
 * in case of these are not passed a default is kept for the MAC or GMAC.
 */
static int stmmac_init_dma_engine(struct stmmac_priv *priv)
{
	int pbl = DEFAULT_DMA_PBL, fixed_burst = 0, burst_len = 0;
	int mixed_burst = 0;
	int atds = 0;

	if (priv->plat->dma_cfg) {
		pbl = priv->plat->dma_cfg->pbl;
		fixed_burst = priv->plat->dma_cfg->fixed_burst;
		mixed_burst = priv->plat->dma_cfg->mixed_burst;
		burst_len = priv->plat->dma_cfg->burst_len;
	}

	if (priv->extend_desc && (priv->mode == STMMAC_RING_MODE))
		atds = 1;

	return priv->hw->dma->init(priv->ioaddr, pbl, fixed_burst, mixed_burst,
				   burst_len, priv->dma_tx_phy,
				   priv->dma_rx_phy, atds);
}

/**
 * stmmac_tx_timer: mitigation sw timer for tx.
 * @data: data pointer
 * Description:
 * This is the timer handler to directly invoke the stmmac_tx_clean.
 */
static void stmmac_tx_timer(unsigned long data)
{
	struct stmmac_priv *priv = (struct stmmac_priv *)data;

	stmmac_tx_clean(priv);
}

/**
 * stmmac_init_tx_coalesce: init tx mitigation options.
 * @priv: driver private structure
 * Description:
 * This inits the transmit coalesce parameters: i.e. timer rate,
 * timer handler and default threshold used for enabling the
 * interrupt on completion bit.
 */
static void stmmac_init_tx_coalesce(struct stmmac_priv *priv)
{
	priv->tx_coal_frames = STMMAC_TX_FRAMES;
	priv->tx_coal_timer = STMMAC_COAL_TX_TIMER;
	init_timer(&priv->txtimer);
	priv->txtimer.expires = STMMAC_COAL_TIMER(priv->tx_coal_timer);
	priv->txtimer.data = (unsigned long)priv;
	priv->txtimer.function = stmmac_tx_timer;
	add_timer(&priv->txtimer);
}

/**
 *  stmmac_open - open entry point of the driver
 *  @dev : pointer to the device structure.
 *  Description:
 *  This function is the open entry point of the driver.
 *  Return value:
 *  0 on success and an appropriate (-)ve integer as defined in errno.h
 *  file on failure.
 */
static int stmmac_open(struct net_device *dev)
{
	struct stmmac_priv *priv = netdev_priv(dev);
	int ret;

	clk_prepare_enable(priv->stmmac_clk);

	stmmac_check_ether_addr(priv);

	if (priv->pcs != STMMAC_PCS_RGMII && priv->pcs != STMMAC_PCS_TBI &&
	    priv->pcs != STMMAC_PCS_RTBI) {
		ret = stmmac_init_phy(dev);
		if (ret) {
			pr_err("%s: Cannot attach to PHY (error: %d)\n",
			       __func__, ret);
			goto open_error;
		}
	}

	/* Create and initialize the TX/RX descriptors chains. */
	priv->dma_tx_size = STMMAC_ALIGN(dma_txsize);
	priv->dma_rx_size = STMMAC_ALIGN(dma_rxsize);
	priv->dma_buf_sz = STMMAC_ALIGN(buf_sz);
	init_dma_desc_rings(dev);

	/* DMA initialization and SW reset */
	ret = stmmac_init_dma_engine(priv);
	if (ret < 0) {
		pr_err("%s: DMA initialization failed\n", __func__);
		goto open_error;
	}

	/* Copy the MAC addr into the HW  */
	priv->hw->mac->set_umac_addr(priv->ioaddr, dev->dev_addr, 0);

	/* If required, perform hw setup of the bus. */
	if (priv->plat->bus_setup)
		priv->plat->bus_setup(priv->ioaddr);

	/* Initialize the MAC Core */
	priv->hw->mac->core_init(priv->ioaddr);

	/* Request the IRQ lines */
	ret = request_irq(dev->irq, stmmac_interrupt,
			  IRQF_SHARED, dev->name, dev);
	if (unlikely(ret < 0)) {
		pr_err("%s: ERROR: allocating the IRQ %d (error: %d)\n",
		       __func__, dev->irq, ret);
		goto open_error;
	}

	/* Request the Wake IRQ in case of another line is used for WoL */
	if (priv->wol_irq != dev->irq) {
		ret = request_irq(priv->wol_irq, stmmac_interrupt,
				  IRQF_SHARED, dev->name, dev);
		if (unlikely(ret < 0)) {
			pr_err("%s: ERROR: allocating the WoL IRQ %d (%d)\n",
			       __func__, priv->wol_irq, ret);
			goto open_error_wolirq;
		}
	}

	/* Request the IRQ lines */
	if (priv->lpi_irq != -ENXIO) {
		ret = request_irq(priv->lpi_irq, stmmac_interrupt, IRQF_SHARED,
				  dev->name, dev);
		if (unlikely(ret < 0)) {
			pr_err("%s: ERROR: allocating the LPI IRQ %d (%d)\n",
			       __func__, priv->lpi_irq, ret);
			goto open_error_lpiirq;
		}
	}

	/* Enable the MAC Rx/Tx */
	stmmac_set_mac(priv->ioaddr, true);

	/* Set the HW DMA mode and the COE */
	stmmac_dma_operation_mode(priv);

	/* Extra statistics */
	memset(&priv->xstats, 0, sizeof(struct stmmac_extra_stats));
	priv->xstats.threshold = tc;

	stmmac_mmc_setup(priv);

	ret = stmmac_init_ptp(priv);
	if (ret)
		pr_warn("%s: failed PTP initialisation\n", __func__);

#ifdef CONFIG_STMMAC_DEBUG_FS
	ret = stmmac_init_fs(dev);
	if (ret < 0)
		pr_warn("%s: failed debugFS registration\n", __func__);
#endif
	/* Start the ball rolling... */
	pr_debug("%s: DMA RX/TX processes started...\n", dev->name);
	priv->hw->dma->start_tx(priv->ioaddr);
	priv->hw->dma->start_rx(priv->ioaddr);

	/* Dump DMA/MAC registers */
	if (netif_msg_hw(priv)) {
		priv->hw->mac->dump_regs(priv->ioaddr);
		priv->hw->dma->dump_regs(priv->ioaddr);
	}

	if (priv->phydev)
		phy_start(priv->phydev);

	priv->tx_lpi_timer = STMMAC_DEFAULT_TWT_LS;

	priv->eee_enabled = stmmac_eee_init(priv);

	stmmac_init_tx_coalesce(priv);

	if ((priv->use_riwt) && (priv->hw->dma->rx_watchdog)) {
		priv->rx_riwt = MAX_DMA_RIWT;
		priv->hw->dma->rx_watchdog(priv->ioaddr, MAX_DMA_RIWT);
	}

	if (priv->pcs && priv->hw->mac->ctrl_ane)
		priv->hw->mac->ctrl_ane(priv->ioaddr, 0);

	napi_enable(&priv->napi);
	netif_start_queue(dev);

	return 0;

open_error_lpiirq:
	if (priv->wol_irq != dev->irq)
		free_irq(priv->wol_irq, dev);

open_error_wolirq:
	free_irq(dev->irq, dev);

open_error:
	if (priv->phydev)
		phy_disconnect(priv->phydev);

	clk_disable_unprepare(priv->stmmac_clk);

	return ret;
}

/**
 *  stmmac_release - close entry point of the driver
 *  @dev : device pointer.
 *  Description:
 *  This is the stop entry point of the driver.
 */
static int stmmac_release(struct net_device *dev)
{
	struct stmmac_priv *priv = netdev_priv(dev);

	if (priv->eee_enabled)
		del_timer_sync(&priv->eee_ctrl_timer);

	/* Stop and disconnect the PHY */
	if (priv->phydev) {
		phy_stop(priv->phydev);
		phy_disconnect(priv->phydev);
		priv->phydev = NULL;
	}

	netif_stop_queue(dev);

	napi_disable(&priv->napi);

	del_timer_sync(&priv->txtimer);

	/* Free the IRQ lines */
	free_irq(dev->irq, dev);
	if (priv->wol_irq != dev->irq)
		free_irq(priv->wol_irq, dev);
	if (priv->lpi_irq != -ENXIO)
		free_irq(priv->lpi_irq, dev);

	/* Stop TX/RX DMA and clear the descriptors */
	priv->hw->dma->stop_tx(priv->ioaddr);
	priv->hw->dma->stop_rx(priv->ioaddr);

	/* Release and free the Rx/Tx resources */
	free_dma_desc_resources(priv);

	/* Disable the MAC Rx/Tx */
	stmmac_set_mac(priv->ioaddr, false);

	netif_carrier_off(dev);

#ifdef CONFIG_STMMAC_DEBUG_FS
	stmmac_exit_fs();
#endif
	clk_disable_unprepare(priv->stmmac_clk);

	stmmac_release_ptp(priv);

	return 0;
}

/**
 *  stmmac_xmit: Tx entry point of the driver
 *  @skb : the socket buffer
 *  @dev : device pointer
 *  Description : this is the tx entry point of the driver.
 *  It programs the chain or the ring and supports oversized frames
 *  and SG feature.
 */
static netdev_tx_t stmmac_xmit(struct sk_buff *skb, struct net_device *dev)
{
	struct stmmac_priv *priv = netdev_priv(dev);
	unsigned int txsize = priv->dma_tx_size;
	unsigned int entry;
	int i, csum_insertion = 0, is_jumbo = 0;
	int nfrags = skb_shinfo(skb)->nr_frags;
	struct dma_desc *desc, *first;
	unsigned int nopaged_len = skb_headlen(skb);

	if (unlikely(stmmac_tx_avail(priv) < nfrags + 1)) {
		if (!netif_queue_stopped(dev)) {
			netif_stop_queue(dev);
			/* This is a hard error, log it. */
			pr_err("%s: Tx Ring full when queue awake\n", __func__);
		}
		return NETDEV_TX_BUSY;
	}

	spin_lock(&priv->tx_lock);

	if (priv->tx_path_in_lpi_mode)
		stmmac_disable_eee_mode(priv);

	entry = priv->cur_tx % txsize;

	csum_insertion = (skb->ip_summed == CHECKSUM_PARTIAL);

	if (priv->extend_desc)
		desc = (struct dma_desc *)(priv->dma_etx + entry);
	else
		desc = priv->dma_tx + entry;

	first = desc;

	priv->tx_skbuff[entry] = skb;

	/* To program the descriptors according to the size of the frame */
	if (priv->mode == STMMAC_RING_MODE) {
		is_jumbo = priv->hw->ring->is_jumbo_frm(skb->len,
							priv->plat->enh_desc);
		if (unlikely(is_jumbo))
			entry = priv->hw->ring->jumbo_frm(priv, skb,
							  csum_insertion);
	} else {
		is_jumbo = priv->hw->chain->is_jumbo_frm(skb->len,
							 priv->plat->enh_desc);
		if (unlikely(is_jumbo))
			entry = priv->hw->chain->jumbo_frm(priv, skb,
							   csum_insertion);
	}
	if (likely(!is_jumbo)) {
		desc->des2 = dma_map_single(priv->device, skb->data,
					    nopaged_len, DMA_TO_DEVICE);
		priv->tx_skbuff_dma[entry] = desc->des2;
		priv->hw->desc->prepare_tx_desc(desc, 1, nopaged_len,
						csum_insertion, priv->mode);
	} else
		desc = first;

	for (i = 0; i < nfrags; i++) {
		const skb_frag_t *frag = &skb_shinfo(skb)->frags[i];
		int len = skb_frag_size(frag);

		entry = (++priv->cur_tx) % txsize;
		if (priv->extend_desc)
			desc = (struct dma_desc *)(priv->dma_etx + entry);
		else
			desc = priv->dma_tx + entry;

		desc->des2 = skb_frag_dma_map(priv->device, frag, 0, len,
					      DMA_TO_DEVICE);
		priv->tx_skbuff_dma[entry] = desc->des2;
		priv->tx_skbuff[entry] = NULL;
		priv->hw->desc->prepare_tx_desc(desc, 0, len, csum_insertion,
						priv->mode);
		wmb();
		priv->hw->desc->set_tx_owner(desc);
		wmb();
	}

	/* Finalize the latest segment. */
	priv->hw->desc->close_tx_desc(desc);

	wmb();
	/* According to the coalesce parameter the IC bit for the latest
	 * segment could be reset and the timer re-started to invoke the
	 * stmmac_tx function. This approach takes care about the fragments.
	 */
	priv->tx_count_frames += nfrags + 1;
	if (priv->tx_coal_frames > priv->tx_count_frames) {
		priv->hw->desc->clear_tx_ic(desc);
		priv->xstats.tx_reset_ic_bit++;
		mod_timer(&priv->txtimer,
			  STMMAC_COAL_TIMER(priv->tx_coal_timer));
	} else
		priv->tx_count_frames = 0;

	/* To avoid raise condition */
	priv->hw->desc->set_tx_owner(first);
	wmb();

	priv->cur_tx++;

	if (netif_msg_pktdata(priv)) {
<<<<<<< HEAD
		pr_info("%s: curr %d dirty=%d entry=%d, first=%p, nfrags=%d",
=======
		pr_debug("%s: curr %d dirty=%d entry=%d, first=%p, nfrags=%d",
>>>>>>> 23a3647b
			__func__, (priv->cur_tx % txsize),
			(priv->dirty_tx % txsize), entry, first, nfrags);

		if (priv->extend_desc)
			stmmac_display_ring((void *)priv->dma_etx, txsize, 1);
		else
			stmmac_display_ring((void *)priv->dma_tx, txsize, 0);

		pr_debug(">>> frame to be transmitted: ");
		print_pkt(skb->data, skb->len);
	}
	if (unlikely(stmmac_tx_avail(priv) <= (MAX_SKB_FRAGS + 1))) {
		if (netif_msg_hw(priv))
			pr_debug("%s: stop transmitted packets\n", __func__);
		netif_stop_queue(dev);
	}

	dev->stats.tx_bytes += skb->len;

	if (unlikely((skb_shinfo(skb)->tx_flags & SKBTX_HW_TSTAMP) &&
		     priv->hwts_tx_en)) {
		/* declare that device is doing timestamping */
		skb_shinfo(skb)->tx_flags |= SKBTX_IN_PROGRESS;
		priv->hw->desc->enable_tx_timestamp(first);
	}

	if (!priv->hwts_tx_en)
		skb_tx_timestamp(skb);

	priv->hw->dma->enable_dma_transmission(priv->ioaddr);

	spin_unlock(&priv->tx_lock);

	return NETDEV_TX_OK;
}

/**
 * stmmac_rx_refill: refill used skb preallocated buffers
 * @priv: driver private structure
 * Description : this is to reallocate the skb for the reception process
 * that is based on zero-copy.
 */
static inline void stmmac_rx_refill(struct stmmac_priv *priv)
{
	unsigned int rxsize = priv->dma_rx_size;
	int bfsize = priv->dma_buf_sz;

	for (; priv->cur_rx - priv->dirty_rx > 0; priv->dirty_rx++) {
		unsigned int entry = priv->dirty_rx % rxsize;
		struct dma_desc *p;

		if (priv->extend_desc)
			p = (struct dma_desc *)(priv->dma_erx + entry);
		else
			p = priv->dma_rx + entry;

		if (likely(priv->rx_skbuff[entry] == NULL)) {
			struct sk_buff *skb;

			skb = netdev_alloc_skb_ip_align(priv->dev, bfsize);

			if (unlikely(skb == NULL))
				break;

			priv->rx_skbuff[entry] = skb;
			priv->rx_skbuff_dma[entry] =
			    dma_map_single(priv->device, skb->data, bfsize,
					   DMA_FROM_DEVICE);

			p->des2 = priv->rx_skbuff_dma[entry];

			priv->hw->ring->refill_desc3(priv, p);

			if (netif_msg_rx_status(priv))
				pr_debug("\trefill entry #%d\n", entry);
		}
		wmb();
		priv->hw->desc->set_rx_owner(p);
		wmb();
	}
}

/**
 * stmmac_rx_refill: refill used skb preallocated buffers
 * @priv: driver private structure
 * @limit: napi bugget.
 * Description :  this the function called by the napi poll method.
 * It gets all the frames inside the ring.
 */
static int stmmac_rx(struct stmmac_priv *priv, int limit)
{
	unsigned int rxsize = priv->dma_rx_size;
	unsigned int entry = priv->cur_rx % rxsize;
	unsigned int next_entry;
	unsigned int count = 0;
	int coe = priv->plat->rx_coe;

	if (netif_msg_rx_status(priv)) {
		pr_debug("%s: descriptor ring:\n", __func__);
		if (priv->extend_desc)
			stmmac_display_ring((void *)priv->dma_erx, rxsize, 1);
		else
			stmmac_display_ring((void *)priv->dma_rx, rxsize, 0);
	}
	while (count < limit) {
		int status;
		struct dma_desc *p;

		if (priv->extend_desc)
			p = (struct dma_desc *)(priv->dma_erx + entry);
		else
			p = priv->dma_rx + entry;

		if (priv->hw->desc->get_rx_owner(p))
			break;

		count++;

		next_entry = (++priv->cur_rx) % rxsize;
		if (priv->extend_desc)
			prefetch(priv->dma_erx + next_entry);
		else
			prefetch(priv->dma_rx + next_entry);

		/* read the status of the incoming frame */
		status = priv->hw->desc->rx_status(&priv->dev->stats,
						   &priv->xstats, p);
		if ((priv->extend_desc) && (priv->hw->desc->rx_extended_status))
			priv->hw->desc->rx_extended_status(&priv->dev->stats,
							   &priv->xstats,
							   priv->dma_erx +
							   entry);
		if (unlikely(status == discard_frame)) {
			priv->dev->stats.rx_errors++;
			if (priv->hwts_rx_en && !priv->extend_desc) {
				/* DESC2 & DESC3 will be overwitten by device
				 * with timestamp value, hence reinitialize
				 * them in stmmac_rx_refill() function so that
				 * device can reuse it.
				 */
				priv->rx_skbuff[entry] = NULL;
				dma_unmap_single(priv->device,
						 priv->rx_skbuff_dma[entry],
						 priv->dma_buf_sz,
						 DMA_FROM_DEVICE);
			}
		} else {
			struct sk_buff *skb;
			int frame_len;

			frame_len = priv->hw->desc->get_rx_frame_len(p, coe);

			/* ACS is set; GMAC core strips PAD/FCS for IEEE 802.3
			 * Type frames (LLC/LLC-SNAP)
			 */
			if (unlikely(status != llc_snap))
				frame_len -= ETH_FCS_LEN;

			if (netif_msg_rx_status(priv)) {
				pr_debug("\tdesc: %p [entry %d] buff=0x%x\n",
					 p, entry, p->des2);
				if (frame_len > ETH_FRAME_LEN)
					pr_debug("\tframe size %d, COE: %d\n",
						 frame_len, status);
			}
			skb = priv->rx_skbuff[entry];
			if (unlikely(!skb)) {
				pr_err("%s: Inconsistent Rx descriptor chain\n",
				       priv->dev->name);
				priv->dev->stats.rx_dropped++;
				break;
			}
			prefetch(skb->data - NET_IP_ALIGN);
			priv->rx_skbuff[entry] = NULL;

			stmmac_get_rx_hwtstamp(priv, entry, skb);

			skb_put(skb, frame_len);
			dma_unmap_single(priv->device,
					 priv->rx_skbuff_dma[entry],
					 priv->dma_buf_sz, DMA_FROM_DEVICE);

			if (netif_msg_pktdata(priv)) {
				pr_debug("frame received (%dbytes)", frame_len);
				print_pkt(skb->data, frame_len);
			}

			skb->protocol = eth_type_trans(skb, priv->dev);

			if (unlikely(!coe))
				skb_checksum_none_assert(skb);
			else
				skb->ip_summed = CHECKSUM_UNNECESSARY;

			napi_gro_receive(&priv->napi, skb);

			priv->dev->stats.rx_packets++;
			priv->dev->stats.rx_bytes += frame_len;
		}
		entry = next_entry;
	}

	stmmac_rx_refill(priv);

	priv->xstats.rx_pkt_n += count;

	return count;
}

/**
 *  stmmac_poll - stmmac poll method (NAPI)
 *  @napi : pointer to the napi structure.
 *  @budget : maximum number of packets that the current CPU can receive from
 *	      all interfaces.
 *  Description :
 *  To look at the incoming frames and clear the tx resources.
 */
static int stmmac_poll(struct napi_struct *napi, int budget)
{
	struct stmmac_priv *priv = container_of(napi, struct stmmac_priv, napi);
	int work_done = 0;

	priv->xstats.napi_poll++;
	stmmac_tx_clean(priv);

	work_done = stmmac_rx(priv, budget);
	if (work_done < budget) {
		napi_complete(napi);
		stmmac_enable_dma_irq(priv);
	}
	return work_done;
}

/**
 *  stmmac_tx_timeout
 *  @dev : Pointer to net device structure
 *  Description: this function is called when a packet transmission fails to
 *   complete within a reasonable time. The driver will mark the error in the
 *   netdev structure and arrange for the device to be reset to a sane state
 *   in order to transmit a new packet.
 */
static void stmmac_tx_timeout(struct net_device *dev)
{
	struct stmmac_priv *priv = netdev_priv(dev);

	/* Clear Tx resources and restart transmitting again */
	stmmac_tx_err(priv);
}

/* Configuration changes (passed on by ifconfig) */
static int stmmac_config(struct net_device *dev, struct ifmap *map)
{
	if (dev->flags & IFF_UP)	/* can't act on a running interface */
		return -EBUSY;

	/* Don't allow changing the I/O address */
	if (map->base_addr != dev->base_addr) {
		pr_warn("%s: can't change I/O address\n", dev->name);
		return -EOPNOTSUPP;
	}

	/* Don't allow changing the IRQ */
	if (map->irq != dev->irq) {
		pr_warn("%s: not change IRQ number %d\n", dev->name, dev->irq);
		return -EOPNOTSUPP;
	}

	return 0;
}

/**
 *  stmmac_set_rx_mode - entry point for multicast addressing
 *  @dev : pointer to the device structure
 *  Description:
 *  This function is a driver entry point which gets called by the kernel
 *  whenever multicast addresses must be enabled/disabled.
 *  Return value:
 *  void.
 */
static void stmmac_set_rx_mode(struct net_device *dev)
{
	struct stmmac_priv *priv = netdev_priv(dev);

	spin_lock(&priv->lock);
	priv->hw->mac->set_filter(dev, priv->synopsys_id);
	spin_unlock(&priv->lock);
}

/**
 *  stmmac_change_mtu - entry point to change MTU size for the device.
 *  @dev : device pointer.
 *  @new_mtu : the new MTU size for the device.
 *  Description: the Maximum Transfer Unit (MTU) is used by the network layer
 *  to drive packet transmission. Ethernet has an MTU of 1500 octets
 *  (ETH_DATA_LEN). This value can be changed with ifconfig.
 *  Return value:
 *  0 on success and an appropriate (-)ve integer as defined in errno.h
 *  file on failure.
 */
static int stmmac_change_mtu(struct net_device *dev, int new_mtu)
{
	struct stmmac_priv *priv = netdev_priv(dev);
	int max_mtu;

	if (netif_running(dev)) {
		pr_err("%s: must be stopped to change its MTU\n", dev->name);
		return -EBUSY;
	}

	if (priv->plat->enh_desc)
		max_mtu = JUMBO_LEN;
	else
		max_mtu = SKB_MAX_HEAD(NET_SKB_PAD + NET_IP_ALIGN);

	if ((new_mtu < 46) || (new_mtu > max_mtu)) {
		pr_err("%s: invalid MTU, max MTU is: %d\n", dev->name, max_mtu);
		return -EINVAL;
	}

	dev->mtu = new_mtu;
	netdev_update_features(dev);

	return 0;
}

static netdev_features_t stmmac_fix_features(struct net_device *dev,
					     netdev_features_t features)
{
	struct stmmac_priv *priv = netdev_priv(dev);

	if (priv->plat->rx_coe == STMMAC_RX_COE_NONE)
		features &= ~NETIF_F_RXCSUM;
	else if (priv->plat->rx_coe == STMMAC_RX_COE_TYPE1)
		features &= ~NETIF_F_IPV6_CSUM;
	if (!priv->plat->tx_coe)
		features &= ~NETIF_F_ALL_CSUM;

	/* Some GMAC devices have a bugged Jumbo frame support that
	 * needs to have the Tx COE disabled for oversized frames
	 * (due to limited buffer sizes). In this case we disable
	 * the TX csum insertionin the TDES and not use SF.
	 */
	if (priv->plat->bugged_jumbo && (dev->mtu > ETH_DATA_LEN))
		features &= ~NETIF_F_ALL_CSUM;

	return features;
}

/**
 *  stmmac_interrupt - main ISR
 *  @irq: interrupt number.
 *  @dev_id: to pass the net device pointer.
 *  Description: this is the main driver interrupt service routine.
 *  It calls the DMA ISR and also the core ISR to manage PMT, MMC, LPI
 *  interrupts.
 */
static irqreturn_t stmmac_interrupt(int irq, void *dev_id)
{
	struct net_device *dev = (struct net_device *)dev_id;
	struct stmmac_priv *priv = netdev_priv(dev);

	if (unlikely(!dev)) {
		pr_err("%s: invalid dev pointer\n", __func__);
		return IRQ_NONE;
	}

	/* To handle GMAC own interrupts */
	if (priv->plat->has_gmac) {
		int status = priv->hw->mac->host_irq_status((void __iomem *)
							    dev->base_addr,
							    &priv->xstats);
		if (unlikely(status)) {
			/* For LPI we need to save the tx status */
			if (status & CORE_IRQ_TX_PATH_IN_LPI_MODE)
				priv->tx_path_in_lpi_mode = true;
			if (status & CORE_IRQ_TX_PATH_EXIT_LPI_MODE)
				priv->tx_path_in_lpi_mode = false;
		}
	}

	/* To handle DMA interrupts */
	stmmac_dma_interrupt(priv);

	return IRQ_HANDLED;
}

#ifdef CONFIG_NET_POLL_CONTROLLER
/* Polling receive - used by NETCONSOLE and other diagnostic tools
 * to allow network I/O with interrupts disabled.
 */
static void stmmac_poll_controller(struct net_device *dev)
{
	disable_irq(dev->irq);
	stmmac_interrupt(dev->irq, dev);
	enable_irq(dev->irq);
}
#endif

/**
 *  stmmac_ioctl - Entry point for the Ioctl
 *  @dev: Device pointer.
 *  @rq: An IOCTL specefic structure, that can contain a pointer to
 *  a proprietary structure used to pass information to the driver.
 *  @cmd: IOCTL command
 *  Description:
 *  Currently it supports the phy_mii_ioctl(...) and HW time stamping.
 */
static int stmmac_ioctl(struct net_device *dev, struct ifreq *rq, int cmd)
{
	struct stmmac_priv *priv = netdev_priv(dev);
	int ret = -EOPNOTSUPP;

	if (!netif_running(dev))
		return -EINVAL;

	switch (cmd) {
	case SIOCGMIIPHY:
	case SIOCGMIIREG:
	case SIOCSMIIREG:
		if (!priv->phydev)
			return -EINVAL;
		ret = phy_mii_ioctl(priv->phydev, rq, cmd);
		break;
	case SIOCSHWTSTAMP:
		ret = stmmac_hwtstamp_ioctl(dev, rq);
		break;
	default:
		break;
	}

	return ret;
}

#ifdef CONFIG_STMMAC_DEBUG_FS
static struct dentry *stmmac_fs_dir;
static struct dentry *stmmac_rings_status;
static struct dentry *stmmac_dma_cap;

static void sysfs_display_ring(void *head, int size, int extend_desc,
			       struct seq_file *seq)
{
	int i;
	struct dma_extended_desc *ep = (struct dma_extended_desc *)head;
	struct dma_desc *p = (struct dma_desc *)head;

	for (i = 0; i < size; i++) {
		u64 x;
		if (extend_desc) {
			x = *(u64 *) ep;
			seq_printf(seq, "%d [0x%x]: 0x%x 0x%x 0x%x 0x%x\n",
				   i, (unsigned int)virt_to_phys(ep),
				   (unsigned int)x, (unsigned int)(x >> 32),
				   ep->basic.des2, ep->basic.des3);
			ep++;
		} else {
			x = *(u64 *) p;
			seq_printf(seq, "%d [0x%x]: 0x%x 0x%x 0x%x 0x%x\n",
				   i, (unsigned int)virt_to_phys(ep),
				   (unsigned int)x, (unsigned int)(x >> 32),
				   p->des2, p->des3);
			p++;
		}
		seq_printf(seq, "\n");
	}
}

static int stmmac_sysfs_ring_read(struct seq_file *seq, void *v)
{
	struct net_device *dev = seq->private;
	struct stmmac_priv *priv = netdev_priv(dev);
	unsigned int txsize = priv->dma_tx_size;
	unsigned int rxsize = priv->dma_rx_size;

	if (priv->extend_desc) {
		seq_printf(seq, "Extended RX descriptor ring:\n");
		sysfs_display_ring((void *)priv->dma_erx, rxsize, 1, seq);
		seq_printf(seq, "Extended TX descriptor ring:\n");
		sysfs_display_ring((void *)priv->dma_etx, txsize, 1, seq);
	} else {
		seq_printf(seq, "RX descriptor ring:\n");
		sysfs_display_ring((void *)priv->dma_rx, rxsize, 0, seq);
		seq_printf(seq, "TX descriptor ring:\n");
		sysfs_display_ring((void *)priv->dma_tx, txsize, 0, seq);
	}

	return 0;
}

static int stmmac_sysfs_ring_open(struct inode *inode, struct file *file)
{
	return single_open(file, stmmac_sysfs_ring_read, inode->i_private);
}

static const struct file_operations stmmac_rings_status_fops = {
	.owner = THIS_MODULE,
	.open = stmmac_sysfs_ring_open,
	.read = seq_read,
	.llseek = seq_lseek,
	.release = single_release,
};

static int stmmac_sysfs_dma_cap_read(struct seq_file *seq, void *v)
{
	struct net_device *dev = seq->private;
	struct stmmac_priv *priv = netdev_priv(dev);

	if (!priv->hw_cap_support) {
		seq_printf(seq, "DMA HW features not supported\n");
		return 0;
	}

	seq_printf(seq, "==============================\n");
	seq_printf(seq, "\tDMA HW features\n");
	seq_printf(seq, "==============================\n");

	seq_printf(seq, "\t10/100 Mbps %s\n",
		   (priv->dma_cap.mbps_10_100) ? "Y" : "N");
	seq_printf(seq, "\t1000 Mbps %s\n",
		   (priv->dma_cap.mbps_1000) ? "Y" : "N");
	seq_printf(seq, "\tHalf duple %s\n",
		   (priv->dma_cap.half_duplex) ? "Y" : "N");
	seq_printf(seq, "\tHash Filter: %s\n",
		   (priv->dma_cap.hash_filter) ? "Y" : "N");
	seq_printf(seq, "\tMultiple MAC address registers: %s\n",
		   (priv->dma_cap.multi_addr) ? "Y" : "N");
	seq_printf(seq, "\tPCS (TBI/SGMII/RTBI PHY interfatces): %s\n",
		   (priv->dma_cap.pcs) ? "Y" : "N");
	seq_printf(seq, "\tSMA (MDIO) Interface: %s\n",
		   (priv->dma_cap.sma_mdio) ? "Y" : "N");
	seq_printf(seq, "\tPMT Remote wake up: %s\n",
		   (priv->dma_cap.pmt_remote_wake_up) ? "Y" : "N");
	seq_printf(seq, "\tPMT Magic Frame: %s\n",
		   (priv->dma_cap.pmt_magic_frame) ? "Y" : "N");
	seq_printf(seq, "\tRMON module: %s\n",
		   (priv->dma_cap.rmon) ? "Y" : "N");
	seq_printf(seq, "\tIEEE 1588-2002 Time Stamp: %s\n",
		   (priv->dma_cap.time_stamp) ? "Y" : "N");
	seq_printf(seq, "\tIEEE 1588-2008 Advanced Time Stamp:%s\n",
		   (priv->dma_cap.atime_stamp) ? "Y" : "N");
	seq_printf(seq, "\t802.3az - Energy-Efficient Ethernet (EEE) %s\n",
		   (priv->dma_cap.eee) ? "Y" : "N");
	seq_printf(seq, "\tAV features: %s\n", (priv->dma_cap.av) ? "Y" : "N");
	seq_printf(seq, "\tChecksum Offload in TX: %s\n",
		   (priv->dma_cap.tx_coe) ? "Y" : "N");
	seq_printf(seq, "\tIP Checksum Offload (type1) in RX: %s\n",
		   (priv->dma_cap.rx_coe_type1) ? "Y" : "N");
	seq_printf(seq, "\tIP Checksum Offload (type2) in RX: %s\n",
		   (priv->dma_cap.rx_coe_type2) ? "Y" : "N");
	seq_printf(seq, "\tRXFIFO > 2048bytes: %s\n",
		   (priv->dma_cap.rxfifo_over_2048) ? "Y" : "N");
	seq_printf(seq, "\tNumber of Additional RX channel: %d\n",
		   priv->dma_cap.number_rx_channel);
	seq_printf(seq, "\tNumber of Additional TX channel: %d\n",
		   priv->dma_cap.number_tx_channel);
	seq_printf(seq, "\tEnhanced descriptors: %s\n",
		   (priv->dma_cap.enh_desc) ? "Y" : "N");

	return 0;
}

static int stmmac_sysfs_dma_cap_open(struct inode *inode, struct file *file)
{
	return single_open(file, stmmac_sysfs_dma_cap_read, inode->i_private);
}

static const struct file_operations stmmac_dma_cap_fops = {
	.owner = THIS_MODULE,
	.open = stmmac_sysfs_dma_cap_open,
	.read = seq_read,
	.llseek = seq_lseek,
	.release = single_release,
};

static int stmmac_init_fs(struct net_device *dev)
{
	/* Create debugfs entries */
	stmmac_fs_dir = debugfs_create_dir(STMMAC_RESOURCE_NAME, NULL);

	if (!stmmac_fs_dir || IS_ERR(stmmac_fs_dir)) {
		pr_err("ERROR %s, debugfs create directory failed\n",
		       STMMAC_RESOURCE_NAME);

		return -ENOMEM;
	}

	/* Entry to report DMA RX/TX rings */
	stmmac_rings_status = debugfs_create_file("descriptors_status",
						  S_IRUGO, stmmac_fs_dir, dev,
						  &stmmac_rings_status_fops);

	if (!stmmac_rings_status || IS_ERR(stmmac_rings_status)) {
		pr_info("ERROR creating stmmac ring debugfs file\n");
		debugfs_remove(stmmac_fs_dir);

		return -ENOMEM;
	}

	/* Entry to report the DMA HW features */
	stmmac_dma_cap = debugfs_create_file("dma_cap", S_IRUGO, stmmac_fs_dir,
					     dev, &stmmac_dma_cap_fops);

	if (!stmmac_dma_cap || IS_ERR(stmmac_dma_cap)) {
		pr_info("ERROR creating stmmac MMC debugfs file\n");
		debugfs_remove(stmmac_rings_status);
		debugfs_remove(stmmac_fs_dir);

		return -ENOMEM;
	}

	return 0;
}

static void stmmac_exit_fs(void)
{
	debugfs_remove(stmmac_rings_status);
	debugfs_remove(stmmac_dma_cap);
	debugfs_remove(stmmac_fs_dir);
}
#endif /* CONFIG_STMMAC_DEBUG_FS */

static const struct net_device_ops stmmac_netdev_ops = {
	.ndo_open = stmmac_open,
	.ndo_start_xmit = stmmac_xmit,
	.ndo_stop = stmmac_release,
	.ndo_change_mtu = stmmac_change_mtu,
	.ndo_fix_features = stmmac_fix_features,
	.ndo_set_rx_mode = stmmac_set_rx_mode,
	.ndo_tx_timeout = stmmac_tx_timeout,
	.ndo_do_ioctl = stmmac_ioctl,
	.ndo_set_config = stmmac_config,
#ifdef CONFIG_NET_POLL_CONTROLLER
	.ndo_poll_controller = stmmac_poll_controller,
#endif
	.ndo_set_mac_address = eth_mac_addr,
};

/**
 *  stmmac_hw_init - Init the MAC device
 *  @priv: driver private structure
 *  Description: this function detects which MAC device
 *  (GMAC/MAC10-100) has to attached, checks the HW capability
 *  (if supported) and sets the driver's features (for example
 *  to use the ring or chaine mode or support the normal/enh
 *  descriptor structure).
 */
static int stmmac_hw_init(struct stmmac_priv *priv)
{
	int ret;
	struct mac_device_info *mac;

	/* Identify the MAC HW device */
	if (priv->plat->has_gmac) {
		priv->dev->priv_flags |= IFF_UNICAST_FLT;
		mac = dwmac1000_setup(priv->ioaddr);
	} else {
		mac = dwmac100_setup(priv->ioaddr);
	}
	if (!mac)
		return -ENOMEM;

	priv->hw = mac;

	/* Get and dump the chip ID */
	priv->synopsys_id = stmmac_get_synopsys_id(priv);

	/* To use the chained or ring mode */
	if (chain_mode) {
		priv->hw->chain = &chain_mode_ops;
		pr_info(" Chain mode enabled\n");
		priv->mode = STMMAC_CHAIN_MODE;
	} else {
		priv->hw->ring = &ring_mode_ops;
		pr_info(" Ring mode enabled\n");
		priv->mode = STMMAC_RING_MODE;
	}

	/* Get the HW capability (new GMAC newer than 3.50a) */
	priv->hw_cap_support = stmmac_get_hw_features(priv);
	if (priv->hw_cap_support) {
		pr_info(" DMA HW capability register supported");

		/* We can override some gmac/dma configuration fields: e.g.
		 * enh_desc, tx_coe (e.g. that are passed through the
		 * platform) with the values from the HW capability
		 * register (if supported).
		 */
		priv->plat->enh_desc = priv->dma_cap.enh_desc;
		priv->plat->pmt = priv->dma_cap.pmt_remote_wake_up;

		priv->plat->tx_coe = priv->dma_cap.tx_coe;

		if (priv->dma_cap.rx_coe_type2)
			priv->plat->rx_coe = STMMAC_RX_COE_TYPE2;
		else if (priv->dma_cap.rx_coe_type1)
			priv->plat->rx_coe = STMMAC_RX_COE_TYPE1;

	} else
		pr_info(" No HW DMA feature register supported");

	/* To use alternate (extended) or normal descriptor structures */
	stmmac_selec_desc_mode(priv);

	ret = priv->hw->mac->rx_ipc(priv->ioaddr);
	if (!ret) {
		pr_warn(" RX IPC Checksum Offload not configured.\n");
		priv->plat->rx_coe = STMMAC_RX_COE_NONE;
	}

	if (priv->plat->rx_coe)
		pr_info(" RX Checksum Offload Engine supported (type %d)\n",
			priv->plat->rx_coe);
	if (priv->plat->tx_coe)
		pr_info(" TX Checksum insertion supported\n");

	if (priv->plat->pmt) {
		pr_info(" Wake-Up On Lan supported\n");
		device_set_wakeup_capable(priv->device, 1);
	}

	return 0;
}

/**
 * stmmac_dvr_probe
 * @device: device pointer
 * @plat_dat: platform data pointer
 * @addr: iobase memory address
 * Description: this is the main probe function used to
 * call the alloc_etherdev, allocate the priv structure.
 */
struct stmmac_priv *stmmac_dvr_probe(struct device *device,
				     struct plat_stmmacenet_data *plat_dat,
				     void __iomem *addr)
{
	int ret = 0;
	struct net_device *ndev = NULL;
	struct stmmac_priv *priv;

	ndev = alloc_etherdev(sizeof(struct stmmac_priv));
	if (!ndev)
		return NULL;

	SET_NETDEV_DEV(ndev, device);

	priv = netdev_priv(ndev);
	priv->device = device;
	priv->dev = ndev;

	ether_setup(ndev);

	stmmac_set_ethtool_ops(ndev);
	priv->pause = pause;
	priv->plat = plat_dat;
	priv->ioaddr = addr;
	priv->dev->base_addr = (unsigned long)addr;

	/* Verify driver arguments */
	stmmac_verify_args();

	/* Override with kernel parameters if supplied XXX CRS XXX
	 * this needs to have multiple instances
	 */
	if ((phyaddr >= 0) && (phyaddr <= 31))
		priv->plat->phy_addr = phyaddr;

	/* Init MAC and get the capabilities */
	ret = stmmac_hw_init(priv);
	if (ret)
		goto error_free_netdev;

	ndev->netdev_ops = &stmmac_netdev_ops;

	ndev->hw_features = NETIF_F_SG | NETIF_F_IP_CSUM | NETIF_F_IPV6_CSUM |
			    NETIF_F_RXCSUM;
	ndev->features |= ndev->hw_features | NETIF_F_HIGHDMA;
	ndev->watchdog_timeo = msecs_to_jiffies(watchdog);
#ifdef STMMAC_VLAN_TAG_USED
	/* Both mac100 and gmac support receive VLAN tag detection */
	ndev->features |= NETIF_F_HW_VLAN_CTAG_RX;
#endif
	priv->msg_enable = netif_msg_init(debug, default_msg_level);

	if (flow_ctrl)
		priv->flow_ctrl = FLOW_AUTO;	/* RX/TX pause on */

	/* Rx Watchdog is available in the COREs newer than the 3.40.
	 * In some case, for example on bugged HW this feature
	 * has to be disable and this can be done by passing the
	 * riwt_off field from the platform.
	 */
	if ((priv->synopsys_id >= DWMAC_CORE_3_50) && (!priv->plat->riwt_off)) {
		priv->use_riwt = 1;
		pr_info(" Enable RX Mitigation via HW Watchdog Timer\n");
	}

	netif_napi_add(ndev, &priv->napi, stmmac_poll, 64);

	spin_lock_init(&priv->lock);
	spin_lock_init(&priv->tx_lock);

	ret = register_netdev(ndev);
	if (ret) {
		pr_err("%s: ERROR %i registering the device\n", __func__, ret);
		goto error_netdev_register;
	}

	priv->stmmac_clk = clk_get(priv->device, STMMAC_RESOURCE_NAME);
	if (IS_ERR(priv->stmmac_clk)) {
		pr_warn("%s: warning: cannot get CSR clock\n", __func__);
		goto error_clk_get;
	}

	/* If a specific clk_csr value is passed from the platform
	 * this means that the CSR Clock Range selection cannot be
	 * changed at run-time and it is fixed. Viceversa the driver'll try to
	 * set the MDC clock dynamically according to the csr actual
	 * clock input.
	 */
	if (!priv->plat->clk_csr)
		stmmac_clk_csr_set(priv);
	else
		priv->clk_csr = priv->plat->clk_csr;

	stmmac_check_pcs_mode(priv);

	if (priv->pcs != STMMAC_PCS_RGMII && priv->pcs != STMMAC_PCS_TBI &&
	    priv->pcs != STMMAC_PCS_RTBI) {
		/* MDIO bus Registration */
		ret = stmmac_mdio_register(ndev);
		if (ret < 0) {
			pr_debug("%s: MDIO bus (id: %d) registration failed",
				 __func__, priv->plat->bus_id);
			goto error_mdio_register;
		}
	}

	return priv;

error_mdio_register:
	clk_put(priv->stmmac_clk);
error_clk_get:
	unregister_netdev(ndev);
error_netdev_register:
	netif_napi_del(&priv->napi);
error_free_netdev:
	free_netdev(ndev);

	return NULL;
}

/**
 * stmmac_dvr_remove
 * @ndev: net device pointer
 * Description: this function resets the TX/RX processes, disables the MAC RX/TX
 * changes the link status, releases the DMA descriptor rings.
 */
int stmmac_dvr_remove(struct net_device *ndev)
{
	struct stmmac_priv *priv = netdev_priv(ndev);

	pr_info("%s:\n\tremoving driver", __func__);

	priv->hw->dma->stop_rx(priv->ioaddr);
	priv->hw->dma->stop_tx(priv->ioaddr);

	stmmac_set_mac(priv->ioaddr, false);
	if (priv->pcs != STMMAC_PCS_RGMII && priv->pcs != STMMAC_PCS_TBI &&
	    priv->pcs != STMMAC_PCS_RTBI)
		stmmac_mdio_unregister(ndev);
	netif_carrier_off(ndev);
	unregister_netdev(ndev);
	free_netdev(ndev);

	return 0;
}

#ifdef CONFIG_PM
int stmmac_suspend(struct net_device *ndev)
{
	struct stmmac_priv *priv = netdev_priv(ndev);
	unsigned long flags;

	if (!ndev || !netif_running(ndev))
		return 0;

	if (priv->phydev)
		phy_stop(priv->phydev);

	spin_lock_irqsave(&priv->lock, flags);

	netif_device_detach(ndev);
	netif_stop_queue(ndev);

	napi_disable(&priv->napi);

	/* Stop TX/RX DMA */
	priv->hw->dma->stop_tx(priv->ioaddr);
	priv->hw->dma->stop_rx(priv->ioaddr);

	stmmac_clear_descriptors(priv);

	/* Enable Power down mode by programming the PMT regs */
	if (device_may_wakeup(priv->device))
		priv->hw->mac->pmt(priv->ioaddr, priv->wolopts);
	else {
		stmmac_set_mac(priv->ioaddr, false);
		/* Disable clock in case of PWM is off */
		clk_disable_unprepare(priv->stmmac_clk);
	}
	spin_unlock_irqrestore(&priv->lock, flags);
	return 0;
}

int stmmac_resume(struct net_device *ndev)
{
	struct stmmac_priv *priv = netdev_priv(ndev);
	unsigned long flags;

	if (!netif_running(ndev))
		return 0;

	spin_lock_irqsave(&priv->lock, flags);

	/* Power Down bit, into the PM register, is cleared
	 * automatically as soon as a magic packet or a Wake-up frame
	 * is received. Anyway, it's better to manually clear
	 * this bit because it can generate problems while resuming
	 * from another devices (e.g. serial console).
	 */
	if (device_may_wakeup(priv->device))
		priv->hw->mac->pmt(priv->ioaddr, 0);
	else
		/* enable the clk prevously disabled */
		clk_prepare_enable(priv->stmmac_clk);

	netif_device_attach(ndev);

	/* Enable the MAC and DMA */
	stmmac_set_mac(priv->ioaddr, true);
	priv->hw->dma->start_tx(priv->ioaddr);
	priv->hw->dma->start_rx(priv->ioaddr);

	napi_enable(&priv->napi);

	netif_start_queue(ndev);

	spin_unlock_irqrestore(&priv->lock, flags);

	if (priv->phydev)
		phy_start(priv->phydev);

	return 0;
}

int stmmac_freeze(struct net_device *ndev)
{
	if (!ndev || !netif_running(ndev))
		return 0;

	return stmmac_release(ndev);
}

int stmmac_restore(struct net_device *ndev)
{
	if (!ndev || !netif_running(ndev))
		return 0;

	return stmmac_open(ndev);
}
#endif /* CONFIG_PM */

/* Driver can be configured w/ and w/ both PCI and Platf drivers
 * depending on the configuration selected.
 */
static int __init stmmac_init(void)
{
	int ret;

	ret = stmmac_register_platform();
	if (ret)
		goto err;
	ret = stmmac_register_pci();
	if (ret)
		goto err_pci;
	return 0;
err_pci:
	stmmac_unregister_platform();
err:
	pr_err("stmmac: driver registration failed\n");
	return ret;
}

static void __exit stmmac_exit(void)
{
	stmmac_unregister_platform();
	stmmac_unregister_pci();
}

module_init(stmmac_init);
module_exit(stmmac_exit);

#ifndef MODULE
static int __init stmmac_cmdline_opt(char *str)
{
	char *opt;

	if (!str || !*str)
		return -EINVAL;
	while ((opt = strsep(&str, ",")) != NULL) {
		if (!strncmp(opt, "debug:", 6)) {
			if (kstrtoint(opt + 6, 0, &debug))
				goto err;
		} else if (!strncmp(opt, "phyaddr:", 8)) {
			if (kstrtoint(opt + 8, 0, &phyaddr))
				goto err;
		} else if (!strncmp(opt, "dma_txsize:", 11)) {
			if (kstrtoint(opt + 11, 0, &dma_txsize))
				goto err;
		} else if (!strncmp(opt, "dma_rxsize:", 11)) {
			if (kstrtoint(opt + 11, 0, &dma_rxsize))
				goto err;
		} else if (!strncmp(opt, "buf_sz:", 7)) {
			if (kstrtoint(opt + 7, 0, &buf_sz))
				goto err;
		} else if (!strncmp(opt, "tc:", 3)) {
			if (kstrtoint(opt + 3, 0, &tc))
				goto err;
		} else if (!strncmp(opt, "watchdog:", 9)) {
			if (kstrtoint(opt + 9, 0, &watchdog))
				goto err;
		} else if (!strncmp(opt, "flow_ctrl:", 10)) {
			if (kstrtoint(opt + 10, 0, &flow_ctrl))
				goto err;
		} else if (!strncmp(opt, "pause:", 6)) {
			if (kstrtoint(opt + 6, 0, &pause))
				goto err;
		} else if (!strncmp(opt, "eee_timer:", 10)) {
			if (kstrtoint(opt + 10, 0, &eee_timer))
				goto err;
		} else if (!strncmp(opt, "chain_mode:", 11)) {
			if (kstrtoint(opt + 11, 0, &chain_mode))
				goto err;
		}
	}
	return 0;

err:
	pr_err("%s: ERROR broken module parameter conversion", __func__);
	return -EINVAL;
}

__setup("stmmaceth=", stmmac_cmdline_opt);
#endif /* MODULE */

MODULE_DESCRIPTION("STMMAC 10/100/1000 Ethernet device driver");
MODULE_AUTHOR("Giuseppe Cavallaro <peppe.cavallaro@st.com>");
MODULE_LICENSE("GPL");<|MERGE_RESOLUTION|>--- conflicted
+++ resolved
@@ -1848,11 +1848,7 @@
 	priv->cur_tx++;
 
 	if (netif_msg_pktdata(priv)) {
-<<<<<<< HEAD
-		pr_info("%s: curr %d dirty=%d entry=%d, first=%p, nfrags=%d",
-=======
 		pr_debug("%s: curr %d dirty=%d entry=%d, first=%p, nfrags=%d",
->>>>>>> 23a3647b
 			__func__, (priv->cur_tx % txsize),
 			(priv->dirty_tx % txsize), entry, first, nfrags);
 
