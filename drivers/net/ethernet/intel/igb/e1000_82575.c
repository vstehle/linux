/*******************************************************************************

  Intel(R) Gigabit Ethernet Linux driver
  Copyright(c) 2007-2013 Intel Corporation.

  This program is free software; you can redistribute it and/or modify it
  under the terms and conditions of the GNU General Public License,
  version 2, as published by the Free Software Foundation.

  This program is distributed in the hope it will be useful, but WITHOUT
  ANY WARRANTY; without even the implied warranty of MERCHANTABILITY or
  FITNESS FOR A PARTICULAR PURPOSE.  See the GNU General Public License for
  more details.

  You should have received a copy of the GNU General Public License along with
  this program; if not, write to the Free Software Foundation, Inc.,
  51 Franklin St - Fifth Floor, Boston, MA 02110-1301 USA.

  The full GNU General Public License is included in this distribution in
  the file called "COPYING".

  Contact Information:
  e1000-devel Mailing List <e1000-devel@lists.sourceforge.net>
  Intel Corporation, 5200 N.E. Elam Young Parkway, Hillsboro, OR 97124-6497

*******************************************************************************/

/* e1000_82575
 * e1000_82576
 */

#define pr_fmt(fmt) KBUILD_MODNAME ": " fmt

#include <linux/types.h>
#include <linux/if_ether.h>
#include <linux/i2c.h>

#include "e1000_mac.h"
#include "e1000_82575.h"
#include "e1000_i210.h"

static s32  igb_get_invariants_82575(struct e1000_hw *);
static s32  igb_acquire_phy_82575(struct e1000_hw *);
static void igb_release_phy_82575(struct e1000_hw *);
static s32  igb_acquire_nvm_82575(struct e1000_hw *);
static void igb_release_nvm_82575(struct e1000_hw *);
static s32  igb_check_for_link_82575(struct e1000_hw *);
static s32  igb_get_cfg_done_82575(struct e1000_hw *);
static s32  igb_init_hw_82575(struct e1000_hw *);
static s32  igb_phy_hw_reset_sgmii_82575(struct e1000_hw *);
static s32  igb_read_phy_reg_sgmii_82575(struct e1000_hw *, u32, u16 *);
static s32  igb_read_phy_reg_82580(struct e1000_hw *, u32, u16 *);
static s32  igb_write_phy_reg_82580(struct e1000_hw *, u32, u16);
static s32  igb_reset_hw_82575(struct e1000_hw *);
static s32  igb_reset_hw_82580(struct e1000_hw *);
static s32  igb_set_d0_lplu_state_82575(struct e1000_hw *, bool);
static s32  igb_set_d0_lplu_state_82580(struct e1000_hw *, bool);
static s32  igb_set_d3_lplu_state_82580(struct e1000_hw *, bool);
static s32  igb_setup_copper_link_82575(struct e1000_hw *);
static s32  igb_setup_serdes_link_82575(struct e1000_hw *);
static s32  igb_write_phy_reg_sgmii_82575(struct e1000_hw *, u32, u16);
static void igb_clear_hw_cntrs_82575(struct e1000_hw *);
static s32  igb_acquire_swfw_sync_82575(struct e1000_hw *, u16);
static s32  igb_get_pcs_speed_and_duplex_82575(struct e1000_hw *, u16 *,
						 u16 *);
static s32  igb_get_phy_id_82575(struct e1000_hw *);
static void igb_release_swfw_sync_82575(struct e1000_hw *, u16);
static bool igb_sgmii_active_82575(struct e1000_hw *);
static s32  igb_reset_init_script_82575(struct e1000_hw *);
static s32  igb_read_mac_addr_82575(struct e1000_hw *);
static s32  igb_set_pcie_completion_timeout(struct e1000_hw *hw);
static s32  igb_reset_mdicnfg_82580(struct e1000_hw *hw);
static s32  igb_validate_nvm_checksum_82580(struct e1000_hw *hw);
static s32  igb_update_nvm_checksum_82580(struct e1000_hw *hw);
static s32 igb_validate_nvm_checksum_i350(struct e1000_hw *hw);
static s32 igb_update_nvm_checksum_i350(struct e1000_hw *hw);
static const u16 e1000_82580_rxpbs_table[] =
	{ 36, 72, 144, 1, 2, 4, 8, 16,
	  35, 70, 140 };
#define E1000_82580_RXPBS_TABLE_SIZE \
	(sizeof(e1000_82580_rxpbs_table)/sizeof(u16))

/**
 *  igb_sgmii_uses_mdio_82575 - Determine if I2C pins are for external MDIO
 *  @hw: pointer to the HW structure
 *
 *  Called to determine if the I2C pins are being used for I2C or as an
 *  external MDIO interface since the two options are mutually exclusive.
 **/
static bool igb_sgmii_uses_mdio_82575(struct e1000_hw *hw)
{
	u32 reg = 0;
	bool ext_mdio = false;

	switch (hw->mac.type) {
	case e1000_82575:
	case e1000_82576:
		reg = rd32(E1000_MDIC);
		ext_mdio = !!(reg & E1000_MDIC_DEST);
		break;
	case e1000_82580:
	case e1000_i350:
	case e1000_i354:
	case e1000_i210:
	case e1000_i211:
		reg = rd32(E1000_MDICNFG);
		ext_mdio = !!(reg & E1000_MDICNFG_EXT_MDIO);
		break;
	default:
		break;
	}
	return ext_mdio;
}

/**
 *  igb_init_phy_params_82575 - Init PHY func ptrs.
 *  @hw: pointer to the HW structure
 **/
static s32 igb_init_phy_params_82575(struct e1000_hw *hw)
{
	struct e1000_phy_info *phy = &hw->phy;
	s32 ret_val = 0;
	u32 ctrl_ext;

	if (hw->phy.media_type != e1000_media_type_copper) {
		phy->type = e1000_phy_none;
		goto out;
	}

	phy->autoneg_mask	= AUTONEG_ADVERTISE_SPEED_DEFAULT;
	phy->reset_delay_us	= 100;

	ctrl_ext = rd32(E1000_CTRL_EXT);

	if (igb_sgmii_active_82575(hw)) {
		phy->ops.reset = igb_phy_hw_reset_sgmii_82575;
		ctrl_ext |= E1000_CTRL_I2C_ENA;
	} else {
		phy->ops.reset = igb_phy_hw_reset;
		ctrl_ext &= ~E1000_CTRL_I2C_ENA;
	}

	wr32(E1000_CTRL_EXT, ctrl_ext);
	igb_reset_mdicnfg_82580(hw);

	if (igb_sgmii_active_82575(hw) && !igb_sgmii_uses_mdio_82575(hw)) {
		phy->ops.read_reg = igb_read_phy_reg_sgmii_82575;
		phy->ops.write_reg = igb_write_phy_reg_sgmii_82575;
	} else {
		switch (hw->mac.type) {
		case e1000_82580:
		case e1000_i350:
		case e1000_i354:
			phy->ops.read_reg = igb_read_phy_reg_82580;
			phy->ops.write_reg = igb_write_phy_reg_82580;
			break;
		case e1000_i210:
		case e1000_i211:
			phy->ops.read_reg = igb_read_phy_reg_gs40g;
			phy->ops.write_reg = igb_write_phy_reg_gs40g;
			break;
		default:
			phy->ops.read_reg = igb_read_phy_reg_igp;
			phy->ops.write_reg = igb_write_phy_reg_igp;
		}
	}

	/* set lan id */
	hw->bus.func = (rd32(E1000_STATUS) & E1000_STATUS_FUNC_MASK) >>
			E1000_STATUS_FUNC_SHIFT;

	/* Set phy->phy_addr and phy->id. */
	ret_val = igb_get_phy_id_82575(hw);
	if (ret_val)
		return ret_val;

	/* Verify phy id and set remaining function pointers */
	switch (phy->id) {
	case M88E1545_E_PHY_ID:
	case I347AT4_E_PHY_ID:
	case M88E1112_E_PHY_ID:
	case M88E1111_I_PHY_ID:
		phy->type		= e1000_phy_m88;
		phy->ops.check_polarity	= igb_check_polarity_m88;
		phy->ops.get_phy_info	= igb_get_phy_info_m88;
		if (phy->id != M88E1111_I_PHY_ID)
			phy->ops.get_cable_length =
					 igb_get_cable_length_m88_gen2;
		else
			phy->ops.get_cable_length = igb_get_cable_length_m88;
		phy->ops.force_speed_duplex = igb_phy_force_speed_duplex_m88;
		break;
	case IGP03E1000_E_PHY_ID:
		phy->type = e1000_phy_igp_3;
		phy->ops.get_phy_info = igb_get_phy_info_igp;
		phy->ops.get_cable_length = igb_get_cable_length_igp_2;
		phy->ops.force_speed_duplex = igb_phy_force_speed_duplex_igp;
		phy->ops.set_d0_lplu_state = igb_set_d0_lplu_state_82575;
		phy->ops.set_d3_lplu_state = igb_set_d3_lplu_state;
		break;
	case I82580_I_PHY_ID:
	case I350_I_PHY_ID:
		phy->type = e1000_phy_82580;
		phy->ops.force_speed_duplex =
					 igb_phy_force_speed_duplex_82580;
		phy->ops.get_cable_length = igb_get_cable_length_82580;
		phy->ops.get_phy_info = igb_get_phy_info_82580;
		phy->ops.set_d0_lplu_state = igb_set_d0_lplu_state_82580;
		phy->ops.set_d3_lplu_state = igb_set_d3_lplu_state_82580;
		break;
	case I210_I_PHY_ID:
		phy->type		= e1000_phy_i210;
		phy->ops.check_polarity	= igb_check_polarity_m88;
		phy->ops.get_phy_info	= igb_get_phy_info_m88;
		phy->ops.get_cable_length = igb_get_cable_length_m88_gen2;
		phy->ops.set_d0_lplu_state = igb_set_d0_lplu_state_82580;
		phy->ops.set_d3_lplu_state = igb_set_d3_lplu_state_82580;
		phy->ops.force_speed_duplex = igb_phy_force_speed_duplex_m88;
		break;
	default:
		ret_val = -E1000_ERR_PHY;
		goto out;
	}

out:
	return ret_val;
}

/**
 *  igb_init_nvm_params_82575 - Init NVM func ptrs.
 *  @hw: pointer to the HW structure
 **/
static s32 igb_init_nvm_params_82575(struct e1000_hw *hw)
{
	struct e1000_nvm_info *nvm = &hw->nvm;
	u32 eecd = rd32(E1000_EECD);
	u16 size;

	size = (u16)((eecd & E1000_EECD_SIZE_EX_MASK) >>
		     E1000_EECD_SIZE_EX_SHIFT);
	/* Added to a constant, "size" becomes the left-shift value
	 * for setting word_size.
	 */
	size += NVM_WORD_SIZE_BASE_SHIFT;

	/* Just in case size is out of range, cap it to the largest
	 * EEPROM size supported
	 */
	if (size > 15)
		size = 15;

	nvm->word_size = 1 << size;
	if (hw->mac.type < e1000_i210) {
		nvm->opcode_bits = 8;
		nvm->delay_usec = 1;

		switch (nvm->override) {
		case e1000_nvm_override_spi_large:
			nvm->page_size = 32;
			nvm->address_bits = 16;
			break;
		case e1000_nvm_override_spi_small:
			nvm->page_size = 8;
			nvm->address_bits = 8;
			break;
		default:
			nvm->page_size = eecd & E1000_EECD_ADDR_BITS ? 32 : 8;
			nvm->address_bits = eecd & E1000_EECD_ADDR_BITS ?
					    16 : 8;
			break;
		}
		if (nvm->word_size == (1 << 15))
			nvm->page_size = 128;

		nvm->type = e1000_nvm_eeprom_spi;
	} else {
		nvm->type = e1000_nvm_flash_hw;
	}

	/* NVM Function Pointers */
	switch (hw->mac.type) {
	case e1000_82580:
		nvm->ops.validate = igb_validate_nvm_checksum_82580;
		nvm->ops.update = igb_update_nvm_checksum_82580;
		nvm->ops.acquire = igb_acquire_nvm_82575;
		nvm->ops.release = igb_release_nvm_82575;
		if (nvm->word_size < (1 << 15))
			nvm->ops.read = igb_read_nvm_eerd;
		else
			nvm->ops.read = igb_read_nvm_spi;
		nvm->ops.write = igb_write_nvm_spi;
		break;
	case e1000_i354:
	case e1000_i350:
		nvm->ops.validate = igb_validate_nvm_checksum_i350;
		nvm->ops.update = igb_update_nvm_checksum_i350;
		nvm->ops.acquire = igb_acquire_nvm_82575;
		nvm->ops.release = igb_release_nvm_82575;
		if (nvm->word_size < (1 << 15))
			nvm->ops.read = igb_read_nvm_eerd;
		else
			nvm->ops.read = igb_read_nvm_spi;
		nvm->ops.write = igb_write_nvm_spi;
		break;
	case e1000_i210:
		nvm->ops.validate = igb_validate_nvm_checksum_i210;
		nvm->ops.update   = igb_update_nvm_checksum_i210;
		nvm->ops.acquire = igb_acquire_nvm_i210;
		nvm->ops.release = igb_release_nvm_i210;
		nvm->ops.read    = igb_read_nvm_srrd_i210;
		nvm->ops.write   = igb_write_nvm_srwr_i210;
		nvm->ops.valid_led_default = igb_valid_led_default_i210;
		break;
	case e1000_i211:
		nvm->ops.acquire  = igb_acquire_nvm_i210;
		nvm->ops.release  = igb_release_nvm_i210;
		nvm->ops.read     = igb_read_nvm_i211;
		nvm->ops.valid_led_default = igb_valid_led_default_i210;
		nvm->ops.validate = NULL;
		nvm->ops.update   = NULL;
		nvm->ops.write    = NULL;
		break;
	default:
		nvm->ops.validate = igb_validate_nvm_checksum;
		nvm->ops.update = igb_update_nvm_checksum;
		nvm->ops.acquire = igb_acquire_nvm_82575;
		nvm->ops.release = igb_release_nvm_82575;
		if (nvm->word_size < (1 << 15))
			nvm->ops.read = igb_read_nvm_eerd;
		else
			nvm->ops.read = igb_read_nvm_spi;
		nvm->ops.write = igb_write_nvm_spi;
		break;
	}

	return 0;
}

/**
 *  igb_init_mac_params_82575 - Init MAC func ptrs.
 *  @hw: pointer to the HW structure
 **/
static s32 igb_init_mac_params_82575(struct e1000_hw *hw)
{
	struct e1000_mac_info *mac = &hw->mac;
	struct e1000_dev_spec_82575 *dev_spec = &hw->dev_spec._82575;

	/* Set mta register count */
	mac->mta_reg_count = 128;
	/* Set rar entry count */
	switch (mac->type) {
	case e1000_82576:
		mac->rar_entry_count = E1000_RAR_ENTRIES_82576;
		break;
	case e1000_82580:
		mac->rar_entry_count = E1000_RAR_ENTRIES_82580;
		break;
	case e1000_i350:
	case e1000_i354:
		mac->rar_entry_count = E1000_RAR_ENTRIES_I350;
		break;
	default:
		mac->rar_entry_count = E1000_RAR_ENTRIES_82575;
		break;
	}
	/* reset */
	if (mac->type >= e1000_82580)
		mac->ops.reset_hw = igb_reset_hw_82580;
	else
		mac->ops.reset_hw = igb_reset_hw_82575;

	if (mac->type >= e1000_i210) {
		mac->ops.acquire_swfw_sync = igb_acquire_swfw_sync_i210;
		mac->ops.release_swfw_sync = igb_release_swfw_sync_i210;

	} else {
		mac->ops.acquire_swfw_sync = igb_acquire_swfw_sync_82575;
		mac->ops.release_swfw_sync = igb_release_swfw_sync_82575;
	}

	/* Set if part includes ASF firmware */
	mac->asf_firmware_present = true;
	/* Set if manageability features are enabled. */
	mac->arc_subsystem_valid =
		(rd32(E1000_FWSM) & E1000_FWSM_MODE_MASK)
			? true : false;
	/* enable EEE on i350 parts and later parts */
	if (mac->type >= e1000_i350)
		dev_spec->eee_disable = false;
	else
		dev_spec->eee_disable = true;
	/* Allow a single clear of the SW semaphore on I210 and newer */
	if (mac->type >= e1000_i210)
		dev_spec->clear_semaphore_once = true;
	/* physical interface link setup */
	mac->ops.setup_physical_interface =
		(hw->phy.media_type == e1000_media_type_copper)
			? igb_setup_copper_link_82575
			: igb_setup_serdes_link_82575;

	return 0;
}

static s32 igb_get_invariants_82575(struct e1000_hw *hw)
{
	struct e1000_mac_info *mac = &hw->mac;
	struct e1000_dev_spec_82575 * dev_spec = &hw->dev_spec._82575;
	s32 ret_val;
	u32 ctrl_ext = 0;

	switch (hw->device_id) {
	case E1000_DEV_ID_82575EB_COPPER:
	case E1000_DEV_ID_82575EB_FIBER_SERDES:
	case E1000_DEV_ID_82575GB_QUAD_COPPER:
		mac->type = e1000_82575;
		break;
	case E1000_DEV_ID_82576:
	case E1000_DEV_ID_82576_NS:
	case E1000_DEV_ID_82576_NS_SERDES:
	case E1000_DEV_ID_82576_FIBER:
	case E1000_DEV_ID_82576_SERDES:
	case E1000_DEV_ID_82576_QUAD_COPPER:
	case E1000_DEV_ID_82576_QUAD_COPPER_ET2:
	case E1000_DEV_ID_82576_SERDES_QUAD:
		mac->type = e1000_82576;
		break;
	case E1000_DEV_ID_82580_COPPER:
	case E1000_DEV_ID_82580_FIBER:
	case E1000_DEV_ID_82580_QUAD_FIBER:
	case E1000_DEV_ID_82580_SERDES:
	case E1000_DEV_ID_82580_SGMII:
	case E1000_DEV_ID_82580_COPPER_DUAL:
	case E1000_DEV_ID_DH89XXCC_SGMII:
	case E1000_DEV_ID_DH89XXCC_SERDES:
	case E1000_DEV_ID_DH89XXCC_BACKPLANE:
	case E1000_DEV_ID_DH89XXCC_SFP:
		mac->type = e1000_82580;
		break;
	case E1000_DEV_ID_I350_COPPER:
	case E1000_DEV_ID_I350_FIBER:
	case E1000_DEV_ID_I350_SERDES:
	case E1000_DEV_ID_I350_SGMII:
		mac->type = e1000_i350;
		break;
	case E1000_DEV_ID_I210_COPPER:
	case E1000_DEV_ID_I210_FIBER:
	case E1000_DEV_ID_I210_SERDES:
	case E1000_DEV_ID_I210_SGMII:
		mac->type = e1000_i210;
		break;
	case E1000_DEV_ID_I211_COPPER:
		mac->type = e1000_i211;
		break;
	case E1000_DEV_ID_I354_BACKPLANE_1GBPS:
	case E1000_DEV_ID_I354_SGMII:
	case E1000_DEV_ID_I354_BACKPLANE_2_5GBPS:
		mac->type = e1000_i354;
		break;
	default:
		return -E1000_ERR_MAC_INIT;
		break;
	}

	/* Set media type */
	/* The 82575 uses bits 22:23 for link mode. The mode can be changed
	 * based on the EEPROM. We cannot rely upon device ID. There
	 * is no distinguishable difference between fiber and internal
	 * SerDes mode on the 82575. There can be an external PHY attached
	 * on the SGMII interface. For this, we'll set sgmii_active to true.
	 */
	hw->phy.media_type = e1000_media_type_copper;
	dev_spec->sgmii_active = false;

	ctrl_ext = rd32(E1000_CTRL_EXT);
	switch (ctrl_ext & E1000_CTRL_EXT_LINK_MODE_MASK) {
	case E1000_CTRL_EXT_LINK_MODE_SGMII:
		dev_spec->sgmii_active = true;
		break;
	case E1000_CTRL_EXT_LINK_MODE_1000BASE_KX:
	case E1000_CTRL_EXT_LINK_MODE_PCIE_SERDES:
		hw->phy.media_type = e1000_media_type_internal_serdes;
		break;
	default:
		break;
	}

	/* mac initialization and operations */
	ret_val = igb_init_mac_params_82575(hw);
	if (ret_val)
		goto out;

	/* NVM initialization */
	ret_val = igb_init_nvm_params_82575(hw);
	if (ret_val)
		goto out;

	/* if part supports SR-IOV then initialize mailbox parameters */
	switch (mac->type) {
	case e1000_82576:
	case e1000_i350:
		igb_init_mbx_params_pf(hw);
		break;
	default:
		break;
	}

	/* setup PHY parameters */
	ret_val = igb_init_phy_params_82575(hw);

out:
	return ret_val;
}

/**
 *  igb_acquire_phy_82575 - Acquire rights to access PHY
 *  @hw: pointer to the HW structure
 *
 *  Acquire access rights to the correct PHY.  This is a
 *  function pointer entry point called by the api module.
 **/
static s32 igb_acquire_phy_82575(struct e1000_hw *hw)
{
	u16 mask = E1000_SWFW_PHY0_SM;

	if (hw->bus.func == E1000_FUNC_1)
		mask = E1000_SWFW_PHY1_SM;
	else if (hw->bus.func == E1000_FUNC_2)
		mask = E1000_SWFW_PHY2_SM;
	else if (hw->bus.func == E1000_FUNC_3)
		mask = E1000_SWFW_PHY3_SM;

	return hw->mac.ops.acquire_swfw_sync(hw, mask);
}

/**
 *  igb_release_phy_82575 - Release rights to access PHY
 *  @hw: pointer to the HW structure
 *
 *  A wrapper to release access rights to the correct PHY.  This is a
 *  function pointer entry point called by the api module.
 **/
static void igb_release_phy_82575(struct e1000_hw *hw)
{
	u16 mask = E1000_SWFW_PHY0_SM;

	if (hw->bus.func == E1000_FUNC_1)
		mask = E1000_SWFW_PHY1_SM;
	else if (hw->bus.func == E1000_FUNC_2)
		mask = E1000_SWFW_PHY2_SM;
	else if (hw->bus.func == E1000_FUNC_3)
		mask = E1000_SWFW_PHY3_SM;

	hw->mac.ops.release_swfw_sync(hw, mask);
}

/**
 *  igb_read_phy_reg_sgmii_82575 - Read PHY register using sgmii
 *  @hw: pointer to the HW structure
 *  @offset: register offset to be read
 *  @data: pointer to the read data
 *
 *  Reads the PHY register at offset using the serial gigabit media independent
 *  interface and stores the retrieved information in data.
 **/
static s32 igb_read_phy_reg_sgmii_82575(struct e1000_hw *hw, u32 offset,
					  u16 *data)
{
	s32 ret_val = -E1000_ERR_PARAM;

	if (offset > E1000_MAX_SGMII_PHY_REG_ADDR) {
		hw_dbg("PHY Address %u is out of range\n", offset);
		goto out;
	}

	ret_val = hw->phy.ops.acquire(hw);
	if (ret_val)
		goto out;

	ret_val = igb_read_phy_reg_i2c(hw, offset, data);

	hw->phy.ops.release(hw);

out:
	return ret_val;
}

/**
 *  igb_write_phy_reg_sgmii_82575 - Write PHY register using sgmii
 *  @hw: pointer to the HW structure
 *  @offset: register offset to write to
 *  @data: data to write at register offset
 *
 *  Writes the data to PHY register at the offset using the serial gigabit
 *  media independent interface.
 **/
static s32 igb_write_phy_reg_sgmii_82575(struct e1000_hw *hw, u32 offset,
					   u16 data)
{
	s32 ret_val = -E1000_ERR_PARAM;


	if (offset > E1000_MAX_SGMII_PHY_REG_ADDR) {
		hw_dbg("PHY Address %d is out of range\n", offset);
		goto out;
	}

	ret_val = hw->phy.ops.acquire(hw);
	if (ret_val)
		goto out;

	ret_val = igb_write_phy_reg_i2c(hw, offset, data);

	hw->phy.ops.release(hw);

out:
	return ret_val;
}

/**
 *  igb_get_phy_id_82575 - Retrieve PHY addr and id
 *  @hw: pointer to the HW structure
 *
 *  Retrieves the PHY address and ID for both PHY's which do and do not use
 *  sgmi interface.
 **/
static s32 igb_get_phy_id_82575(struct e1000_hw *hw)
{
	struct e1000_phy_info *phy = &hw->phy;
	s32  ret_val = 0;
	u16 phy_id;
	u32 ctrl_ext;
	u32 mdic;

	/* For SGMII PHYs, we try the list of possible addresses until
	 * we find one that works.  For non-SGMII PHYs
	 * (e.g. integrated copper PHYs), an address of 1 should
	 * work.  The result of this function should mean phy->phy_addr
	 * and phy->id are set correctly.
	 */
	if (!(igb_sgmii_active_82575(hw))) {
		phy->addr = 1;
		ret_val = igb_get_phy_id(hw);
		goto out;
	}

	if (igb_sgmii_uses_mdio_82575(hw)) {
		switch (hw->mac.type) {
		case e1000_82575:
		case e1000_82576:
			mdic = rd32(E1000_MDIC);
			mdic &= E1000_MDIC_PHY_MASK;
			phy->addr = mdic >> E1000_MDIC_PHY_SHIFT;
			break;
		case e1000_82580:
		case e1000_i350:
		case e1000_i354:
		case e1000_i210:
		case e1000_i211:
			mdic = rd32(E1000_MDICNFG);
			mdic &= E1000_MDICNFG_PHY_MASK;
			phy->addr = mdic >> E1000_MDICNFG_PHY_SHIFT;
			break;
		default:
			ret_val = -E1000_ERR_PHY;
			goto out;
			break;
		}
		ret_val = igb_get_phy_id(hw);
		goto out;
	}

	/* Power on sgmii phy if it is disabled */
	ctrl_ext = rd32(E1000_CTRL_EXT);
	wr32(E1000_CTRL_EXT, ctrl_ext & ~E1000_CTRL_EXT_SDP3_DATA);
	wrfl();
	msleep(300);

	/* The address field in the I2CCMD register is 3 bits and 0 is invalid.
	 * Therefore, we need to test 1-7
	 */
	for (phy->addr = 1; phy->addr < 8; phy->addr++) {
		ret_val = igb_read_phy_reg_sgmii_82575(hw, PHY_ID1, &phy_id);
		if (ret_val == 0) {
			hw_dbg("Vendor ID 0x%08X read at address %u\n",
			       phy_id, phy->addr);
			/* At the time of this writing, The M88 part is
			 * the only supported SGMII PHY product.
			 */
			if (phy_id == M88_VENDOR)
				break;
		} else {
			hw_dbg("PHY address %u was unreadable\n", phy->addr);
		}
	}

	/* A valid PHY type couldn't be found. */
	if (phy->addr == 8) {
		phy->addr = 0;
		ret_val = -E1000_ERR_PHY;
		goto out;
	} else {
		ret_val = igb_get_phy_id(hw);
	}

	/* restore previous sfp cage power state */
	wr32(E1000_CTRL_EXT, ctrl_ext);

out:
	return ret_val;
}

/**
 *  igb_phy_hw_reset_sgmii_82575 - Performs a PHY reset
 *  @hw: pointer to the HW structure
 *
 *  Resets the PHY using the serial gigabit media independent interface.
 **/
static s32 igb_phy_hw_reset_sgmii_82575(struct e1000_hw *hw)
{
	s32 ret_val;

	/* This isn't a true "hard" reset, but is the only reset
	 * available to us at this time.
	 */

	hw_dbg("Soft resetting SGMII attached PHY...\n");

	/* SFP documentation requires the following to configure the SPF module
	 * to work on SGMII.  No further documentation is given.
	 */
	ret_val = hw->phy.ops.write_reg(hw, 0x1B, 0x8084);
	if (ret_val)
		goto out;

	ret_val = igb_phy_sw_reset(hw);

out:
	return ret_val;
}

/**
 *  igb_set_d0_lplu_state_82575 - Set Low Power Linkup D0 state
 *  @hw: pointer to the HW structure
 *  @active: true to enable LPLU, false to disable
 *
 *  Sets the LPLU D0 state according to the active flag.  When
 *  activating LPLU this function also disables smart speed
 *  and vice versa.  LPLU will not be activated unless the
 *  device autonegotiation advertisement meets standards of
 *  either 10 or 10/100 or 10/100/1000 at all duplexes.
 *  This is a function pointer entry point only called by
 *  PHY setup routines.
 **/
static s32 igb_set_d0_lplu_state_82575(struct e1000_hw *hw, bool active)
{
	struct e1000_phy_info *phy = &hw->phy;
	s32 ret_val;
	u16 data;

	ret_val = phy->ops.read_reg(hw, IGP02E1000_PHY_POWER_MGMT, &data);
	if (ret_val)
		goto out;

	if (active) {
		data |= IGP02E1000_PM_D0_LPLU;
		ret_val = phy->ops.write_reg(hw, IGP02E1000_PHY_POWER_MGMT,
						 data);
		if (ret_val)
			goto out;

		/* When LPLU is enabled, we should disable SmartSpeed */
		ret_val = phy->ops.read_reg(hw, IGP01E1000_PHY_PORT_CONFIG,
						&data);
		data &= ~IGP01E1000_PSCFR_SMART_SPEED;
		ret_val = phy->ops.write_reg(hw, IGP01E1000_PHY_PORT_CONFIG,
						 data);
		if (ret_val)
			goto out;
	} else {
		data &= ~IGP02E1000_PM_D0_LPLU;
		ret_val = phy->ops.write_reg(hw, IGP02E1000_PHY_POWER_MGMT,
						 data);
		/* LPLU and SmartSpeed are mutually exclusive.  LPLU is used
		 * during Dx states where the power conservation is most
		 * important.  During driver activity we should enable
		 * SmartSpeed, so performance is maintained.
		 */
		if (phy->smart_speed == e1000_smart_speed_on) {
			ret_val = phy->ops.read_reg(hw,
					IGP01E1000_PHY_PORT_CONFIG, &data);
			if (ret_val)
				goto out;

			data |= IGP01E1000_PSCFR_SMART_SPEED;
			ret_val = phy->ops.write_reg(hw,
					IGP01E1000_PHY_PORT_CONFIG, data);
			if (ret_val)
				goto out;
		} else if (phy->smart_speed == e1000_smart_speed_off) {
			ret_val = phy->ops.read_reg(hw,
					IGP01E1000_PHY_PORT_CONFIG, &data);
			if (ret_val)
				goto out;

			data &= ~IGP01E1000_PSCFR_SMART_SPEED;
			ret_val = phy->ops.write_reg(hw,
					IGP01E1000_PHY_PORT_CONFIG, data);
			if (ret_val)
				goto out;
		}
	}

out:
	return ret_val;
}

/**
 *  igb_set_d0_lplu_state_82580 - Set Low Power Linkup D0 state
 *  @hw: pointer to the HW structure
 *  @active: true to enable LPLU, false to disable
 *
 *  Sets the LPLU D0 state according to the active flag.  When
 *  activating LPLU this function also disables smart speed
 *  and vice versa.  LPLU will not be activated unless the
 *  device autonegotiation advertisement meets standards of
 *  either 10 or 10/100 or 10/100/1000 at all duplexes.
 *  This is a function pointer entry point only called by
 *  PHY setup routines.
 **/
static s32 igb_set_d0_lplu_state_82580(struct e1000_hw *hw, bool active)
{
	struct e1000_phy_info *phy = &hw->phy;
	s32 ret_val = 0;
	u16 data;

	data = rd32(E1000_82580_PHY_POWER_MGMT);

	if (active) {
		data |= E1000_82580_PM_D0_LPLU;

		/* When LPLU is enabled, we should disable SmartSpeed */
		data &= ~E1000_82580_PM_SPD;
	} else {
		data &= ~E1000_82580_PM_D0_LPLU;

		/* LPLU and SmartSpeed are mutually exclusive.  LPLU is used
		 * during Dx states where the power conservation is most
		 * important.  During driver activity we should enable
		 * SmartSpeed, so performance is maintained.
		 */
		if (phy->smart_speed == e1000_smart_speed_on)
			data |= E1000_82580_PM_SPD;
		else if (phy->smart_speed == e1000_smart_speed_off)
			data &= ~E1000_82580_PM_SPD; }

	wr32(E1000_82580_PHY_POWER_MGMT, data);
	return ret_val;
}

/**
 *  igb_set_d3_lplu_state_82580 - Sets low power link up state for D3
 *  @hw: pointer to the HW structure
 *  @active: boolean used to enable/disable lplu
 *
 *  Success returns 0, Failure returns 1
 *
 *  The low power link up (lplu) state is set to the power management level D3
 *  and SmartSpeed is disabled when active is true, else clear lplu for D3
 *  and enable Smartspeed.  LPLU and Smartspeed are mutually exclusive.  LPLU
 *  is used during Dx states where the power conservation is most important.
 *  During driver activity, SmartSpeed should be enabled so performance is
 *  maintained.
 **/
static s32 igb_set_d3_lplu_state_82580(struct e1000_hw *hw, bool active)
{
	struct e1000_phy_info *phy = &hw->phy;
	s32 ret_val = 0;
	u16 data;

	data = rd32(E1000_82580_PHY_POWER_MGMT);

	if (!active) {
		data &= ~E1000_82580_PM_D3_LPLU;
		/* LPLU and SmartSpeed are mutually exclusive.  LPLU is used
		 * during Dx states where the power conservation is most
		 * important.  During driver activity we should enable
		 * SmartSpeed, so performance is maintained.
		 */
		if (phy->smart_speed == e1000_smart_speed_on)
			data |= E1000_82580_PM_SPD;
		else if (phy->smart_speed == e1000_smart_speed_off)
			data &= ~E1000_82580_PM_SPD;
	} else if ((phy->autoneg_advertised == E1000_ALL_SPEED_DUPLEX) ||
		   (phy->autoneg_advertised == E1000_ALL_NOT_GIG) ||
		   (phy->autoneg_advertised == E1000_ALL_10_SPEED)) {
		data |= E1000_82580_PM_D3_LPLU;
		/* When LPLU is enabled, we should disable SmartSpeed */
		data &= ~E1000_82580_PM_SPD;
	}

	wr32(E1000_82580_PHY_POWER_MGMT, data);
	return ret_val;
}

/**
 *  igb_acquire_nvm_82575 - Request for access to EEPROM
 *  @hw: pointer to the HW structure
 *
 *  Acquire the necessary semaphores for exclusive access to the EEPROM.
 *  Set the EEPROM access request bit and wait for EEPROM access grant bit.
 *  Return successful if access grant bit set, else clear the request for
 *  EEPROM access and return -E1000_ERR_NVM (-1).
 **/
static s32 igb_acquire_nvm_82575(struct e1000_hw *hw)
{
	s32 ret_val;

	ret_val = hw->mac.ops.acquire_swfw_sync(hw, E1000_SWFW_EEP_SM);
	if (ret_val)
		goto out;

	ret_val = igb_acquire_nvm(hw);

	if (ret_val)
		hw->mac.ops.release_swfw_sync(hw, E1000_SWFW_EEP_SM);

out:
	return ret_val;
}

/**
 *  igb_release_nvm_82575 - Release exclusive access to EEPROM
 *  @hw: pointer to the HW structure
 *
 *  Stop any current commands to the EEPROM and clear the EEPROM request bit,
 *  then release the semaphores acquired.
 **/
static void igb_release_nvm_82575(struct e1000_hw *hw)
{
	igb_release_nvm(hw);
	hw->mac.ops.release_swfw_sync(hw, E1000_SWFW_EEP_SM);
}

/**
 *  igb_acquire_swfw_sync_82575 - Acquire SW/FW semaphore
 *  @hw: pointer to the HW structure
 *  @mask: specifies which semaphore to acquire
 *
 *  Acquire the SW/FW semaphore to access the PHY or NVM.  The mask
 *  will also specify which port we're acquiring the lock for.
 **/
static s32 igb_acquire_swfw_sync_82575(struct e1000_hw *hw, u16 mask)
{
	u32 swfw_sync;
	u32 swmask = mask;
	u32 fwmask = mask << 16;
	s32 ret_val = 0;
	s32 i = 0, timeout = 200; /* FIXME: find real value to use here */

	while (i < timeout) {
		if (igb_get_hw_semaphore(hw)) {
			ret_val = -E1000_ERR_SWFW_SYNC;
			goto out;
		}

		swfw_sync = rd32(E1000_SW_FW_SYNC);
		if (!(swfw_sync & (fwmask | swmask)))
			break;

		/* Firmware currently using resource (fwmask)
		 * or other software thread using resource (swmask)
		 */
		igb_put_hw_semaphore(hw);
		mdelay(5);
		i++;
	}

	if (i == timeout) {
		hw_dbg("Driver can't access resource, SW_FW_SYNC timeout.\n");
		ret_val = -E1000_ERR_SWFW_SYNC;
		goto out;
	}

	swfw_sync |= swmask;
	wr32(E1000_SW_FW_SYNC, swfw_sync);

	igb_put_hw_semaphore(hw);

out:
	return ret_val;
}

/**
 *  igb_release_swfw_sync_82575 - Release SW/FW semaphore
 *  @hw: pointer to the HW structure
 *  @mask: specifies which semaphore to acquire
 *
 *  Release the SW/FW semaphore used to access the PHY or NVM.  The mask
 *  will also specify which port we're releasing the lock for.
 **/
static void igb_release_swfw_sync_82575(struct e1000_hw *hw, u16 mask)
{
	u32 swfw_sync;

	while (igb_get_hw_semaphore(hw) != 0);
	/* Empty */

	swfw_sync = rd32(E1000_SW_FW_SYNC);
	swfw_sync &= ~mask;
	wr32(E1000_SW_FW_SYNC, swfw_sync);

	igb_put_hw_semaphore(hw);
}

/**
 *  igb_get_cfg_done_82575 - Read config done bit
 *  @hw: pointer to the HW structure
 *
 *  Read the management control register for the config done bit for
 *  completion status.  NOTE: silicon which is EEPROM-less will fail trying
 *  to read the config done bit, so an error is *ONLY* logged and returns
 *  0.  If we were to return with error, EEPROM-less silicon
 *  would not be able to be reset or change link.
 **/
static s32 igb_get_cfg_done_82575(struct e1000_hw *hw)
{
	s32 timeout = PHY_CFG_TIMEOUT;
	s32 ret_val = 0;
	u32 mask = E1000_NVM_CFG_DONE_PORT_0;

	if (hw->bus.func == 1)
		mask = E1000_NVM_CFG_DONE_PORT_1;
	else if (hw->bus.func == E1000_FUNC_2)
		mask = E1000_NVM_CFG_DONE_PORT_2;
	else if (hw->bus.func == E1000_FUNC_3)
		mask = E1000_NVM_CFG_DONE_PORT_3;

	while (timeout) {
		if (rd32(E1000_EEMNGCTL) & mask)
			break;
		msleep(1);
		timeout--;
	}
	if (!timeout)
		hw_dbg("MNG configuration cycle has not completed.\n");

	/* If EEPROM is not marked present, init the PHY manually */
	if (((rd32(E1000_EECD) & E1000_EECD_PRES) == 0) &&
	    (hw->phy.type == e1000_phy_igp_3))
		igb_phy_init_script_igp3(hw);

	return ret_val;
}

/**
 *  igb_check_for_link_82575 - Check for link
 *  @hw: pointer to the HW structure
 *
 *  If sgmii is enabled, then use the pcs register to determine link, otherwise
 *  use the generic interface for determining link.
 **/
static s32 igb_check_for_link_82575(struct e1000_hw *hw)
{
	s32 ret_val;
	u16 speed, duplex;

	if (hw->phy.media_type != e1000_media_type_copper) {
		ret_val = igb_get_pcs_speed_and_duplex_82575(hw, &speed,
		                                             &duplex);
		/* Use this flag to determine if link needs to be checked or
		 * not.  If  we have link clear the flag so that we do not
		 * continue to check for link.
		 */
		hw->mac.get_link_status = !hw->mac.serdes_has_link;

		/* Configure Flow Control now that Auto-Neg has completed.
		 * First, we need to restore the desired flow control
		 * settings because we may have had to re-autoneg with a
		 * different link partner.
		 */
		ret_val = igb_config_fc_after_link_up(hw);
		if (ret_val)
			hw_dbg("Error configuring flow control\n");
	} else {
		ret_val = igb_check_for_copper_link(hw);
	}

	return ret_val;
}

/**
 *  igb_power_up_serdes_link_82575 - Power up the serdes link after shutdown
 *  @hw: pointer to the HW structure
 **/
void igb_power_up_serdes_link_82575(struct e1000_hw *hw)
{
	u32 reg;


	if ((hw->phy.media_type != e1000_media_type_internal_serdes) &&
	    !igb_sgmii_active_82575(hw))
		return;

	/* Enable PCS to turn on link */
	reg = rd32(E1000_PCS_CFG0);
	reg |= E1000_PCS_CFG_PCS_EN;
	wr32(E1000_PCS_CFG0, reg);

	/* Power up the laser */
	reg = rd32(E1000_CTRL_EXT);
	reg &= ~E1000_CTRL_EXT_SDP3_DATA;
	wr32(E1000_CTRL_EXT, reg);

	/* flush the write to verify completion */
	wrfl();
	msleep(1);
}

/**
 *  igb_get_pcs_speed_and_duplex_82575 - Retrieve current speed/duplex
 *  @hw: pointer to the HW structure
 *  @speed: stores the current speed
 *  @duplex: stores the current duplex
 *
 *  Using the physical coding sub-layer (PCS), retrieve the current speed and
 *  duplex, then store the values in the pointers provided.
 **/
static s32 igb_get_pcs_speed_and_duplex_82575(struct e1000_hw *hw, u16 *speed,
						u16 *duplex)
{
	struct e1000_mac_info *mac = &hw->mac;
	u32 pcs;

	/* Set up defaults for the return values of this function */
	mac->serdes_has_link = false;
	*speed = 0;
	*duplex = 0;

	/* Read the PCS Status register for link state. For non-copper mode,
	 * the status register is not accurate. The PCS status register is
	 * used instead.
	 */
	pcs = rd32(E1000_PCS_LSTAT);

	/* The link up bit determines when link is up on autoneg. The sync ok
	 * gets set once both sides sync up and agree upon link. Stable link
	 * can be determined by checking for both link up and link sync ok
	 */
	if ((pcs & E1000_PCS_LSTS_LINK_OK) && (pcs & E1000_PCS_LSTS_SYNK_OK)) {
		mac->serdes_has_link = true;

		/* Detect and store PCS speed */
		if (pcs & E1000_PCS_LSTS_SPEED_1000) {
			*speed = SPEED_1000;
		} else if (pcs & E1000_PCS_LSTS_SPEED_100) {
			*speed = SPEED_100;
		} else {
			*speed = SPEED_10;
		}

		/* Detect and store PCS duplex */
		if (pcs & E1000_PCS_LSTS_DUPLEX_FULL) {
			*duplex = FULL_DUPLEX;
		} else {
			*duplex = HALF_DUPLEX;
		}
	}

	return 0;
}

/**
 *  igb_shutdown_serdes_link_82575 - Remove link during power down
 *  @hw: pointer to the HW structure
 *
 *  In the case of fiber serdes, shut down optics and PCS on driver unload
 *  when management pass thru is not enabled.
 **/
void igb_shutdown_serdes_link_82575(struct e1000_hw *hw)
{
	u32 reg;

	if (hw->phy.media_type != e1000_media_type_internal_serdes &&
	    igb_sgmii_active_82575(hw))
		return;

	if (!igb_enable_mng_pass_thru(hw)) {
		/* Disable PCS to turn off link */
		reg = rd32(E1000_PCS_CFG0);
		reg &= ~E1000_PCS_CFG_PCS_EN;
		wr32(E1000_PCS_CFG0, reg);

		/* shutdown the laser */
		reg = rd32(E1000_CTRL_EXT);
		reg |= E1000_CTRL_EXT_SDP3_DATA;
		wr32(E1000_CTRL_EXT, reg);

		/* flush the write to verify completion */
		wrfl();
		msleep(1);
	}
}

/**
 *  igb_reset_hw_82575 - Reset hardware
 *  @hw: pointer to the HW structure
 *
 *  This resets the hardware into a known state.  This is a
 *  function pointer entry point called by the api module.
 **/
static s32 igb_reset_hw_82575(struct e1000_hw *hw)
{
	u32 ctrl, icr;
	s32 ret_val;

	/* Prevent the PCI-E bus from sticking if there is no TLP connection
	 * on the last TLP read/write transaction when MAC is reset.
	 */
	ret_val = igb_disable_pcie_master(hw);
	if (ret_val)
		hw_dbg("PCI-E Master disable polling has failed.\n");

	/* set the completion timeout for interface */
	ret_val = igb_set_pcie_completion_timeout(hw);
	if (ret_val) {
		hw_dbg("PCI-E Set completion timeout has failed.\n");
	}

	hw_dbg("Masking off all interrupts\n");
	wr32(E1000_IMC, 0xffffffff);

	wr32(E1000_RCTL, 0);
	wr32(E1000_TCTL, E1000_TCTL_PSP);
	wrfl();

	msleep(10);

	ctrl = rd32(E1000_CTRL);

	hw_dbg("Issuing a global reset to MAC\n");
	wr32(E1000_CTRL, ctrl | E1000_CTRL_RST);

	ret_val = igb_get_auto_rd_done(hw);
	if (ret_val) {
		/* When auto config read does not complete, do not
		 * return with an error. This can happen in situations
		 * where there is no eeprom and prevents getting link.
		 */
		hw_dbg("Auto Read Done did not complete\n");
	}

	/* If EEPROM is not present, run manual init scripts */
	if ((rd32(E1000_EECD) & E1000_EECD_PRES) == 0)
		igb_reset_init_script_82575(hw);

	/* Clear any pending interrupt events. */
	wr32(E1000_IMC, 0xffffffff);
	icr = rd32(E1000_ICR);

	/* Install any alternate MAC address into RAR0 */
	ret_val = igb_check_alt_mac_addr(hw);

	return ret_val;
}

/**
 *  igb_init_hw_82575 - Initialize hardware
 *  @hw: pointer to the HW structure
 *
 *  This inits the hardware readying it for operation.
 **/
static s32 igb_init_hw_82575(struct e1000_hw *hw)
{
	struct e1000_mac_info *mac = &hw->mac;
	s32 ret_val;
	u16 i, rar_count = mac->rar_entry_count;

	/* Initialize identification LED */
	ret_val = igb_id_led_init(hw);
	if (ret_val) {
		hw_dbg("Error initializing identification LED\n");
		/* This is not fatal and we should not stop init due to this */
	}

	/* Disabling VLAN filtering */
	hw_dbg("Initializing the IEEE VLAN\n");
	if ((hw->mac.type == e1000_i350) || (hw->mac.type == e1000_i354))
		igb_clear_vfta_i350(hw);
	else
		igb_clear_vfta(hw);

	/* Setup the receive address */
	igb_init_rx_addrs(hw, rar_count);

	/* Zero out the Multicast HASH table */
	hw_dbg("Zeroing the MTA\n");
	for (i = 0; i < mac->mta_reg_count; i++)
		array_wr32(E1000_MTA, i, 0);

	/* Zero out the Unicast HASH table */
	hw_dbg("Zeroing the UTA\n");
	for (i = 0; i < mac->uta_reg_count; i++)
		array_wr32(E1000_UTA, i, 0);

	/* Setup link and flow control */
	ret_val = igb_setup_link(hw);

	/* Clear all of the statistics registers (clear on read).  It is
	 * important that we do this after we have tried to establish link
	 * because the symbol error count will increment wildly if there
	 * is no link.
	 */
	igb_clear_hw_cntrs_82575(hw);
	return ret_val;
}

/**
 *  igb_setup_copper_link_82575 - Configure copper link settings
 *  @hw: pointer to the HW structure
 *
 *  Configures the link for auto-neg or forced speed and duplex.  Then we check
 *  for link, once link is established calls to configure collision distance
 *  and flow control are called.
 **/
static s32 igb_setup_copper_link_82575(struct e1000_hw *hw)
{
	u32 ctrl;
	s32  ret_val;
	u32 phpm_reg;

	ctrl = rd32(E1000_CTRL);
	ctrl |= E1000_CTRL_SLU;
	ctrl &= ~(E1000_CTRL_FRCSPD | E1000_CTRL_FRCDPX);
	wr32(E1000_CTRL, ctrl);

	/* Clear Go Link Disconnect bit */
	if (hw->mac.type >= e1000_82580) {
		phpm_reg = rd32(E1000_82580_PHY_POWER_MGMT);
		phpm_reg &= ~E1000_82580_PM_GO_LINKD;
		wr32(E1000_82580_PHY_POWER_MGMT, phpm_reg);
	}

	ret_val = igb_setup_serdes_link_82575(hw);
	if (ret_val)
		goto out;

	if (igb_sgmii_active_82575(hw) && !hw->phy.reset_disable) {
		/* allow time for SFP cage time to power up phy */
		msleep(300);

		ret_val = hw->phy.ops.reset(hw);
		if (ret_val) {
			hw_dbg("Error resetting the PHY.\n");
			goto out;
		}
	}
	switch (hw->phy.type) {
	case e1000_phy_i210:
	case e1000_phy_m88:
		switch (hw->phy.id) {
		case I347AT4_E_PHY_ID:
		case M88E1112_E_PHY_ID:
		case M88E1545_E_PHY_ID:
		case I210_I_PHY_ID:
			ret_val = igb_copper_link_setup_m88_gen2(hw);
			break;
		default:
			ret_val = igb_copper_link_setup_m88(hw);
			break;
		}
		break;
	case e1000_phy_igp_3:
		ret_val = igb_copper_link_setup_igp(hw);
		break;
	case e1000_phy_82580:
		ret_val = igb_copper_link_setup_82580(hw);
		break;
	default:
		ret_val = -E1000_ERR_PHY;
		break;
	}

	if (ret_val)
		goto out;

	ret_val = igb_setup_copper_link(hw);
out:
	return ret_val;
}

/**
 *  igb_setup_serdes_link_82575 - Setup link for serdes
 *  @hw: pointer to the HW structure
 *
 *  Configure the physical coding sub-layer (PCS) link.  The PCS link is
 *  used on copper connections where the serialized gigabit media independent
 *  interface (sgmii), or serdes fiber is being used.  Configures the link
 *  for auto-negotiation or forces speed/duplex.
 **/
static s32 igb_setup_serdes_link_82575(struct e1000_hw *hw)
{
	u32 ctrl_ext, ctrl_reg, reg, anadv_reg;
	bool pcs_autoneg;
	s32 ret_val = E1000_SUCCESS;
	u16 data;

	if ((hw->phy.media_type != e1000_media_type_internal_serdes) &&
	    !igb_sgmii_active_82575(hw))
		return ret_val;


	/* On the 82575, SerDes loopback mode persists until it is
	 * explicitly turned off or a power cycle is performed.  A read to
	 * the register does not indicate its status.  Therefore, we ensure
	 * loopback mode is disabled during initialization.
	 */
	wr32(E1000_SCTL, E1000_SCTL_DISABLE_SERDES_LOOPBACK);

	/* power on the sfp cage if present and turn on I2C */
	ctrl_ext = rd32(E1000_CTRL_EXT);
	ctrl_ext &= ~E1000_CTRL_EXT_SDP3_DATA;
	ctrl_ext |= E1000_CTRL_I2C_ENA;
	wr32(E1000_CTRL_EXT, ctrl_ext);

	ctrl_reg = rd32(E1000_CTRL);
	ctrl_reg |= E1000_CTRL_SLU;

	if (hw->mac.type == e1000_82575 || hw->mac.type == e1000_82576) {
		/* set both sw defined pins */
		ctrl_reg |= E1000_CTRL_SWDPIN0 | E1000_CTRL_SWDPIN1;

		/* Set switch control to serdes energy detect */
		reg = rd32(E1000_CONNSW);
		reg |= E1000_CONNSW_ENRGSRC;
		wr32(E1000_CONNSW, reg);
	}

	reg = rd32(E1000_PCS_LCTL);

	/* default pcs_autoneg to the same setting as mac autoneg */
	pcs_autoneg = hw->mac.autoneg;

	switch (ctrl_ext & E1000_CTRL_EXT_LINK_MODE_MASK) {
	case E1000_CTRL_EXT_LINK_MODE_SGMII:
		/* sgmii mode lets the phy handle forcing speed/duplex */
		pcs_autoneg = true;
		/* autoneg time out should be disabled for SGMII mode */
		reg &= ~(E1000_PCS_LCTL_AN_TIMEOUT);
		break;
	case E1000_CTRL_EXT_LINK_MODE_1000BASE_KX:
		/* disable PCS autoneg and support parallel detect only */
		pcs_autoneg = false;
	default:
		if (hw->mac.type == e1000_82575 ||
		    hw->mac.type == e1000_82576) {
			ret_val = hw->nvm.ops.read(hw, NVM_COMPAT, 1, &data);
			if (ret_val) {
				printk(KERN_DEBUG "NVM Read Error\n\n");
				return ret_val;
			}

			if (data & E1000_EEPROM_PCS_AUTONEG_DISABLE_BIT)
				pcs_autoneg = false;
		}

		/* non-SGMII modes only supports a speed of 1000/Full for the
		 * link so it is best to just force the MAC and let the pcs
		 * link either autoneg or be forced to 1000/Full
		 */
		ctrl_reg |= E1000_CTRL_SPD_1000 | E1000_CTRL_FRCSPD |
		            E1000_CTRL_FD | E1000_CTRL_FRCDPX;

		/* set speed of 1000/Full if speed/duplex is forced */
		reg |= E1000_PCS_LCTL_FSV_1000 | E1000_PCS_LCTL_FDV_FULL;
		break;
	}

	wr32(E1000_CTRL, ctrl_reg);

	/* New SerDes mode allows for forcing speed or autonegotiating speed
	 * at 1gb. Autoneg should be default set by most drivers. This is the
	 * mode that will be compatible with older link partners and switches.
	 * However, both are supported by the hardware and some drivers/tools.
	 */
	reg &= ~(E1000_PCS_LCTL_AN_ENABLE | E1000_PCS_LCTL_FLV_LINK_UP |
		E1000_PCS_LCTL_FSD | E1000_PCS_LCTL_FORCE_LINK);

	if (pcs_autoneg) {
		/* Set PCS register for autoneg */
		reg |= E1000_PCS_LCTL_AN_ENABLE | /* Enable Autoneg */
		       E1000_PCS_LCTL_AN_RESTART; /* Restart autoneg */

		/* Disable force flow control for autoneg */
		reg &= ~E1000_PCS_LCTL_FORCE_FCTRL;

		/* Configure flow control advertisement for autoneg */
		anadv_reg = rd32(E1000_PCS_ANADV);
		anadv_reg &= ~(E1000_TXCW_ASM_DIR | E1000_TXCW_PAUSE);
		switch (hw->fc.requested_mode) {
		case e1000_fc_full:
		case e1000_fc_rx_pause:
			anadv_reg |= E1000_TXCW_ASM_DIR;
			anadv_reg |= E1000_TXCW_PAUSE;
			break;
		case e1000_fc_tx_pause:
			anadv_reg |= E1000_TXCW_ASM_DIR;
			break;
		default:
			break;
		}
		wr32(E1000_PCS_ANADV, anadv_reg);

		hw_dbg("Configuring Autoneg:PCS_LCTL=0x%08X\n", reg);
	} else {
		/* Set PCS register for forced link */
		reg |= E1000_PCS_LCTL_FSD;        /* Force Speed */

		/* Force flow control for forced link */
		reg |= E1000_PCS_LCTL_FORCE_FCTRL;

		hw_dbg("Configuring Forced Link:PCS_LCTL=0x%08X\n", reg);
	}

	wr32(E1000_PCS_LCTL, reg);

	if (!pcs_autoneg && !igb_sgmii_active_82575(hw))
		igb_force_mac_fc(hw);

	return ret_val;
}

/**
 *  igb_sgmii_active_82575 - Return sgmii state
 *  @hw: pointer to the HW structure
 *
 *  82575 silicon has a serialized gigabit media independent interface (sgmii)
 *  which can be enabled for use in the embedded applications.  Simply
 *  return the current state of the sgmii interface.
 **/
static bool igb_sgmii_active_82575(struct e1000_hw *hw)
{
	struct e1000_dev_spec_82575 *dev_spec = &hw->dev_spec._82575;
	return dev_spec->sgmii_active;
}

/**
 *  igb_reset_init_script_82575 - Inits HW defaults after reset
 *  @hw: pointer to the HW structure
 *
 *  Inits recommended HW defaults after a reset when there is no EEPROM
 *  detected. This is only for the 82575.
 **/
static s32 igb_reset_init_script_82575(struct e1000_hw *hw)
{
	if (hw->mac.type == e1000_82575) {
		hw_dbg("Running reset init script for 82575\n");
		/* SerDes configuration via SERDESCTRL */
		igb_write_8bit_ctrl_reg(hw, E1000_SCTL, 0x00, 0x0C);
		igb_write_8bit_ctrl_reg(hw, E1000_SCTL, 0x01, 0x78);
		igb_write_8bit_ctrl_reg(hw, E1000_SCTL, 0x1B, 0x23);
		igb_write_8bit_ctrl_reg(hw, E1000_SCTL, 0x23, 0x15);

		/* CCM configuration via CCMCTL register */
		igb_write_8bit_ctrl_reg(hw, E1000_CCMCTL, 0x14, 0x00);
		igb_write_8bit_ctrl_reg(hw, E1000_CCMCTL, 0x10, 0x00);

		/* PCIe lanes configuration */
		igb_write_8bit_ctrl_reg(hw, E1000_GIOCTL, 0x00, 0xEC);
		igb_write_8bit_ctrl_reg(hw, E1000_GIOCTL, 0x61, 0xDF);
		igb_write_8bit_ctrl_reg(hw, E1000_GIOCTL, 0x34, 0x05);
		igb_write_8bit_ctrl_reg(hw, E1000_GIOCTL, 0x2F, 0x81);

		/* PCIe PLL Configuration */
		igb_write_8bit_ctrl_reg(hw, E1000_SCCTL, 0x02, 0x47);
		igb_write_8bit_ctrl_reg(hw, E1000_SCCTL, 0x14, 0x00);
		igb_write_8bit_ctrl_reg(hw, E1000_SCCTL, 0x10, 0x00);
	}

	return 0;
}

/**
 *  igb_read_mac_addr_82575 - Read device MAC address
 *  @hw: pointer to the HW structure
 **/
static s32 igb_read_mac_addr_82575(struct e1000_hw *hw)
{
	s32 ret_val = 0;

	/* If there's an alternate MAC address place it in RAR0
	 * so that it will override the Si installed default perm
	 * address.
	 */
	ret_val = igb_check_alt_mac_addr(hw);
	if (ret_val)
		goto out;

	ret_val = igb_read_mac_addr(hw);

out:
	return ret_val;
}

/**
 * igb_power_down_phy_copper_82575 - Remove link during PHY power down
 * @hw: pointer to the HW structure
 *
 * In the case of a PHY power down to save power, or to turn off link during a
 * driver unload, or wake on lan is not enabled, remove the link.
 **/
void igb_power_down_phy_copper_82575(struct e1000_hw *hw)
{
	/* If the management interface is not enabled, then power down */
	if (!(igb_enable_mng_pass_thru(hw) || igb_check_reset_block(hw)))
		igb_power_down_phy_copper(hw);
}

/**
 *  igb_clear_hw_cntrs_82575 - Clear device specific hardware counters
 *  @hw: pointer to the HW structure
 *
 *  Clears the hardware counters by reading the counter registers.
 **/
static void igb_clear_hw_cntrs_82575(struct e1000_hw *hw)
{
	igb_clear_hw_cntrs_base(hw);

	rd32(E1000_PRC64);
	rd32(E1000_PRC127);
	rd32(E1000_PRC255);
	rd32(E1000_PRC511);
	rd32(E1000_PRC1023);
	rd32(E1000_PRC1522);
	rd32(E1000_PTC64);
	rd32(E1000_PTC127);
	rd32(E1000_PTC255);
	rd32(E1000_PTC511);
	rd32(E1000_PTC1023);
	rd32(E1000_PTC1522);

	rd32(E1000_ALGNERRC);
	rd32(E1000_RXERRC);
	rd32(E1000_TNCRS);
	rd32(E1000_CEXTERR);
	rd32(E1000_TSCTC);
	rd32(E1000_TSCTFC);

	rd32(E1000_MGTPRC);
	rd32(E1000_MGTPDC);
	rd32(E1000_MGTPTC);

	rd32(E1000_IAC);
	rd32(E1000_ICRXOC);

	rd32(E1000_ICRXPTC);
	rd32(E1000_ICRXATC);
	rd32(E1000_ICTXPTC);
	rd32(E1000_ICTXATC);
	rd32(E1000_ICTXQEC);
	rd32(E1000_ICTXQMTC);
	rd32(E1000_ICRXDMTC);

	rd32(E1000_CBTMPC);
	rd32(E1000_HTDPMC);
	rd32(E1000_CBRMPC);
	rd32(E1000_RPTHC);
	rd32(E1000_HGPTC);
	rd32(E1000_HTCBDPC);
	rd32(E1000_HGORCL);
	rd32(E1000_HGORCH);
	rd32(E1000_HGOTCL);
	rd32(E1000_HGOTCH);
	rd32(E1000_LENERRS);

	/* This register should not be read in copper configurations */
	if (hw->phy.media_type == e1000_media_type_internal_serdes ||
	    igb_sgmii_active_82575(hw))
		rd32(E1000_SCVPC);
}

/**
 *  igb_rx_fifo_flush_82575 - Clean rx fifo after RX enable
 *  @hw: pointer to the HW structure
 *
 *  After rx enable if managability is enabled then there is likely some
 *  bad data at the start of the fifo and possibly in the DMA fifo.  This
 *  function clears the fifos and flushes any packets that came in as rx was
 *  being enabled.
 **/
void igb_rx_fifo_flush_82575(struct e1000_hw *hw)
{
	u32 rctl, rlpml, rxdctl[4], rfctl, temp_rctl, rx_enabled;
	int i, ms_wait;

	if (hw->mac.type != e1000_82575 ||
	    !(rd32(E1000_MANC) & E1000_MANC_RCV_TCO_EN))
		return;

	/* Disable all RX queues */
	for (i = 0; i < 4; i++) {
		rxdctl[i] = rd32(E1000_RXDCTL(i));
		wr32(E1000_RXDCTL(i),
		     rxdctl[i] & ~E1000_RXDCTL_QUEUE_ENABLE);
	}
	/* Poll all queues to verify they have shut down */
	for (ms_wait = 0; ms_wait < 10; ms_wait++) {
		msleep(1);
		rx_enabled = 0;
		for (i = 0; i < 4; i++)
			rx_enabled |= rd32(E1000_RXDCTL(i));
		if (!(rx_enabled & E1000_RXDCTL_QUEUE_ENABLE))
			break;
	}

	if (ms_wait == 10)
		hw_dbg("Queue disable timed out after 10ms\n");

	/* Clear RLPML, RCTL.SBP, RFCTL.LEF, and set RCTL.LPE so that all
	 * incoming packets are rejected.  Set enable and wait 2ms so that
	 * any packet that was coming in as RCTL.EN was set is flushed
	 */
	rfctl = rd32(E1000_RFCTL);
	wr32(E1000_RFCTL, rfctl & ~E1000_RFCTL_LEF);

	rlpml = rd32(E1000_RLPML);
	wr32(E1000_RLPML, 0);

	rctl = rd32(E1000_RCTL);
	temp_rctl = rctl & ~(E1000_RCTL_EN | E1000_RCTL_SBP);
	temp_rctl |= E1000_RCTL_LPE;

	wr32(E1000_RCTL, temp_rctl);
	wr32(E1000_RCTL, temp_rctl | E1000_RCTL_EN);
	wrfl();
	msleep(2);

	/* Enable RX queues that were previously enabled and restore our
	 * previous state
	 */
	for (i = 0; i < 4; i++)
		wr32(E1000_RXDCTL(i), rxdctl[i]);
	wr32(E1000_RCTL, rctl);
	wrfl();

	wr32(E1000_RLPML, rlpml);
	wr32(E1000_RFCTL, rfctl);

	/* Flush receive errors generated by workaround */
	rd32(E1000_ROC);
	rd32(E1000_RNBC);
	rd32(E1000_MPC);
}

/**
 *  igb_set_pcie_completion_timeout - set pci-e completion timeout
 *  @hw: pointer to the HW structure
 *
 *  The defaults for 82575 and 82576 should be in the range of 50us to 50ms,
 *  however the hardware default for these parts is 500us to 1ms which is less
 *  than the 10ms recommended by the pci-e spec.  To address this we need to
 *  increase the value to either 10ms to 200ms for capability version 1 config,
 *  or 16ms to 55ms for version 2.
 **/
static s32 igb_set_pcie_completion_timeout(struct e1000_hw *hw)
{
	u32 gcr = rd32(E1000_GCR);
	s32 ret_val = 0;
	u16 pcie_devctl2;

	/* only take action if timeout value is defaulted to 0 */
	if (gcr & E1000_GCR_CMPL_TMOUT_MASK)
		goto out;

	/* if capabilities version is type 1 we can write the
	 * timeout of 10ms to 200ms through the GCR register
	 */
	if (!(gcr & E1000_GCR_CAP_VER2)) {
		gcr |= E1000_GCR_CMPL_TMOUT_10ms;
		goto out;
	}

	/* for version 2 capabilities we need to write the config space
	 * directly in order to set the completion timeout value for
	 * 16ms to 55ms
	 */
	ret_val = igb_read_pcie_cap_reg(hw, PCIE_DEVICE_CONTROL2,
	                                &pcie_devctl2);
	if (ret_val)
		goto out;

	pcie_devctl2 |= PCIE_DEVICE_CONTROL2_16ms;

	ret_val = igb_write_pcie_cap_reg(hw, PCIE_DEVICE_CONTROL2,
	                                 &pcie_devctl2);
out:
	/* disable completion timeout resend */
	gcr &= ~E1000_GCR_CMPL_TMOUT_RESEND;

	wr32(E1000_GCR, gcr);
	return ret_val;
}

/**
 *  igb_vmdq_set_anti_spoofing_pf - enable or disable anti-spoofing
 *  @hw: pointer to the hardware struct
 *  @enable: state to enter, either enabled or disabled
 *  @pf: Physical Function pool - do not set anti-spoofing for the PF
 *
 *  enables/disables L2 switch anti-spoofing functionality.
 **/
void igb_vmdq_set_anti_spoofing_pf(struct e1000_hw *hw, bool enable, int pf)
{
	u32 reg_val, reg_offset;

	switch (hw->mac.type) {
	case e1000_82576:
		reg_offset = E1000_DTXSWC;
		break;
	case e1000_i350:
<<<<<<< HEAD
=======
	case e1000_i354:
>>>>>>> f722406f
		reg_offset = E1000_TXSWC;
		break;
	default:
		return;
	}

	reg_val = rd32(reg_offset);
	if (enable) {
		reg_val |= (E1000_DTXSWC_MAC_SPOOF_MASK |
			     E1000_DTXSWC_VLAN_SPOOF_MASK);
		/* The PF can spoof - it has to in order to
		 * support emulation mode NICs
		 */
		reg_val ^= (1 << pf | 1 << (pf + MAX_NUM_VFS));
	} else {
		reg_val &= ~(E1000_DTXSWC_MAC_SPOOF_MASK |
			     E1000_DTXSWC_VLAN_SPOOF_MASK);
	}
	wr32(reg_offset, reg_val);
}

/**
 *  igb_vmdq_set_loopback_pf - enable or disable vmdq loopback
 *  @hw: pointer to the hardware struct
 *  @enable: state to enter, either enabled or disabled
 *
 *  enables/disables L2 switch loopback functionality.
 **/
void igb_vmdq_set_loopback_pf(struct e1000_hw *hw, bool enable)
{
	u32 dtxswc;

	switch (hw->mac.type) {
	case e1000_82576:
		dtxswc = rd32(E1000_DTXSWC);
		if (enable)
			dtxswc |= E1000_DTXSWC_VMDQ_LOOPBACK_EN;
		else
			dtxswc &= ~E1000_DTXSWC_VMDQ_LOOPBACK_EN;
		wr32(E1000_DTXSWC, dtxswc);
		break;
	case e1000_i354:
	case e1000_i350:
		dtxswc = rd32(E1000_TXSWC);
		if (enable)
			dtxswc |= E1000_DTXSWC_VMDQ_LOOPBACK_EN;
		else
			dtxswc &= ~E1000_DTXSWC_VMDQ_LOOPBACK_EN;
		wr32(E1000_TXSWC, dtxswc);
		break;
	default:
		/* Currently no other hardware supports loopback */
		break;
	}

}

/**
 *  igb_vmdq_set_replication_pf - enable or disable vmdq replication
 *  @hw: pointer to the hardware struct
 *  @enable: state to enter, either enabled or disabled
 *
 *  enables/disables replication of packets across multiple pools.
 **/
void igb_vmdq_set_replication_pf(struct e1000_hw *hw, bool enable)
{
	u32 vt_ctl = rd32(E1000_VT_CTL);

	if (enable)
		vt_ctl |= E1000_VT_CTL_VM_REPL_EN;
	else
		vt_ctl &= ~E1000_VT_CTL_VM_REPL_EN;

	wr32(E1000_VT_CTL, vt_ctl);
}

/**
 *  igb_read_phy_reg_82580 - Read 82580 MDI control register
 *  @hw: pointer to the HW structure
 *  @offset: register offset to be read
 *  @data: pointer to the read data
 *
 *  Reads the MDI control register in the PHY at offset and stores the
 *  information read to data.
 **/
static s32 igb_read_phy_reg_82580(struct e1000_hw *hw, u32 offset, u16 *data)
{
	s32 ret_val;

	ret_val = hw->phy.ops.acquire(hw);
	if (ret_val)
		goto out;

	ret_val = igb_read_phy_reg_mdic(hw, offset, data);

	hw->phy.ops.release(hw);

out:
	return ret_val;
}

/**
 *  igb_write_phy_reg_82580 - Write 82580 MDI control register
 *  @hw: pointer to the HW structure
 *  @offset: register offset to write to
 *  @data: data to write to register at offset
 *
 *  Writes data to MDI control register in the PHY at offset.
 **/
static s32 igb_write_phy_reg_82580(struct e1000_hw *hw, u32 offset, u16 data)
{
	s32 ret_val;


	ret_val = hw->phy.ops.acquire(hw);
	if (ret_val)
		goto out;

	ret_val = igb_write_phy_reg_mdic(hw, offset, data);

	hw->phy.ops.release(hw);

out:
	return ret_val;
}

/**
 *  igb_reset_mdicnfg_82580 - Reset MDICNFG destination and com_mdio bits
 *  @hw: pointer to the HW structure
 *
 *  This resets the the MDICNFG.Destination and MDICNFG.Com_MDIO bits based on
 *  the values found in the EEPROM.  This addresses an issue in which these
 *  bits are not restored from EEPROM after reset.
 **/
static s32 igb_reset_mdicnfg_82580(struct e1000_hw *hw)
{
	s32 ret_val = 0;
	u32 mdicnfg;
	u16 nvm_data = 0;

	if (hw->mac.type != e1000_82580)
		goto out;
	if (!igb_sgmii_active_82575(hw))
		goto out;

	ret_val = hw->nvm.ops.read(hw, NVM_INIT_CONTROL3_PORT_A +
				   NVM_82580_LAN_FUNC_OFFSET(hw->bus.func), 1,
				   &nvm_data);
	if (ret_val) {
		hw_dbg("NVM Read Error\n");
		goto out;
	}

	mdicnfg = rd32(E1000_MDICNFG);
	if (nvm_data & NVM_WORD24_EXT_MDIO)
		mdicnfg |= E1000_MDICNFG_EXT_MDIO;
	if (nvm_data & NVM_WORD24_COM_MDIO)
		mdicnfg |= E1000_MDICNFG_COM_MDIO;
	wr32(E1000_MDICNFG, mdicnfg);
out:
	return ret_val;
}

/**
 *  igb_reset_hw_82580 - Reset hardware
 *  @hw: pointer to the HW structure
 *
 *  This resets function or entire device (all ports, etc.)
 *  to a known state.
 **/
static s32 igb_reset_hw_82580(struct e1000_hw *hw)
{
	s32 ret_val = 0;
	/* BH SW mailbox bit in SW_FW_SYNC */
	u16 swmbsw_mask = E1000_SW_SYNCH_MB;
	u32 ctrl, icr;
	bool global_device_reset = hw->dev_spec._82575.global_device_reset;


	hw->dev_spec._82575.global_device_reset = false;

	/* due to hw errata, global device reset doesn't always
	 * work on 82580
	 */
	if (hw->mac.type == e1000_82580)
		global_device_reset = false;

	/* Get current control state. */
	ctrl = rd32(E1000_CTRL);

	/* Prevent the PCI-E bus from sticking if there is no TLP connection
	 * on the last TLP read/write transaction when MAC is reset.
	 */
	ret_val = igb_disable_pcie_master(hw);
	if (ret_val)
		hw_dbg("PCI-E Master disable polling has failed.\n");

	hw_dbg("Masking off all interrupts\n");
	wr32(E1000_IMC, 0xffffffff);
	wr32(E1000_RCTL, 0);
	wr32(E1000_TCTL, E1000_TCTL_PSP);
	wrfl();

	msleep(10);

	/* Determine whether or not a global dev reset is requested */
	if (global_device_reset &&
		hw->mac.ops.acquire_swfw_sync(hw, swmbsw_mask))
			global_device_reset = false;

	if (global_device_reset &&
		!(rd32(E1000_STATUS) & E1000_STAT_DEV_RST_SET))
		ctrl |= E1000_CTRL_DEV_RST;
	else
		ctrl |= E1000_CTRL_RST;

	wr32(E1000_CTRL, ctrl);
	wrfl();

	/* Add delay to insure DEV_RST has time to complete */
	if (global_device_reset)
		msleep(5);

	ret_val = igb_get_auto_rd_done(hw);
	if (ret_val) {
		/* When auto config read does not complete, do not
		 * return with an error. This can happen in situations
		 * where there is no eeprom and prevents getting link.
		 */
		hw_dbg("Auto Read Done did not complete\n");
	}

	/* clear global device reset status bit */
	wr32(E1000_STATUS, E1000_STAT_DEV_RST_SET);

	/* Clear any pending interrupt events. */
	wr32(E1000_IMC, 0xffffffff);
	icr = rd32(E1000_ICR);

	ret_val = igb_reset_mdicnfg_82580(hw);
	if (ret_val)
		hw_dbg("Could not reset MDICNFG based on EEPROM\n");

	/* Install any alternate MAC address into RAR0 */
	ret_val = igb_check_alt_mac_addr(hw);

	/* Release semaphore */
	if (global_device_reset)
		hw->mac.ops.release_swfw_sync(hw, swmbsw_mask);

	return ret_val;
}

/**
 *  igb_rxpbs_adjust_82580 - adjust RXPBS value to reflect actual RX PBA size
 *  @data: data received by reading RXPBS register
 *
 *  The 82580 uses a table based approach for packet buffer allocation sizes.
 *  This function converts the retrieved value into the correct table value
 *     0x0 0x1 0x2 0x3 0x4 0x5 0x6 0x7
 *  0x0 36  72 144   1   2   4   8  16
 *  0x8 35  70 140 rsv rsv rsv rsv rsv
 */
u16 igb_rxpbs_adjust_82580(u32 data)
{
	u16 ret_val = 0;

	if (data < E1000_82580_RXPBS_TABLE_SIZE)
		ret_val = e1000_82580_rxpbs_table[data];

	return ret_val;
}

/**
 *  igb_validate_nvm_checksum_with_offset - Validate EEPROM
 *  checksum
 *  @hw: pointer to the HW structure
 *  @offset: offset in words of the checksum protected region
 *
 *  Calculates the EEPROM checksum by reading/adding each word of the EEPROM
 *  and then verifies that the sum of the EEPROM is equal to 0xBABA.
 **/
static s32 igb_validate_nvm_checksum_with_offset(struct e1000_hw *hw,
						 u16 offset)
{
	s32 ret_val = 0;
	u16 checksum = 0;
	u16 i, nvm_data;

	for (i = offset; i < ((NVM_CHECKSUM_REG + offset) + 1); i++) {
		ret_val = hw->nvm.ops.read(hw, i, 1, &nvm_data);
		if (ret_val) {
			hw_dbg("NVM Read Error\n");
			goto out;
		}
		checksum += nvm_data;
	}

	if (checksum != (u16) NVM_SUM) {
		hw_dbg("NVM Checksum Invalid\n");
		ret_val = -E1000_ERR_NVM;
		goto out;
	}

out:
	return ret_val;
}

/**
 *  igb_update_nvm_checksum_with_offset - Update EEPROM
 *  checksum
 *  @hw: pointer to the HW structure
 *  @offset: offset in words of the checksum protected region
 *
 *  Updates the EEPROM checksum by reading/adding each word of the EEPROM
 *  up to the checksum.  Then calculates the EEPROM checksum and writes the
 *  value to the EEPROM.
 **/
static s32 igb_update_nvm_checksum_with_offset(struct e1000_hw *hw, u16 offset)
{
	s32 ret_val;
	u16 checksum = 0;
	u16 i, nvm_data;

	for (i = offset; i < (NVM_CHECKSUM_REG + offset); i++) {
		ret_val = hw->nvm.ops.read(hw, i, 1, &nvm_data);
		if (ret_val) {
			hw_dbg("NVM Read Error while updating checksum.\n");
			goto out;
		}
		checksum += nvm_data;
	}
	checksum = (u16) NVM_SUM - checksum;
	ret_val = hw->nvm.ops.write(hw, (NVM_CHECKSUM_REG + offset), 1,
				&checksum);
	if (ret_val)
		hw_dbg("NVM Write Error while updating checksum.\n");

out:
	return ret_val;
}

/**
 *  igb_validate_nvm_checksum_82580 - Validate EEPROM checksum
 *  @hw: pointer to the HW structure
 *
 *  Calculates the EEPROM section checksum by reading/adding each word of
 *  the EEPROM and then verifies that the sum of the EEPROM is
 *  equal to 0xBABA.
 **/
static s32 igb_validate_nvm_checksum_82580(struct e1000_hw *hw)
{
	s32 ret_val = 0;
	u16 eeprom_regions_count = 1;
	u16 j, nvm_data;
	u16 nvm_offset;

	ret_val = hw->nvm.ops.read(hw, NVM_COMPATIBILITY_REG_3, 1, &nvm_data);
	if (ret_val) {
		hw_dbg("NVM Read Error\n");
		goto out;
	}

	if (nvm_data & NVM_COMPATIBILITY_BIT_MASK) {
		/* if checksums compatibility bit is set validate checksums
		 * for all 4 ports.
		 */
		eeprom_regions_count = 4;
	}

	for (j = 0; j < eeprom_regions_count; j++) {
		nvm_offset = NVM_82580_LAN_FUNC_OFFSET(j);
		ret_val = igb_validate_nvm_checksum_with_offset(hw,
								nvm_offset);
		if (ret_val != 0)
			goto out;
	}

out:
	return ret_val;
}

/**
 *  igb_update_nvm_checksum_82580 - Update EEPROM checksum
 *  @hw: pointer to the HW structure
 *
 *  Updates the EEPROM section checksums for all 4 ports by reading/adding
 *  each word of the EEPROM up to the checksum.  Then calculates the EEPROM
 *  checksum and writes the value to the EEPROM.
 **/
static s32 igb_update_nvm_checksum_82580(struct e1000_hw *hw)
{
	s32 ret_val;
	u16 j, nvm_data;
	u16 nvm_offset;

	ret_val = hw->nvm.ops.read(hw, NVM_COMPATIBILITY_REG_3, 1, &nvm_data);
	if (ret_val) {
		hw_dbg("NVM Read Error while updating checksum"
			" compatibility bit.\n");
		goto out;
	}

	if ((nvm_data & NVM_COMPATIBILITY_BIT_MASK) == 0) {
		/* set compatibility bit to validate checksums appropriately */
		nvm_data = nvm_data | NVM_COMPATIBILITY_BIT_MASK;
		ret_val = hw->nvm.ops.write(hw, NVM_COMPATIBILITY_REG_3, 1,
					&nvm_data);
		if (ret_val) {
			hw_dbg("NVM Write Error while updating checksum"
				" compatibility bit.\n");
			goto out;
		}
	}

	for (j = 0; j < 4; j++) {
		nvm_offset = NVM_82580_LAN_FUNC_OFFSET(j);
		ret_val = igb_update_nvm_checksum_with_offset(hw, nvm_offset);
		if (ret_val)
			goto out;
	}

out:
	return ret_val;
}

/**
 *  igb_validate_nvm_checksum_i350 - Validate EEPROM checksum
 *  @hw: pointer to the HW structure
 *
 *  Calculates the EEPROM section checksum by reading/adding each word of
 *  the EEPROM and then verifies that the sum of the EEPROM is
 *  equal to 0xBABA.
 **/
static s32 igb_validate_nvm_checksum_i350(struct e1000_hw *hw)
{
	s32 ret_val = 0;
	u16 j;
	u16 nvm_offset;

	for (j = 0; j < 4; j++) {
		nvm_offset = NVM_82580_LAN_FUNC_OFFSET(j);
		ret_val = igb_validate_nvm_checksum_with_offset(hw,
								nvm_offset);
		if (ret_val != 0)
			goto out;
	}

out:
	return ret_val;
}

/**
 *  igb_update_nvm_checksum_i350 - Update EEPROM checksum
 *  @hw: pointer to the HW structure
 *
 *  Updates the EEPROM section checksums for all 4 ports by reading/adding
 *  each word of the EEPROM up to the checksum.  Then calculates the EEPROM
 *  checksum and writes the value to the EEPROM.
 **/
static s32 igb_update_nvm_checksum_i350(struct e1000_hw *hw)
{
	s32 ret_val = 0;
	u16 j;
	u16 nvm_offset;

	for (j = 0; j < 4; j++) {
		nvm_offset = NVM_82580_LAN_FUNC_OFFSET(j);
		ret_val = igb_update_nvm_checksum_with_offset(hw, nvm_offset);
		if (ret_val != 0)
			goto out;
	}

out:
	return ret_val;
}

/**
 *  __igb_access_emi_reg - Read/write EMI register
 *  @hw: pointer to the HW structure
 *  @addr: EMI address to program
 *  @data: pointer to value to read/write from/to the EMI address
 *  @read: boolean flag to indicate read or write
 **/
static s32 __igb_access_emi_reg(struct e1000_hw *hw, u16 address,
				  u16 *data, bool read)
{
	s32 ret_val = E1000_SUCCESS;

	ret_val = hw->phy.ops.write_reg(hw, E1000_EMIADD, address);
	if (ret_val)
		return ret_val;

	if (read)
		ret_val = hw->phy.ops.read_reg(hw, E1000_EMIDATA, data);
	else
		ret_val = hw->phy.ops.write_reg(hw, E1000_EMIDATA, *data);

	return ret_val;
}

/**
 *  igb_read_emi_reg - Read Extended Management Interface register
 *  @hw: pointer to the HW structure
 *  @addr: EMI address to program
 *  @data: value to be read from the EMI address
 **/
s32 igb_read_emi_reg(struct e1000_hw *hw, u16 addr, u16 *data)
{
	return __igb_access_emi_reg(hw, addr, data, true);
}

/**
 *  igb_set_eee_i350 - Enable/disable EEE support
 *  @hw: pointer to the HW structure
 *
 *  Enable/disable EEE based on setting in dev_spec structure.
 *
 **/
s32 igb_set_eee_i350(struct e1000_hw *hw)
{
	s32 ret_val = 0;
	u32 ipcnfg, eeer;

	if ((hw->mac.type < e1000_i350) ||
	    (hw->phy.media_type != e1000_media_type_copper))
		goto out;
	ipcnfg = rd32(E1000_IPCNFG);
	eeer = rd32(E1000_EEER);

	/* enable or disable per user setting */
	if (!(hw->dev_spec._82575.eee_disable)) {
		u32 eee_su = rd32(E1000_EEE_SU);

		ipcnfg |= (E1000_IPCNFG_EEE_1G_AN | E1000_IPCNFG_EEE_100M_AN);
		eeer |= (E1000_EEER_TX_LPI_EN | E1000_EEER_RX_LPI_EN |
			E1000_EEER_LPI_FC);

		/* This bit should not be set in normal operation. */
		if (eee_su & E1000_EEE_SU_LPI_CLK_STP)
			hw_dbg("LPI Clock Stop Bit should not be set!\n");

	} else {
		ipcnfg &= ~(E1000_IPCNFG_EEE_1G_AN |
			E1000_IPCNFG_EEE_100M_AN);
		eeer &= ~(E1000_EEER_TX_LPI_EN |
			E1000_EEER_RX_LPI_EN |
			E1000_EEER_LPI_FC);
	}
	wr32(E1000_IPCNFG, ipcnfg);
	wr32(E1000_EEER, eeer);
	rd32(E1000_IPCNFG);
	rd32(E1000_EEER);
out:

	return ret_val;
}

/**
 *  igb_set_eee_i354 - Enable/disable EEE support
 *  @hw: pointer to the HW structure
 *
 *  Enable/disable EEE legacy mode based on setting in dev_spec structure.
 *
 **/
s32 igb_set_eee_i354(struct e1000_hw *hw)
{
	struct e1000_phy_info *phy = &hw->phy;
	s32 ret_val = 0;
	u16 phy_data;

	if ((hw->phy.media_type != e1000_media_type_copper) ||
	    (phy->id != M88E1545_E_PHY_ID))
		goto out;

	if (!hw->dev_spec._82575.eee_disable) {
		/* Switch to PHY page 18. */
		ret_val = phy->ops.write_reg(hw, E1000_M88E1545_PAGE_ADDR, 18);
		if (ret_val)
			goto out;

		ret_val = phy->ops.read_reg(hw, E1000_M88E1545_EEE_CTRL_1,
					    &phy_data);
		if (ret_val)
			goto out;

		phy_data |= E1000_M88E1545_EEE_CTRL_1_MS;
		ret_val = phy->ops.write_reg(hw, E1000_M88E1545_EEE_CTRL_1,
					     phy_data);
		if (ret_val)
			goto out;

		/* Return the PHY to page 0. */
		ret_val = phy->ops.write_reg(hw, E1000_M88E1545_PAGE_ADDR, 0);
		if (ret_val)
			goto out;

		/* Turn on EEE advertisement. */
		ret_val = igb_read_xmdio_reg(hw, E1000_EEE_ADV_ADDR_I354,
					     E1000_EEE_ADV_DEV_I354,
					     &phy_data);
		if (ret_val)
			goto out;

		phy_data |= E1000_EEE_ADV_100_SUPPORTED |
			    E1000_EEE_ADV_1000_SUPPORTED;
		ret_val = igb_write_xmdio_reg(hw, E1000_EEE_ADV_ADDR_I354,
						E1000_EEE_ADV_DEV_I354,
						phy_data);
	} else {
		/* Turn off EEE advertisement. */
		ret_val = igb_read_xmdio_reg(hw, E1000_EEE_ADV_ADDR_I354,
					     E1000_EEE_ADV_DEV_I354,
					     &phy_data);
		if (ret_val)
			goto out;

		phy_data &= ~(E1000_EEE_ADV_100_SUPPORTED |
			      E1000_EEE_ADV_1000_SUPPORTED);
		ret_val = igb_write_xmdio_reg(hw, E1000_EEE_ADV_ADDR_I354,
					      E1000_EEE_ADV_DEV_I354,
					      phy_data);
	}

out:
	return ret_val;
}

/**
 *  igb_get_eee_status_i354 - Get EEE status
 *  @hw: pointer to the HW structure
 *  @status: EEE status
 *
 *  Get EEE status by guessing based on whether Tx or Rx LPI indications have
 *  been received.
 **/
s32 igb_get_eee_status_i354(struct e1000_hw *hw, bool *status)
{
	struct e1000_phy_info *phy = &hw->phy;
	s32 ret_val = 0;
	u16 phy_data;

	/* Check if EEE is supported on this device. */
	if ((hw->phy.media_type != e1000_media_type_copper) ||
	    (phy->id != M88E1545_E_PHY_ID))
		goto out;

	ret_val = igb_read_xmdio_reg(hw, E1000_PCS_STATUS_ADDR_I354,
				     E1000_PCS_STATUS_DEV_I354,
				     &phy_data);
	if (ret_val)
		goto out;

	*status = phy_data & (E1000_PCS_STATUS_TX_LPI_RCVD |
			      E1000_PCS_STATUS_RX_LPI_RCVD) ? true : false;

out:
	return ret_val;
}

static const u8 e1000_emc_temp_data[4] = {
	E1000_EMC_INTERNAL_DATA,
	E1000_EMC_DIODE1_DATA,
	E1000_EMC_DIODE2_DATA,
	E1000_EMC_DIODE3_DATA
};
static const u8 e1000_emc_therm_limit[4] = {
	E1000_EMC_INTERNAL_THERM_LIMIT,
	E1000_EMC_DIODE1_THERM_LIMIT,
	E1000_EMC_DIODE2_THERM_LIMIT,
	E1000_EMC_DIODE3_THERM_LIMIT
};

/**
 *  igb_get_thermal_sensor_data_generic - Gathers thermal sensor data
 *  @hw: pointer to hardware structure
 *
 *  Updates the temperatures in mac.thermal_sensor_data
 **/
s32 igb_get_thermal_sensor_data_generic(struct e1000_hw *hw)
{
	s32 status = E1000_SUCCESS;
	u16 ets_offset;
	u16 ets_cfg;
	u16 ets_sensor;
	u8  num_sensors;
	u8  sensor_index;
	u8  sensor_location;
	u8  i;
	struct e1000_thermal_sensor_data *data = &hw->mac.thermal_sensor_data;

	if ((hw->mac.type != e1000_i350) || (hw->bus.func != 0))
		return E1000_NOT_IMPLEMENTED;

	data->sensor[0].temp = (rd32(E1000_THMJT) & 0xFF);

	/* Return the internal sensor only if ETS is unsupported */
	hw->nvm.ops.read(hw, NVM_ETS_CFG, 1, &ets_offset);
	if ((ets_offset == 0x0000) || (ets_offset == 0xFFFF))
		return status;

	hw->nvm.ops.read(hw, ets_offset, 1, &ets_cfg);
	if (((ets_cfg & NVM_ETS_TYPE_MASK) >> NVM_ETS_TYPE_SHIFT)
	    != NVM_ETS_TYPE_EMC)
		return E1000_NOT_IMPLEMENTED;

	num_sensors = (ets_cfg & NVM_ETS_NUM_SENSORS_MASK);
	if (num_sensors > E1000_MAX_SENSORS)
		num_sensors = E1000_MAX_SENSORS;

	for (i = 1; i < num_sensors; i++) {
		hw->nvm.ops.read(hw, (ets_offset + i), 1, &ets_sensor);
		sensor_index = ((ets_sensor & NVM_ETS_DATA_INDEX_MASK) >>
				NVM_ETS_DATA_INDEX_SHIFT);
		sensor_location = ((ets_sensor & NVM_ETS_DATA_LOC_MASK) >>
				   NVM_ETS_DATA_LOC_SHIFT);

		if (sensor_location != 0)
			hw->phy.ops.read_i2c_byte(hw,
					e1000_emc_temp_data[sensor_index],
					E1000_I2C_THERMAL_SENSOR_ADDR,
					&data->sensor[i].temp);
	}
	return status;
}

/**
 *  igb_init_thermal_sensor_thresh_generic - Sets thermal sensor thresholds
 *  @hw: pointer to hardware structure
 *
 *  Sets the thermal sensor thresholds according to the NVM map
 *  and save off the threshold and location values into mac.thermal_sensor_data
 **/
s32 igb_init_thermal_sensor_thresh_generic(struct e1000_hw *hw)
{
	s32 status = E1000_SUCCESS;
	u16 ets_offset;
	u16 ets_cfg;
	u16 ets_sensor;
	u8  low_thresh_delta;
	u8  num_sensors;
	u8  sensor_index;
	u8  sensor_location;
	u8  therm_limit;
	u8  i;
	struct e1000_thermal_sensor_data *data = &hw->mac.thermal_sensor_data;

	if ((hw->mac.type != e1000_i350) || (hw->bus.func != 0))
		return E1000_NOT_IMPLEMENTED;

	memset(data, 0, sizeof(struct e1000_thermal_sensor_data));

	data->sensor[0].location = 0x1;
	data->sensor[0].caution_thresh =
		(rd32(E1000_THHIGHTC) & 0xFF);
	data->sensor[0].max_op_thresh =
		(rd32(E1000_THLOWTC) & 0xFF);

	/* Return the internal sensor only if ETS is unsupported */
	hw->nvm.ops.read(hw, NVM_ETS_CFG, 1, &ets_offset);
	if ((ets_offset == 0x0000) || (ets_offset == 0xFFFF))
		return status;

	hw->nvm.ops.read(hw, ets_offset, 1, &ets_cfg);
	if (((ets_cfg & NVM_ETS_TYPE_MASK) >> NVM_ETS_TYPE_SHIFT)
	    != NVM_ETS_TYPE_EMC)
		return E1000_NOT_IMPLEMENTED;

	low_thresh_delta = ((ets_cfg & NVM_ETS_LTHRES_DELTA_MASK) >>
			    NVM_ETS_LTHRES_DELTA_SHIFT);
	num_sensors = (ets_cfg & NVM_ETS_NUM_SENSORS_MASK);

	for (i = 1; i <= num_sensors; i++) {
		hw->nvm.ops.read(hw, (ets_offset + i), 1, &ets_sensor);
		sensor_index = ((ets_sensor & NVM_ETS_DATA_INDEX_MASK) >>
				NVM_ETS_DATA_INDEX_SHIFT);
		sensor_location = ((ets_sensor & NVM_ETS_DATA_LOC_MASK) >>
				   NVM_ETS_DATA_LOC_SHIFT);
		therm_limit = ets_sensor & NVM_ETS_DATA_HTHRESH_MASK;

		hw->phy.ops.write_i2c_byte(hw,
			e1000_emc_therm_limit[sensor_index],
			E1000_I2C_THERMAL_SENSOR_ADDR,
			therm_limit);

		if ((i < E1000_MAX_SENSORS) && (sensor_location != 0)) {
			data->sensor[i].location = sensor_location;
			data->sensor[i].caution_thresh = therm_limit;
			data->sensor[i].max_op_thresh = therm_limit -
							low_thresh_delta;
		}
	}
	return status;
}

static struct e1000_mac_operations e1000_mac_ops_82575 = {
	.init_hw              = igb_init_hw_82575,
	.check_for_link       = igb_check_for_link_82575,
	.rar_set              = igb_rar_set,
	.read_mac_addr        = igb_read_mac_addr_82575,
	.get_speed_and_duplex = igb_get_speed_and_duplex_copper,
#ifdef CONFIG_IGB_HWMON
	.get_thermal_sensor_data = igb_get_thermal_sensor_data_generic,
	.init_thermal_sensor_thresh = igb_init_thermal_sensor_thresh_generic,
#endif
};

static struct e1000_phy_operations e1000_phy_ops_82575 = {
	.acquire              = igb_acquire_phy_82575,
	.get_cfg_done         = igb_get_cfg_done_82575,
	.release              = igb_release_phy_82575,
	.write_i2c_byte       = igb_write_i2c_byte,
	.read_i2c_byte        = igb_read_i2c_byte,
};

static struct e1000_nvm_operations e1000_nvm_ops_82575 = {
	.acquire              = igb_acquire_nvm_82575,
	.read                 = igb_read_nvm_eerd,
	.release              = igb_release_nvm_82575,
	.write                = igb_write_nvm_spi,
};

const struct e1000_info e1000_82575_info = {
	.get_invariants = igb_get_invariants_82575,
	.mac_ops = &e1000_mac_ops_82575,
	.phy_ops = &e1000_phy_ops_82575,
	.nvm_ops = &e1000_nvm_ops_82575,
};
<|MERGE_RESOLUTION|>--- conflicted
+++ resolved
@@ -1817,10 +1817,7 @@
 		reg_offset = E1000_DTXSWC;
 		break;
 	case e1000_i350:
-<<<<<<< HEAD
-=======
 	case e1000_i354:
->>>>>>> f722406f
 		reg_offset = E1000_TXSWC;
 		break;
 	default:
