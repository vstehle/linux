--- conflicted
+++ resolved
@@ -89,11 +89,7 @@
 
 #define BE_NUM_VLANS_SUPPORTED	64
 #define BE_UMC_NUM_VLANS_SUPPORTED	15
-<<<<<<< HEAD
-#define BE_MAX_EQD		96u
-=======
 #define BE_MAX_EQD		128u
->>>>>>> 9fee8240
 #define	BE_MAX_TX_FRAG_COUNT	30
 
 #define EVNT_Q_LEN		1024
