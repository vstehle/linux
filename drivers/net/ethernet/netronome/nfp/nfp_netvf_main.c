--- conflicted
+++ resolved
@@ -38,15 +38,6 @@
 static const char nfp_net_driver_name[] = "nfp_netvf";
 
 static const struct pci_device_id nfp_netvf_pci_device_ids[] = {
-<<<<<<< HEAD
-	{ PCI_VENDOR_ID_NETRONOME, PCI_DEVICE_ID_NETRONOME_NFP3800_VF,
-	  PCI_VENDOR_ID_NETRONOME, PCI_ANY_ID,
-	  PCI_ANY_ID, 0, NFP_DEV_NFP3800_VF,
-	},
-	{ PCI_VENDOR_ID_NETRONOME, PCI_DEVICE_ID_NETRONOME_NFP6000_VF,
-	  PCI_VENDOR_ID_NETRONOME, PCI_ANY_ID,
-	  PCI_ANY_ID, 0, NFP_DEV_NFP6000_VF,
-=======
 	{ PCI_VENDOR_ID_NETRONOME, PCI_DEVICE_ID_NFP3800_VF,
 	  PCI_VENDOR_ID_NETRONOME, PCI_ANY_ID,
 	  PCI_ANY_ID, 0, NFP_DEV_NFP3800_VF,
@@ -62,7 +53,6 @@
 	{ PCI_VENDOR_ID_CORIGINE, PCI_DEVICE_ID_NFP6000_VF,
 	  PCI_VENDOR_ID_CORIGINE, PCI_ANY_ID,
 	  PCI_ANY_ID, 0, NFP_DEV_NFP6000_VF,
->>>>>>> 88084a3d
 	},
 	{ 0, } /* Required last entry. */
 };
