// SPDX-License-Identifier: GPL-2.0-only
/*
 * VXLAN: Virtual eXtensible Local Area Network
 *
 * Copyright (c) 2012-2013 Vyatta Inc.
 */

#define pr_fmt(fmt) KBUILD_MODNAME ": " fmt

#include <linux/kernel.h>
#include <linux/module.h>
#include <linux/errno.h>
#include <linux/slab.h>
#include <linux/udp.h>
#include <linux/igmp.h>
#include <linux/if_ether.h>
#include <linux/ethtool.h>
#include <net/arp.h>
#include <net/ndisc.h>
#include <net/ipv6_stubs.h>
#include <net/ip.h>
#include <net/icmp.h>
#include <net/rtnetlink.h>
#include <net/inet_ecn.h>
#include <net/net_namespace.h>
#include <net/netns/generic.h>
#include <net/tun_proto.h>
#include <net/vxlan.h>
#include <net/nexthop.h>

#if IS_ENABLED(CONFIG_IPV6)
#include <net/ip6_tunnel.h>
#include <net/ip6_checksum.h>
#endif

#define VXLAN_VERSION	"0.1"

#define PORT_HASH_BITS	8
#define PORT_HASH_SIZE  (1<<PORT_HASH_BITS)
#define FDB_AGE_DEFAULT 300 /* 5 min */
#define FDB_AGE_INTERVAL (10 * HZ)	/* rescan interval */

/* UDP port for VXLAN traffic.
 * The IANA assigned port is 4789, but the Linux default is 8472
 * for compatibility with early adopters.
 */
static unsigned short vxlan_port __read_mostly = 8472;
module_param_named(udp_port, vxlan_port, ushort, 0444);
MODULE_PARM_DESC(udp_port, "Destination UDP port");

static bool log_ecn_error = true;
module_param(log_ecn_error, bool, 0644);
MODULE_PARM_DESC(log_ecn_error, "Log packets received with corrupted ECN");

static unsigned int vxlan_net_id;
static struct rtnl_link_ops vxlan_link_ops;

static const u8 all_zeros_mac[ETH_ALEN + 2];

static int vxlan_sock_add(struct vxlan_dev *vxlan);

static void vxlan_vs_del_dev(struct vxlan_dev *vxlan);

/* per-network namespace private data for this module */
struct vxlan_net {
	struct list_head  vxlan_list;
	struct hlist_head sock_list[PORT_HASH_SIZE];
	spinlock_t	  sock_lock;
};

/* Forwarding table entry */
struct vxlan_fdb {
	struct hlist_node hlist;	/* linked list of entries */
	struct rcu_head	  rcu;
	unsigned long	  updated;	/* jiffies */
	unsigned long	  used;
	struct list_head  remotes;
	u8		  eth_addr[ETH_ALEN];
	u16		  state;	/* see ndm_state */
	__be32		  vni;
	u16		  flags;	/* see ndm_flags and below */
	struct list_head  nh_list;
	struct nexthop __rcu *nh;
	struct vxlan_dev  __rcu *vdev;
};

#define NTF_VXLAN_ADDED_BY_USER 0x100

/* salt for hash table */
static u32 vxlan_salt __read_mostly;

static inline bool vxlan_collect_metadata(struct vxlan_sock *vs)
{
	return vs->flags & VXLAN_F_COLLECT_METADATA ||
	       ip_tunnel_collect_metadata();
}

#if IS_ENABLED(CONFIG_IPV6)
static inline
bool vxlan_addr_equal(const union vxlan_addr *a, const union vxlan_addr *b)
{
	if (a->sa.sa_family != b->sa.sa_family)
		return false;
	if (a->sa.sa_family == AF_INET6)
		return ipv6_addr_equal(&a->sin6.sin6_addr, &b->sin6.sin6_addr);
	else
		return a->sin.sin_addr.s_addr == b->sin.sin_addr.s_addr;
}

static int vxlan_nla_get_addr(union vxlan_addr *ip, struct nlattr *nla)
{
	if (nla_len(nla) >= sizeof(struct in6_addr)) {
		ip->sin6.sin6_addr = nla_get_in6_addr(nla);
		ip->sa.sa_family = AF_INET6;
		return 0;
	} else if (nla_len(nla) >= sizeof(__be32)) {
		ip->sin.sin_addr.s_addr = nla_get_in_addr(nla);
		ip->sa.sa_family = AF_INET;
		return 0;
	} else {
		return -EAFNOSUPPORT;
	}
}

static int vxlan_nla_put_addr(struct sk_buff *skb, int attr,
			      const union vxlan_addr *ip)
{
	if (ip->sa.sa_family == AF_INET6)
		return nla_put_in6_addr(skb, attr, &ip->sin6.sin6_addr);
	else
		return nla_put_in_addr(skb, attr, ip->sin.sin_addr.s_addr);
}

#else /* !CONFIG_IPV6 */

static inline
bool vxlan_addr_equal(const union vxlan_addr *a, const union vxlan_addr *b)
{
	return a->sin.sin_addr.s_addr == b->sin.sin_addr.s_addr;
}

static int vxlan_nla_get_addr(union vxlan_addr *ip, struct nlattr *nla)
{
	if (nla_len(nla) >= sizeof(struct in6_addr)) {
		return -EAFNOSUPPORT;
	} else if (nla_len(nla) >= sizeof(__be32)) {
		ip->sin.sin_addr.s_addr = nla_get_in_addr(nla);
		ip->sa.sa_family = AF_INET;
		return 0;
	} else {
		return -EAFNOSUPPORT;
	}
}

static int vxlan_nla_put_addr(struct sk_buff *skb, int attr,
			      const union vxlan_addr *ip)
{
	return nla_put_in_addr(skb, attr, ip->sin.sin_addr.s_addr);
}
#endif

/* Virtual Network hash table head */
static inline struct hlist_head *vni_head(struct vxlan_sock *vs, __be32 vni)
{
	return &vs->vni_list[hash_32((__force u32)vni, VNI_HASH_BITS)];
}

/* Socket hash table head */
static inline struct hlist_head *vs_head(struct net *net, __be16 port)
{
	struct vxlan_net *vn = net_generic(net, vxlan_net_id);

	return &vn->sock_list[hash_32(ntohs(port), PORT_HASH_BITS)];
}

/* First remote destination for a forwarding entry.
 * Guaranteed to be non-NULL because remotes are never deleted.
 */
static inline struct vxlan_rdst *first_remote_rcu(struct vxlan_fdb *fdb)
{
	if (rcu_access_pointer(fdb->nh))
		return NULL;
	return list_entry_rcu(fdb->remotes.next, struct vxlan_rdst, list);
}

static inline struct vxlan_rdst *first_remote_rtnl(struct vxlan_fdb *fdb)
{
	if (rcu_access_pointer(fdb->nh))
		return NULL;
	return list_first_entry(&fdb->remotes, struct vxlan_rdst, list);
}

/* Find VXLAN socket based on network namespace, address family and UDP port
 * and enabled unshareable flags.
 */
static struct vxlan_sock *vxlan_find_sock(struct net *net, sa_family_t family,
					  __be16 port, u32 flags, int ifindex)
{
	struct vxlan_sock *vs;

	flags &= VXLAN_F_RCV_FLAGS;

	hlist_for_each_entry_rcu(vs, vs_head(net, port), hlist) {
		if (inet_sk(vs->sock->sk)->inet_sport == port &&
		    vxlan_get_sk_family(vs) == family &&
		    vs->flags == flags &&
		    vs->sock->sk->sk_bound_dev_if == ifindex)
			return vs;
	}
	return NULL;
}

static struct vxlan_dev *vxlan_vs_find_vni(struct vxlan_sock *vs, int ifindex,
					   __be32 vni)
{
	struct vxlan_dev_node *node;

	/* For flow based devices, map all packets to VNI 0 */
	if (vs->flags & VXLAN_F_COLLECT_METADATA)
		vni = 0;

	hlist_for_each_entry_rcu(node, vni_head(vs, vni), hlist) {
		if (node->vxlan->default_dst.remote_vni != vni)
			continue;

		if (IS_ENABLED(CONFIG_IPV6)) {
			const struct vxlan_config *cfg = &node->vxlan->cfg;

			if ((cfg->flags & VXLAN_F_IPV6_LINKLOCAL) &&
			    cfg->remote_ifindex != ifindex)
				continue;
		}

		return node->vxlan;
	}

	return NULL;
}

/* Look up VNI in a per net namespace table */
static struct vxlan_dev *vxlan_find_vni(struct net *net, int ifindex,
					__be32 vni, sa_family_t family,
					__be16 port, u32 flags)
{
	struct vxlan_sock *vs;

	vs = vxlan_find_sock(net, family, port, flags, ifindex);
	if (!vs)
		return NULL;

	return vxlan_vs_find_vni(vs, ifindex, vni);
}

/* Fill in neighbour message in skbuff. */
static int vxlan_fdb_info(struct sk_buff *skb, struct vxlan_dev *vxlan,
			  const struct vxlan_fdb *fdb,
			  u32 portid, u32 seq, int type, unsigned int flags,
			  const struct vxlan_rdst *rdst)
{
	unsigned long now = jiffies;
	struct nda_cacheinfo ci;
	bool send_ip, send_eth;
	struct nlmsghdr *nlh;
	struct nexthop *nh;
	struct ndmsg *ndm;
	int nh_family;
	u32 nh_id;

	nlh = nlmsg_put(skb, portid, seq, type, sizeof(*ndm), flags);
	if (nlh == NULL)
		return -EMSGSIZE;

	ndm = nlmsg_data(nlh);
	memset(ndm, 0, sizeof(*ndm));

	send_eth = send_ip = true;

	rcu_read_lock();
	nh = rcu_dereference(fdb->nh);
	if (nh) {
		nh_family = nexthop_get_family(nh);
		nh_id = nh->id;
	}
	rcu_read_unlock();

	if (type == RTM_GETNEIGH) {
		if (rdst) {
			send_ip = !vxlan_addr_any(&rdst->remote_ip);
			ndm->ndm_family = send_ip ? rdst->remote_ip.sa.sa_family : AF_INET;
		} else if (nh) {
			ndm->ndm_family = nh_family;
		}
		send_eth = !is_zero_ether_addr(fdb->eth_addr);
	} else
		ndm->ndm_family	= AF_BRIDGE;
	ndm->ndm_state = fdb->state;
	ndm->ndm_ifindex = vxlan->dev->ifindex;
	ndm->ndm_flags = fdb->flags;
	if (rdst && rdst->offloaded)
		ndm->ndm_flags |= NTF_OFFLOADED;
	ndm->ndm_type = RTN_UNICAST;

	if (!net_eq(dev_net(vxlan->dev), vxlan->net) &&
	    nla_put_s32(skb, NDA_LINK_NETNSID,
			peernet2id(dev_net(vxlan->dev), vxlan->net)))
		goto nla_put_failure;

	if (send_eth && nla_put(skb, NDA_LLADDR, ETH_ALEN, &fdb->eth_addr))
		goto nla_put_failure;
	if (nh) {
		if (nla_put_u32(skb, NDA_NH_ID, nh_id))
			goto nla_put_failure;
	} else if (rdst) {
		if (send_ip && vxlan_nla_put_addr(skb, NDA_DST,
						  &rdst->remote_ip))
			goto nla_put_failure;

		if (rdst->remote_port &&
		    rdst->remote_port != vxlan->cfg.dst_port &&
		    nla_put_be16(skb, NDA_PORT, rdst->remote_port))
			goto nla_put_failure;
		if (rdst->remote_vni != vxlan->default_dst.remote_vni &&
		    nla_put_u32(skb, NDA_VNI, be32_to_cpu(rdst->remote_vni)))
			goto nla_put_failure;
		if (rdst->remote_ifindex &&
		    nla_put_u32(skb, NDA_IFINDEX, rdst->remote_ifindex))
			goto nla_put_failure;
	}

	if ((vxlan->cfg.flags & VXLAN_F_COLLECT_METADATA) && fdb->vni &&
	    nla_put_u32(skb, NDA_SRC_VNI,
			be32_to_cpu(fdb->vni)))
		goto nla_put_failure;

	ci.ndm_used	 = jiffies_to_clock_t(now - fdb->used);
	ci.ndm_confirmed = 0;
	ci.ndm_updated	 = jiffies_to_clock_t(now - fdb->updated);
	ci.ndm_refcnt	 = 0;

	if (nla_put(skb, NDA_CACHEINFO, sizeof(ci), &ci))
		goto nla_put_failure;

	nlmsg_end(skb, nlh);
	return 0;

nla_put_failure:
	nlmsg_cancel(skb, nlh);
	return -EMSGSIZE;
}

static inline size_t vxlan_nlmsg_size(void)
{
	return NLMSG_ALIGN(sizeof(struct ndmsg))
		+ nla_total_size(ETH_ALEN) /* NDA_LLADDR */
		+ nla_total_size(sizeof(struct in6_addr)) /* NDA_DST */
		+ nla_total_size(sizeof(__be16)) /* NDA_PORT */
		+ nla_total_size(sizeof(__be32)) /* NDA_VNI */
		+ nla_total_size(sizeof(__u32)) /* NDA_IFINDEX */
		+ nla_total_size(sizeof(__s32)) /* NDA_LINK_NETNSID */
		+ nla_total_size(sizeof(struct nda_cacheinfo));
}

static void __vxlan_fdb_notify(struct vxlan_dev *vxlan, struct vxlan_fdb *fdb,
			       struct vxlan_rdst *rd, int type)
{
	struct net *net = dev_net(vxlan->dev);
	struct sk_buff *skb;
	int err = -ENOBUFS;

	skb = nlmsg_new(vxlan_nlmsg_size(), GFP_ATOMIC);
	if (skb == NULL)
		goto errout;

	err = vxlan_fdb_info(skb, vxlan, fdb, 0, 0, type, 0, rd);
	if (err < 0) {
		/* -EMSGSIZE implies BUG in vxlan_nlmsg_size() */
		WARN_ON(err == -EMSGSIZE);
		kfree_skb(skb);
		goto errout;
	}

	rtnl_notify(skb, net, 0, RTNLGRP_NEIGH, NULL, GFP_ATOMIC);
	return;
errout:
	if (err < 0)
		rtnl_set_sk_err(net, RTNLGRP_NEIGH, err);
}

static void vxlan_fdb_switchdev_notifier_info(const struct vxlan_dev *vxlan,
			    const struct vxlan_fdb *fdb,
			    const struct vxlan_rdst *rd,
			    struct netlink_ext_ack *extack,
			    struct switchdev_notifier_vxlan_fdb_info *fdb_info)
{
	fdb_info->info.dev = vxlan->dev;
	fdb_info->info.extack = extack;
	fdb_info->remote_ip = rd->remote_ip;
	fdb_info->remote_port = rd->remote_port;
	fdb_info->remote_vni = rd->remote_vni;
	fdb_info->remote_ifindex = rd->remote_ifindex;
	memcpy(fdb_info->eth_addr, fdb->eth_addr, ETH_ALEN);
	fdb_info->vni = fdb->vni;
	fdb_info->offloaded = rd->offloaded;
	fdb_info->added_by_user = fdb->flags & NTF_VXLAN_ADDED_BY_USER;
}

static int vxlan_fdb_switchdev_call_notifiers(struct vxlan_dev *vxlan,
					      struct vxlan_fdb *fdb,
					      struct vxlan_rdst *rd,
					      bool adding,
					      struct netlink_ext_ack *extack)
{
	struct switchdev_notifier_vxlan_fdb_info info;
	enum switchdev_notifier_type notifier_type;
	int ret;

	if (WARN_ON(!rd))
		return 0;

	notifier_type = adding ? SWITCHDEV_VXLAN_FDB_ADD_TO_DEVICE
			       : SWITCHDEV_VXLAN_FDB_DEL_TO_DEVICE;
	vxlan_fdb_switchdev_notifier_info(vxlan, fdb, rd, NULL, &info);
	ret = call_switchdev_notifiers(notifier_type, vxlan->dev,
				       &info.info, extack);
	return notifier_to_errno(ret);
}

static int vxlan_fdb_notify(struct vxlan_dev *vxlan, struct vxlan_fdb *fdb,
			    struct vxlan_rdst *rd, int type, bool swdev_notify,
			    struct netlink_ext_ack *extack)
{
	int err;

	if (swdev_notify && rd) {
		switch (type) {
		case RTM_NEWNEIGH:
			err = vxlan_fdb_switchdev_call_notifiers(vxlan, fdb, rd,
								 true, extack);
			if (err)
				return err;
			break;
		case RTM_DELNEIGH:
			vxlan_fdb_switchdev_call_notifiers(vxlan, fdb, rd,
							   false, extack);
			break;
		}
	}

	__vxlan_fdb_notify(vxlan, fdb, rd, type);
	return 0;
}

static void vxlan_ip_miss(struct net_device *dev, union vxlan_addr *ipa)
{
	struct vxlan_dev *vxlan = netdev_priv(dev);
	struct vxlan_fdb f = {
		.state = NUD_STALE,
	};
	struct vxlan_rdst remote = {
		.remote_ip = *ipa, /* goes to NDA_DST */
		.remote_vni = cpu_to_be32(VXLAN_N_VID),
	};

	vxlan_fdb_notify(vxlan, &f, &remote, RTM_GETNEIGH, true, NULL);
}

static void vxlan_fdb_miss(struct vxlan_dev *vxlan, const u8 eth_addr[ETH_ALEN])
{
	struct vxlan_fdb f = {
		.state = NUD_STALE,
	};
	struct vxlan_rdst remote = { };

	memcpy(f.eth_addr, eth_addr, ETH_ALEN);

	vxlan_fdb_notify(vxlan, &f, &remote, RTM_GETNEIGH, true, NULL);
}

/* Hash Ethernet address */
static u32 eth_hash(const unsigned char *addr)
{
	u64 value = get_unaligned((u64 *)addr);

	/* only want 6 bytes */
#ifdef __BIG_ENDIAN
	value >>= 16;
#else
	value <<= 16;
#endif
	return hash_64(value, FDB_HASH_BITS);
}

static u32 eth_vni_hash(const unsigned char *addr, __be32 vni)
{
	/* use 1 byte of OUI and 3 bytes of NIC */
	u32 key = get_unaligned((u32 *)(addr + 2));

	return jhash_2words(key, vni, vxlan_salt) & (FDB_HASH_SIZE - 1);
}

static u32 fdb_head_index(struct vxlan_dev *vxlan, const u8 *mac, __be32 vni)
{
	if (vxlan->cfg.flags & VXLAN_F_COLLECT_METADATA)
		return eth_vni_hash(mac, vni);
	else
		return eth_hash(mac);
}

/* Hash chain to use given mac address */
static inline struct hlist_head *vxlan_fdb_head(struct vxlan_dev *vxlan,
						const u8 *mac, __be32 vni)
{
	return &vxlan->fdb_head[fdb_head_index(vxlan, mac, vni)];
}

/* Look up Ethernet address in forwarding table */
static struct vxlan_fdb *__vxlan_find_mac(struct vxlan_dev *vxlan,
					  const u8 *mac, __be32 vni)
{
	struct hlist_head *head = vxlan_fdb_head(vxlan, mac, vni);
	struct vxlan_fdb *f;

	hlist_for_each_entry_rcu(f, head, hlist) {
		if (ether_addr_equal(mac, f->eth_addr)) {
			if (vxlan->cfg.flags & VXLAN_F_COLLECT_METADATA) {
				if (vni == f->vni)
					return f;
			} else {
				return f;
			}
		}
	}

	return NULL;
}

static struct vxlan_fdb *vxlan_find_mac(struct vxlan_dev *vxlan,
					const u8 *mac, __be32 vni)
{
	struct vxlan_fdb *f;

	f = __vxlan_find_mac(vxlan, mac, vni);
	if (f && f->used != jiffies)
		f->used = jiffies;

	return f;
}

/* caller should hold vxlan->hash_lock */
static struct vxlan_rdst *vxlan_fdb_find_rdst(struct vxlan_fdb *f,
					      union vxlan_addr *ip, __be16 port,
					      __be32 vni, __u32 ifindex)
{
	struct vxlan_rdst *rd;

	list_for_each_entry(rd, &f->remotes, list) {
		if (vxlan_addr_equal(&rd->remote_ip, ip) &&
		    rd->remote_port == port &&
		    rd->remote_vni == vni &&
		    rd->remote_ifindex == ifindex)
			return rd;
	}

	return NULL;
}

int vxlan_fdb_find_uc(struct net_device *dev, const u8 *mac, __be32 vni,
		      struct switchdev_notifier_vxlan_fdb_info *fdb_info)
{
	struct vxlan_dev *vxlan = netdev_priv(dev);
	u8 eth_addr[ETH_ALEN + 2] = { 0 };
	struct vxlan_rdst *rdst;
	struct vxlan_fdb *f;
	int rc = 0;

	if (is_multicast_ether_addr(mac) ||
	    is_zero_ether_addr(mac))
		return -EINVAL;

	ether_addr_copy(eth_addr, mac);

	rcu_read_lock();

	f = __vxlan_find_mac(vxlan, eth_addr, vni);
	if (!f) {
		rc = -ENOENT;
		goto out;
	}

	rdst = first_remote_rcu(f);
	vxlan_fdb_switchdev_notifier_info(vxlan, f, rdst, NULL, fdb_info);

out:
	rcu_read_unlock();
	return rc;
}
EXPORT_SYMBOL_GPL(vxlan_fdb_find_uc);

static int vxlan_fdb_notify_one(struct notifier_block *nb,
				const struct vxlan_dev *vxlan,
				const struct vxlan_fdb *f,
				const struct vxlan_rdst *rdst,
				struct netlink_ext_ack *extack)
{
	struct switchdev_notifier_vxlan_fdb_info fdb_info;
	int rc;

	vxlan_fdb_switchdev_notifier_info(vxlan, f, rdst, extack, &fdb_info);
	rc = nb->notifier_call(nb, SWITCHDEV_VXLAN_FDB_ADD_TO_DEVICE,
			       &fdb_info);
	return notifier_to_errno(rc);
}

int vxlan_fdb_replay(const struct net_device *dev, __be32 vni,
		     struct notifier_block *nb,
		     struct netlink_ext_ack *extack)
{
	struct vxlan_dev *vxlan;
	struct vxlan_rdst *rdst;
	struct vxlan_fdb *f;
	unsigned int h;
	int rc = 0;

	if (!netif_is_vxlan(dev))
		return -EINVAL;
	vxlan = netdev_priv(dev);

	for (h = 0; h < FDB_HASH_SIZE; ++h) {
		spin_lock_bh(&vxlan->hash_lock[h]);
		hlist_for_each_entry(f, &vxlan->fdb_head[h], hlist) {
			if (f->vni == vni) {
				list_for_each_entry(rdst, &f->remotes, list) {
					rc = vxlan_fdb_notify_one(nb, vxlan,
								  f, rdst,
								  extack);
					if (rc)
						goto unlock;
				}
			}
		}
		spin_unlock_bh(&vxlan->hash_lock[h]);
	}
	return 0;

unlock:
	spin_unlock_bh(&vxlan->hash_lock[h]);
	return rc;
}
EXPORT_SYMBOL_GPL(vxlan_fdb_replay);

void vxlan_fdb_clear_offload(const struct net_device *dev, __be32 vni)
{
	struct vxlan_dev *vxlan;
	struct vxlan_rdst *rdst;
	struct vxlan_fdb *f;
	unsigned int h;

	if (!netif_is_vxlan(dev))
		return;
	vxlan = netdev_priv(dev);

	for (h = 0; h < FDB_HASH_SIZE; ++h) {
		spin_lock_bh(&vxlan->hash_lock[h]);
		hlist_for_each_entry(f, &vxlan->fdb_head[h], hlist)
			if (f->vni == vni)
				list_for_each_entry(rdst, &f->remotes, list)
					rdst->offloaded = false;
		spin_unlock_bh(&vxlan->hash_lock[h]);
	}

}
EXPORT_SYMBOL_GPL(vxlan_fdb_clear_offload);

/* Replace destination of unicast mac */
static int vxlan_fdb_replace(struct vxlan_fdb *f,
			     union vxlan_addr *ip, __be16 port, __be32 vni,
			     __u32 ifindex, struct vxlan_rdst *oldrd)
{
	struct vxlan_rdst *rd;

	rd = vxlan_fdb_find_rdst(f, ip, port, vni, ifindex);
	if (rd)
		return 0;

	rd = list_first_entry_or_null(&f->remotes, struct vxlan_rdst, list);
	if (!rd)
		return 0;

	*oldrd = *rd;
	dst_cache_reset(&rd->dst_cache);
	rd->remote_ip = *ip;
	rd->remote_port = port;
	rd->remote_vni = vni;
	rd->remote_ifindex = ifindex;
	rd->offloaded = false;
	return 1;
}

/* Add/update destinations for multicast */
static int vxlan_fdb_append(struct vxlan_fdb *f,
			    union vxlan_addr *ip, __be16 port, __be32 vni,
			    __u32 ifindex, struct vxlan_rdst **rdp)
{
	struct vxlan_rdst *rd;

	rd = vxlan_fdb_find_rdst(f, ip, port, vni, ifindex);
	if (rd)
		return 0;

	rd = kmalloc(sizeof(*rd), GFP_ATOMIC);
	if (rd == NULL)
		return -ENOBUFS;

	if (dst_cache_init(&rd->dst_cache, GFP_ATOMIC)) {
		kfree(rd);
		return -ENOBUFS;
	}

	rd->remote_ip = *ip;
	rd->remote_port = port;
	rd->offloaded = false;
	rd->remote_vni = vni;
	rd->remote_ifindex = ifindex;

	list_add_tail_rcu(&rd->list, &f->remotes);

	*rdp = rd;
	return 1;
}

static struct vxlanhdr *vxlan_gro_remcsum(struct sk_buff *skb,
					  unsigned int off,
					  struct vxlanhdr *vh, size_t hdrlen,
					  __be32 vni_field,
					  struct gro_remcsum *grc,
					  bool nopartial)
{
	size_t start, offset;

	if (skb->remcsum_offload)
		return vh;

	if (!NAPI_GRO_CB(skb)->csum_valid)
		return NULL;

	start = vxlan_rco_start(vni_field);
	offset = start + vxlan_rco_offset(vni_field);

	vh = skb_gro_remcsum_process(skb, (void *)vh, off, hdrlen,
				     start, offset, grc, nopartial);

	skb->remcsum_offload = 1;

	return vh;
}

static struct sk_buff *vxlan_gro_receive(struct sock *sk,
					 struct list_head *head,
					 struct sk_buff *skb)
{
	struct sk_buff *pp = NULL;
	struct sk_buff *p;
	struct vxlanhdr *vh, *vh2;
	unsigned int hlen, off_vx;
	int flush = 1;
	struct vxlan_sock *vs = rcu_dereference_sk_user_data(sk);
	__be32 flags;
	struct gro_remcsum grc;

	skb_gro_remcsum_init(&grc);

	off_vx = skb_gro_offset(skb);
	hlen = off_vx + sizeof(*vh);
	vh   = skb_gro_header_fast(skb, off_vx);
	if (skb_gro_header_hard(skb, hlen)) {
		vh = skb_gro_header_slow(skb, hlen, off_vx);
		if (unlikely(!vh))
			goto out;
	}

	skb_gro_postpull_rcsum(skb, vh, sizeof(struct vxlanhdr));

	flags = vh->vx_flags;

	if ((flags & VXLAN_HF_RCO) && (vs->flags & VXLAN_F_REMCSUM_RX)) {
		vh = vxlan_gro_remcsum(skb, off_vx, vh, sizeof(struct vxlanhdr),
				       vh->vx_vni, &grc,
				       !!(vs->flags &
					  VXLAN_F_REMCSUM_NOPARTIAL));

		if (!vh)
			goto out;
	}

	skb_gro_pull(skb, sizeof(struct vxlanhdr)); /* pull vxlan header */

	list_for_each_entry(p, head, list) {
		if (!NAPI_GRO_CB(p)->same_flow)
			continue;

		vh2 = (struct vxlanhdr *)(p->data + off_vx);
		if (vh->vx_flags != vh2->vx_flags ||
		    vh->vx_vni != vh2->vx_vni) {
			NAPI_GRO_CB(p)->same_flow = 0;
			continue;
		}
	}

	pp = call_gro_receive(eth_gro_receive, head, skb);
	flush = 0;

out:
	skb_gro_flush_final_remcsum(skb, pp, flush, &grc);

	return pp;
}

static int vxlan_gro_complete(struct sock *sk, struct sk_buff *skb, int nhoff)
{
	/* Sets 'skb->inner_mac_header' since we are always called with
	 * 'skb->encapsulation' set.
	 */
	return eth_gro_complete(skb, nhoff + sizeof(struct vxlanhdr));
}

static struct vxlan_fdb *vxlan_fdb_alloc(struct vxlan_dev *vxlan, const u8 *mac,
					 __u16 state, __be32 src_vni,
					 __u16 ndm_flags)
{
	struct vxlan_fdb *f;

	f = kmalloc(sizeof(*f), GFP_ATOMIC);
	if (!f)
		return NULL;
	f->state = state;
	f->flags = ndm_flags;
	f->updated = f->used = jiffies;
	f->vni = src_vni;
	f->nh = NULL;
	RCU_INIT_POINTER(f->vdev, vxlan);
	INIT_LIST_HEAD(&f->nh_list);
	INIT_LIST_HEAD(&f->remotes);
	memcpy(f->eth_addr, mac, ETH_ALEN);

	return f;
}

static void vxlan_fdb_insert(struct vxlan_dev *vxlan, const u8 *mac,
			     __be32 src_vni, struct vxlan_fdb *f)
{
	++vxlan->addrcnt;
	hlist_add_head_rcu(&f->hlist,
			   vxlan_fdb_head(vxlan, mac, src_vni));
}

static int vxlan_fdb_nh_update(struct vxlan_dev *vxlan, struct vxlan_fdb *fdb,
			       u32 nhid, struct netlink_ext_ack *extack)
{
	struct nexthop *old_nh = rtnl_dereference(fdb->nh);
	struct nexthop *nh;
	int err = -EINVAL;

	if (old_nh && old_nh->id == nhid)
		return 0;

	nh = nexthop_find_by_id(vxlan->net, nhid);
	if (!nh) {
		NL_SET_ERR_MSG(extack, "Nexthop id does not exist");
		goto err_inval;
	}

	if (nh) {
		if (!nexthop_get(nh)) {
			NL_SET_ERR_MSG(extack, "Nexthop has been deleted");
			nh = NULL;
			goto err_inval;
		}
		if (!nexthop_is_fdb(nh)) {
			NL_SET_ERR_MSG(extack, "Nexthop is not a fdb nexthop");
			goto err_inval;
		}

		if (!nexthop_is_multipath(nh)) {
			NL_SET_ERR_MSG(extack, "Nexthop is not a multipath group");
			goto err_inval;
		}

		/* check nexthop group family */
		switch (vxlan->default_dst.remote_ip.sa.sa_family) {
		case AF_INET:
			if (!nexthop_has_v4(nh)) {
				err = -EAFNOSUPPORT;
				NL_SET_ERR_MSG(extack, "Nexthop group family not supported");
				goto err_inval;
			}
			break;
		case AF_INET6:
			if (nexthop_has_v4(nh)) {
				err = -EAFNOSUPPORT;
				NL_SET_ERR_MSG(extack, "Nexthop group family not supported");
				goto err_inval;
			}
		}
	}

	if (old_nh) {
		list_del_rcu(&fdb->nh_list);
		nexthop_put(old_nh);
	}
	rcu_assign_pointer(fdb->nh, nh);
	list_add_tail_rcu(&fdb->nh_list, &nh->fdb_list);
	return 1;

err_inval:
	if (nh)
		nexthop_put(nh);
	return err;
}

static int vxlan_fdb_create(struct vxlan_dev *vxlan,
			    const u8 *mac, union vxlan_addr *ip,
			    __u16 state, __be16 port, __be32 src_vni,
			    __be32 vni, __u32 ifindex, __u16 ndm_flags,
			    u32 nhid, struct vxlan_fdb **fdb,
			    struct netlink_ext_ack *extack)
{
	struct vxlan_rdst *rd = NULL;
	struct vxlan_fdb *f;
	int rc;

	if (vxlan->cfg.addrmax &&
	    vxlan->addrcnt >= vxlan->cfg.addrmax)
		return -ENOSPC;

	netdev_dbg(vxlan->dev, "add %pM -> %pIS\n", mac, ip);
	f = vxlan_fdb_alloc(vxlan, mac, state, src_vni, ndm_flags);
	if (!f)
		return -ENOMEM;

	if (nhid)
		rc = vxlan_fdb_nh_update(vxlan, f, nhid, extack);
	else
		rc = vxlan_fdb_append(f, ip, port, vni, ifindex, &rd);
	if (rc < 0)
		goto errout;

	*fdb = f;

	return 0;

errout:
	kfree(f);
	return rc;
}

static void __vxlan_fdb_free(struct vxlan_fdb *f)
{
	struct vxlan_rdst *rd, *nd;
	struct nexthop *nh;

	nh = rcu_dereference_raw(f->nh);
	if (nh) {
		rcu_assign_pointer(f->nh, NULL);
		rcu_assign_pointer(f->vdev, NULL);
		nexthop_put(nh);
	}

	list_for_each_entry_safe(rd, nd, &f->remotes, list) {
		dst_cache_destroy(&rd->dst_cache);
		kfree(rd);
	}
	kfree(f);
}

static void vxlan_fdb_free(struct rcu_head *head)
{
	struct vxlan_fdb *f = container_of(head, struct vxlan_fdb, rcu);

	__vxlan_fdb_free(f);
}

static void vxlan_fdb_destroy(struct vxlan_dev *vxlan, struct vxlan_fdb *f,
			      bool do_notify, bool swdev_notify)
{
	struct vxlan_rdst *rd;

	netdev_dbg(vxlan->dev, "delete %pM\n", f->eth_addr);

	--vxlan->addrcnt;
	if (do_notify) {
		if (rcu_access_pointer(f->nh))
			vxlan_fdb_notify(vxlan, f, NULL, RTM_DELNEIGH,
					 swdev_notify, NULL);
		else
			list_for_each_entry(rd, &f->remotes, list)
				vxlan_fdb_notify(vxlan, f, rd, RTM_DELNEIGH,
						 swdev_notify, NULL);
	}

	hlist_del_rcu(&f->hlist);
	list_del_rcu(&f->nh_list);
	call_rcu(&f->rcu, vxlan_fdb_free);
}

static void vxlan_dst_free(struct rcu_head *head)
{
	struct vxlan_rdst *rd = container_of(head, struct vxlan_rdst, rcu);

	dst_cache_destroy(&rd->dst_cache);
	kfree(rd);
}

static int vxlan_fdb_update_existing(struct vxlan_dev *vxlan,
				     union vxlan_addr *ip,
				     __u16 state, __u16 flags,
				     __be16 port, __be32 vni,
				     __u32 ifindex, __u16 ndm_flags,
				     struct vxlan_fdb *f, u32 nhid,
				     bool swdev_notify,
				     struct netlink_ext_ack *extack)
{
	__u16 fdb_flags = (ndm_flags & ~NTF_USE);
	struct vxlan_rdst *rd = NULL;
	struct vxlan_rdst oldrd;
	int notify = 0;
	int rc = 0;
	int err;

	if (nhid && !rcu_access_pointer(f->nh)) {
		NL_SET_ERR_MSG(extack,
			       "Cannot replace an existing non nexthop fdb with a nexthop");
		return -EOPNOTSUPP;
	}

	if (nhid && (flags & NLM_F_APPEND)) {
		NL_SET_ERR_MSG(extack,
			       "Cannot append to a nexthop fdb");
		return -EOPNOTSUPP;
	}

	/* Do not allow an externally learned entry to take over an entry added
	 * by the user.
	 */
	if (!(fdb_flags & NTF_EXT_LEARNED) ||
	    !(f->flags & NTF_VXLAN_ADDED_BY_USER)) {
		if (f->state != state) {
			f->state = state;
			f->updated = jiffies;
			notify = 1;
		}
		if (f->flags != fdb_flags) {
			f->flags = fdb_flags;
			f->updated = jiffies;
			notify = 1;
		}
	}

	if ((flags & NLM_F_REPLACE)) {
		/* Only change unicasts */
		if (!(is_multicast_ether_addr(f->eth_addr) ||
		      is_zero_ether_addr(f->eth_addr))) {
			if (nhid) {
				rc = vxlan_fdb_nh_update(vxlan, f, nhid, extack);
				if (rc < 0)
					return rc;
			} else {
				rc = vxlan_fdb_replace(f, ip, port, vni,
						       ifindex, &oldrd);
			}
			notify |= rc;
		} else {
			NL_SET_ERR_MSG(extack, "Cannot replace non-unicast fdb entries");
			return -EOPNOTSUPP;
		}
	}
	if ((flags & NLM_F_APPEND) &&
	    (is_multicast_ether_addr(f->eth_addr) ||
	     is_zero_ether_addr(f->eth_addr))) {
		rc = vxlan_fdb_append(f, ip, port, vni, ifindex, &rd);

		if (rc < 0)
			return rc;
		notify |= rc;
	}

	if (ndm_flags & NTF_USE)
		f->used = jiffies;

	if (notify) {
		if (rd == NULL)
			rd = first_remote_rtnl(f);

		err = vxlan_fdb_notify(vxlan, f, rd, RTM_NEWNEIGH,
				       swdev_notify, extack);
		if (err)
			goto err_notify;
	}

	return 0;

err_notify:
	if (nhid)
		return err;
	if ((flags & NLM_F_REPLACE) && rc)
		*rd = oldrd;
	else if ((flags & NLM_F_APPEND) && rc) {
		list_del_rcu(&rd->list);
		call_rcu(&rd->rcu, vxlan_dst_free);
	}
	return err;
}

static int vxlan_fdb_update_create(struct vxlan_dev *vxlan,
				   const u8 *mac, union vxlan_addr *ip,
				   __u16 state, __u16 flags,
				   __be16 port, __be32 src_vni, __be32 vni,
				   __u32 ifindex, __u16 ndm_flags, u32 nhid,
				   bool swdev_notify,
				   struct netlink_ext_ack *extack)
{
	__u16 fdb_flags = (ndm_flags & ~NTF_USE);
	struct vxlan_fdb *f;
	int rc;

	/* Disallow replace to add a multicast entry */
	if ((flags & NLM_F_REPLACE) &&
	    (is_multicast_ether_addr(mac) || is_zero_ether_addr(mac)))
		return -EOPNOTSUPP;

	netdev_dbg(vxlan->dev, "add %pM -> %pIS\n", mac, ip);
	rc = vxlan_fdb_create(vxlan, mac, ip, state, port, src_vni,
			      vni, ifindex, fdb_flags, nhid, &f, extack);
	if (rc < 0)
		return rc;

	vxlan_fdb_insert(vxlan, mac, src_vni, f);
	rc = vxlan_fdb_notify(vxlan, f, first_remote_rtnl(f), RTM_NEWNEIGH,
			      swdev_notify, extack);
	if (rc)
		goto err_notify;

	return 0;

err_notify:
	vxlan_fdb_destroy(vxlan, f, false, false);
	return rc;
}

/* Add new entry to forwarding table -- assumes lock held */
static int vxlan_fdb_update(struct vxlan_dev *vxlan,
			    const u8 *mac, union vxlan_addr *ip,
			    __u16 state, __u16 flags,
			    __be16 port, __be32 src_vni, __be32 vni,
			    __u32 ifindex, __u16 ndm_flags, u32 nhid,
			    bool swdev_notify,
			    struct netlink_ext_ack *extack)
{
	struct vxlan_fdb *f;

	f = __vxlan_find_mac(vxlan, mac, src_vni);
	if (f) {
		if (flags & NLM_F_EXCL) {
			netdev_dbg(vxlan->dev,
				   "lost race to create %pM\n", mac);
			return -EEXIST;
		}

		return vxlan_fdb_update_existing(vxlan, ip, state, flags, port,
						 vni, ifindex, ndm_flags, f,
						 nhid, swdev_notify, extack);
	} else {
		if (!(flags & NLM_F_CREATE))
			return -ENOENT;

		return vxlan_fdb_update_create(vxlan, mac, ip, state, flags,
					       port, src_vni, vni, ifindex,
					       ndm_flags, nhid, swdev_notify,
					       extack);
	}
}

static void vxlan_fdb_dst_destroy(struct vxlan_dev *vxlan, struct vxlan_fdb *f,
				  struct vxlan_rdst *rd, bool swdev_notify)
{
	list_del_rcu(&rd->list);
	vxlan_fdb_notify(vxlan, f, rd, RTM_DELNEIGH, swdev_notify, NULL);
	call_rcu(&rd->rcu, vxlan_dst_free);
}

static int vxlan_fdb_parse(struct nlattr *tb[], struct vxlan_dev *vxlan,
			   union vxlan_addr *ip, __be16 *port, __be32 *src_vni,
			   __be32 *vni, u32 *ifindex, u32 *nhid)
{
	struct net *net = dev_net(vxlan->dev);
	int err;

	if (tb[NDA_NH_ID] && (tb[NDA_DST] || tb[NDA_VNI] || tb[NDA_IFINDEX] ||
	    tb[NDA_PORT]))
		return -EINVAL;

	if (tb[NDA_DST]) {
		err = vxlan_nla_get_addr(ip, tb[NDA_DST]);
		if (err)
			return err;
	} else {
		union vxlan_addr *remote = &vxlan->default_dst.remote_ip;

		if (remote->sa.sa_family == AF_INET) {
			ip->sin.sin_addr.s_addr = htonl(INADDR_ANY);
			ip->sa.sa_family = AF_INET;
#if IS_ENABLED(CONFIG_IPV6)
		} else {
			ip->sin6.sin6_addr = in6addr_any;
			ip->sa.sa_family = AF_INET6;
#endif
		}
	}

	if (tb[NDA_PORT]) {
		if (nla_len(tb[NDA_PORT]) != sizeof(__be16))
			return -EINVAL;
		*port = nla_get_be16(tb[NDA_PORT]);
	} else {
		*port = vxlan->cfg.dst_port;
	}

	if (tb[NDA_VNI]) {
		if (nla_len(tb[NDA_VNI]) != sizeof(u32))
			return -EINVAL;
		*vni = cpu_to_be32(nla_get_u32(tb[NDA_VNI]));
	} else {
		*vni = vxlan->default_dst.remote_vni;
	}

	if (tb[NDA_SRC_VNI]) {
		if (nla_len(tb[NDA_SRC_VNI]) != sizeof(u32))
			return -EINVAL;
		*src_vni = cpu_to_be32(nla_get_u32(tb[NDA_SRC_VNI]));
	} else {
		*src_vni = vxlan->default_dst.remote_vni;
	}

	if (tb[NDA_IFINDEX]) {
		struct net_device *tdev;

		if (nla_len(tb[NDA_IFINDEX]) != sizeof(u32))
			return -EINVAL;
		*ifindex = nla_get_u32(tb[NDA_IFINDEX]);
		tdev = __dev_get_by_index(net, *ifindex);
		if (!tdev)
			return -EADDRNOTAVAIL;
	} else {
		*ifindex = 0;
	}

	if (tb[NDA_NH_ID])
		*nhid = nla_get_u32(tb[NDA_NH_ID]);
	else
		*nhid = 0;

	return 0;
}

/* Add static entry (via netlink) */
static int vxlan_fdb_add(struct ndmsg *ndm, struct nlattr *tb[],
			 struct net_device *dev,
			 const unsigned char *addr, u16 vid, u16 flags,
			 struct netlink_ext_ack *extack)
{
	struct vxlan_dev *vxlan = netdev_priv(dev);
	/* struct net *net = dev_net(vxlan->dev); */
	union vxlan_addr ip;
	__be16 port;
	__be32 src_vni, vni;
	u32 ifindex, nhid;
	u32 hash_index;
	int err;

	if (!(ndm->ndm_state & (NUD_PERMANENT|NUD_REACHABLE))) {
		pr_info("RTM_NEWNEIGH with invalid state %#x\n",
			ndm->ndm_state);
		return -EINVAL;
	}

	if (!tb || (!tb[NDA_DST] && !tb[NDA_NH_ID]))
		return -EINVAL;

	err = vxlan_fdb_parse(tb, vxlan, &ip, &port, &src_vni, &vni, &ifindex,
			      &nhid);
	if (err)
		return err;

	if (vxlan->default_dst.remote_ip.sa.sa_family != ip.sa.sa_family)
		return -EAFNOSUPPORT;

	hash_index = fdb_head_index(vxlan, addr, src_vni);
	spin_lock_bh(&vxlan->hash_lock[hash_index]);
	err = vxlan_fdb_update(vxlan, addr, &ip, ndm->ndm_state, flags,
			       port, src_vni, vni, ifindex,
			       ndm->ndm_flags | NTF_VXLAN_ADDED_BY_USER,
			       nhid, true, extack);
	spin_unlock_bh(&vxlan->hash_lock[hash_index]);

	return err;
}

static int __vxlan_fdb_delete(struct vxlan_dev *vxlan,
			      const unsigned char *addr, union vxlan_addr ip,
			      __be16 port, __be32 src_vni, __be32 vni,
			      u32 ifindex, bool swdev_notify)
{
	struct vxlan_rdst *rd = NULL;
	struct vxlan_fdb *f;
	int err = -ENOENT;

	f = vxlan_find_mac(vxlan, addr, src_vni);
	if (!f)
		return err;

	if (!vxlan_addr_any(&ip)) {
		rd = vxlan_fdb_find_rdst(f, &ip, port, vni, ifindex);
		if (!rd)
			goto out;
	}

	/* remove a destination if it's not the only one on the list,
	 * otherwise destroy the fdb entry
	 */
	if (rd && !list_is_singular(&f->remotes)) {
		vxlan_fdb_dst_destroy(vxlan, f, rd, swdev_notify);
		goto out;
	}

	vxlan_fdb_destroy(vxlan, f, true, swdev_notify);

out:
	return 0;
}

/* Delete entry (via netlink) */
static int vxlan_fdb_delete(struct ndmsg *ndm, struct nlattr *tb[],
			    struct net_device *dev,
			    const unsigned char *addr, u16 vid)
{
	struct vxlan_dev *vxlan = netdev_priv(dev);
	union vxlan_addr ip;
	__be32 src_vni, vni;
	u32 ifindex, nhid;
	u32 hash_index;
	__be16 port;
	int err;

	err = vxlan_fdb_parse(tb, vxlan, &ip, &port, &src_vni, &vni, &ifindex,
			      &nhid);
	if (err)
		return err;

	hash_index = fdb_head_index(vxlan, addr, src_vni);
	spin_lock_bh(&vxlan->hash_lock[hash_index]);
	err = __vxlan_fdb_delete(vxlan, addr, ip, port, src_vni, vni, ifindex,
				 true);
	spin_unlock_bh(&vxlan->hash_lock[hash_index]);

	return err;
}

/* Dump forwarding table */
static int vxlan_fdb_dump(struct sk_buff *skb, struct netlink_callback *cb,
			  struct net_device *dev,
			  struct net_device *filter_dev, int *idx)
{
	struct vxlan_dev *vxlan = netdev_priv(dev);
	unsigned int h;
	int err = 0;

	for (h = 0; h < FDB_HASH_SIZE; ++h) {
		struct vxlan_fdb *f;

		hlist_for_each_entry_rcu(f, &vxlan->fdb_head[h], hlist) {
			struct vxlan_rdst *rd;

			if (rcu_access_pointer(f->nh)) {
<<<<<<< HEAD
=======
				if (*idx < cb->args[2])
					goto skip_nh;
>>>>>>> 84569f32
				err = vxlan_fdb_info(skb, vxlan, f,
						     NETLINK_CB(cb->skb).portid,
						     cb->nlh->nlmsg_seq,
						     RTM_NEWNEIGH,
						     NLM_F_MULTI, NULL);
				if (err < 0)
					goto out;
<<<<<<< HEAD
=======
skip_nh:
				*idx += 1;
>>>>>>> 84569f32
				continue;
			}

			list_for_each_entry_rcu(rd, &f->remotes, list) {
				if (*idx < cb->args[2])
					goto skip;

				err = vxlan_fdb_info(skb, vxlan, f,
						     NETLINK_CB(cb->skb).portid,
						     cb->nlh->nlmsg_seq,
						     RTM_NEWNEIGH,
						     NLM_F_MULTI, rd);
				if (err < 0)
					goto out;
skip:
				*idx += 1;
			}
		}
	}
out:
	return err;
}

static int vxlan_fdb_get(struct sk_buff *skb,
			 struct nlattr *tb[],
			 struct net_device *dev,
			 const unsigned char *addr,
			 u16 vid, u32 portid, u32 seq,
			 struct netlink_ext_ack *extack)
{
	struct vxlan_dev *vxlan = netdev_priv(dev);
	struct vxlan_fdb *f;
	__be32 vni;
	int err;

	if (tb[NDA_VNI])
		vni = cpu_to_be32(nla_get_u32(tb[NDA_VNI]));
	else
		vni = vxlan->default_dst.remote_vni;

	rcu_read_lock();

	f = __vxlan_find_mac(vxlan, addr, vni);
	if (!f) {
		NL_SET_ERR_MSG(extack, "Fdb entry not found");
		err = -ENOENT;
		goto errout;
	}

	err = vxlan_fdb_info(skb, vxlan, f, portid, seq,
			     RTM_NEWNEIGH, 0, first_remote_rcu(f));
errout:
	rcu_read_unlock();
	return err;
}

/* Watch incoming packets to learn mapping between Ethernet address
 * and Tunnel endpoint.
 * Return true if packet is bogus and should be dropped.
 */
static bool vxlan_snoop(struct net_device *dev,
			union vxlan_addr *src_ip, const u8 *src_mac,
			u32 src_ifindex, __be32 vni)
{
	struct vxlan_dev *vxlan = netdev_priv(dev);
	struct vxlan_fdb *f;
	u32 ifindex = 0;

#if IS_ENABLED(CONFIG_IPV6)
	if (src_ip->sa.sa_family == AF_INET6 &&
	    (ipv6_addr_type(&src_ip->sin6.sin6_addr) & IPV6_ADDR_LINKLOCAL))
		ifindex = src_ifindex;
#endif

	f = vxlan_find_mac(vxlan, src_mac, vni);
	if (likely(f)) {
		struct vxlan_rdst *rdst = first_remote_rcu(f);

		if (likely(vxlan_addr_equal(&rdst->remote_ip, src_ip) &&
			   rdst->remote_ifindex == ifindex))
			return false;

		/* Don't migrate static entries, drop packets */
		if (f->state & (NUD_PERMANENT | NUD_NOARP))
			return true;

		/* Don't override an fdb with nexthop with a learnt entry */
		if (rcu_access_pointer(f->nh))
			return true;

		if (net_ratelimit())
			netdev_info(dev,
				    "%pM migrated from %pIS to %pIS\n",
				    src_mac, &rdst->remote_ip.sa, &src_ip->sa);

		rdst->remote_ip = *src_ip;
		f->updated = jiffies;
		vxlan_fdb_notify(vxlan, f, rdst, RTM_NEWNEIGH, true, NULL);
	} else {
		u32 hash_index = fdb_head_index(vxlan, src_mac, vni);

		/* learned new entry */
		spin_lock(&vxlan->hash_lock[hash_index]);

		/* close off race between vxlan_flush and incoming packets */
		if (netif_running(dev))
			vxlan_fdb_update(vxlan, src_mac, src_ip,
					 NUD_REACHABLE,
					 NLM_F_EXCL|NLM_F_CREATE,
					 vxlan->cfg.dst_port,
					 vni,
					 vxlan->default_dst.remote_vni,
					 ifindex, NTF_SELF, 0, true, NULL);
		spin_unlock(&vxlan->hash_lock[hash_index]);
	}

	return false;
}

/* See if multicast group is already in use by other ID */
static bool vxlan_group_used(struct vxlan_net *vn, struct vxlan_dev *dev)
{
	struct vxlan_dev *vxlan;
	struct vxlan_sock *sock4;
#if IS_ENABLED(CONFIG_IPV6)
	struct vxlan_sock *sock6;
#endif
	unsigned short family = dev->default_dst.remote_ip.sa.sa_family;

	sock4 = rtnl_dereference(dev->vn4_sock);

	/* The vxlan_sock is only used by dev, leaving group has
	 * no effect on other vxlan devices.
	 */
	if (family == AF_INET && sock4 && refcount_read(&sock4->refcnt) == 1)
		return false;
#if IS_ENABLED(CONFIG_IPV6)
	sock6 = rtnl_dereference(dev->vn6_sock);
	if (family == AF_INET6 && sock6 && refcount_read(&sock6->refcnt) == 1)
		return false;
#endif

	list_for_each_entry(vxlan, &vn->vxlan_list, next) {
		if (!netif_running(vxlan->dev) || vxlan == dev)
			continue;

		if (family == AF_INET &&
		    rtnl_dereference(vxlan->vn4_sock) != sock4)
			continue;
#if IS_ENABLED(CONFIG_IPV6)
		if (family == AF_INET6 &&
		    rtnl_dereference(vxlan->vn6_sock) != sock6)
			continue;
#endif

		if (!vxlan_addr_equal(&vxlan->default_dst.remote_ip,
				      &dev->default_dst.remote_ip))
			continue;

		if (vxlan->default_dst.remote_ifindex !=
		    dev->default_dst.remote_ifindex)
			continue;

		return true;
	}

	return false;
}

static bool __vxlan_sock_release_prep(struct vxlan_sock *vs)
{
	struct vxlan_net *vn;

	if (!vs)
		return false;
	if (!refcount_dec_and_test(&vs->refcnt))
		return false;

	vn = net_generic(sock_net(vs->sock->sk), vxlan_net_id);
	spin_lock(&vn->sock_lock);
	hlist_del_rcu(&vs->hlist);
	udp_tunnel_notify_del_rx_port(vs->sock,
				      (vs->flags & VXLAN_F_GPE) ?
				      UDP_TUNNEL_TYPE_VXLAN_GPE :
				      UDP_TUNNEL_TYPE_VXLAN);
	spin_unlock(&vn->sock_lock);

	return true;
}

static void vxlan_sock_release(struct vxlan_dev *vxlan)
{
	struct vxlan_sock *sock4 = rtnl_dereference(vxlan->vn4_sock);
#if IS_ENABLED(CONFIG_IPV6)
	struct vxlan_sock *sock6 = rtnl_dereference(vxlan->vn6_sock);

	RCU_INIT_POINTER(vxlan->vn6_sock, NULL);
#endif

	RCU_INIT_POINTER(vxlan->vn4_sock, NULL);
	synchronize_net();

	vxlan_vs_del_dev(vxlan);

	if (__vxlan_sock_release_prep(sock4)) {
		udp_tunnel_sock_release(sock4->sock);
		kfree(sock4);
	}

#if IS_ENABLED(CONFIG_IPV6)
	if (__vxlan_sock_release_prep(sock6)) {
		udp_tunnel_sock_release(sock6->sock);
		kfree(sock6);
	}
#endif
}

/* Update multicast group membership when first VNI on
 * multicast address is brought up
 */
static int vxlan_igmp_join(struct vxlan_dev *vxlan)
{
	struct sock *sk;
	union vxlan_addr *ip = &vxlan->default_dst.remote_ip;
	int ifindex = vxlan->default_dst.remote_ifindex;
	int ret = -EINVAL;

	if (ip->sa.sa_family == AF_INET) {
		struct vxlan_sock *sock4 = rtnl_dereference(vxlan->vn4_sock);
		struct ip_mreqn mreq = {
			.imr_multiaddr.s_addr	= ip->sin.sin_addr.s_addr,
			.imr_ifindex		= ifindex,
		};

		sk = sock4->sock->sk;
		lock_sock(sk);
		ret = ip_mc_join_group(sk, &mreq);
		release_sock(sk);
#if IS_ENABLED(CONFIG_IPV6)
	} else {
		struct vxlan_sock *sock6 = rtnl_dereference(vxlan->vn6_sock);

		sk = sock6->sock->sk;
		lock_sock(sk);
		ret = ipv6_stub->ipv6_sock_mc_join(sk, ifindex,
						   &ip->sin6.sin6_addr);
		release_sock(sk);
#endif
	}

	return ret;
}

/* Inverse of vxlan_igmp_join when last VNI is brought down */
static int vxlan_igmp_leave(struct vxlan_dev *vxlan)
{
	struct sock *sk;
	union vxlan_addr *ip = &vxlan->default_dst.remote_ip;
	int ifindex = vxlan->default_dst.remote_ifindex;
	int ret = -EINVAL;

	if (ip->sa.sa_family == AF_INET) {
		struct vxlan_sock *sock4 = rtnl_dereference(vxlan->vn4_sock);
		struct ip_mreqn mreq = {
			.imr_multiaddr.s_addr	= ip->sin.sin_addr.s_addr,
			.imr_ifindex		= ifindex,
		};

		sk = sock4->sock->sk;
		lock_sock(sk);
		ret = ip_mc_leave_group(sk, &mreq);
		release_sock(sk);
#if IS_ENABLED(CONFIG_IPV6)
	} else {
		struct vxlan_sock *sock6 = rtnl_dereference(vxlan->vn6_sock);

		sk = sock6->sock->sk;
		lock_sock(sk);
		ret = ipv6_stub->ipv6_sock_mc_drop(sk, ifindex,
						   &ip->sin6.sin6_addr);
		release_sock(sk);
#endif
	}

	return ret;
}

static bool vxlan_remcsum(struct vxlanhdr *unparsed,
			  struct sk_buff *skb, u32 vxflags)
{
	size_t start, offset;

	if (!(unparsed->vx_flags & VXLAN_HF_RCO) || skb->remcsum_offload)
		goto out;

	start = vxlan_rco_start(unparsed->vx_vni);
	offset = start + vxlan_rco_offset(unparsed->vx_vni);

	if (!pskb_may_pull(skb, offset + sizeof(u16)))
		return false;

	skb_remcsum_process(skb, (void *)(vxlan_hdr(skb) + 1), start, offset,
			    !!(vxflags & VXLAN_F_REMCSUM_NOPARTIAL));
out:
	unparsed->vx_flags &= ~VXLAN_HF_RCO;
	unparsed->vx_vni &= VXLAN_VNI_MASK;
	return true;
}

static void vxlan_parse_gbp_hdr(struct vxlanhdr *unparsed,
				struct sk_buff *skb, u32 vxflags,
				struct vxlan_metadata *md)
{
	struct vxlanhdr_gbp *gbp = (struct vxlanhdr_gbp *)unparsed;
	struct metadata_dst *tun_dst;

	if (!(unparsed->vx_flags & VXLAN_HF_GBP))
		goto out;

	md->gbp = ntohs(gbp->policy_id);

	tun_dst = (struct metadata_dst *)skb_dst(skb);
	if (tun_dst) {
		tun_dst->u.tun_info.key.tun_flags |= TUNNEL_VXLAN_OPT;
		tun_dst->u.tun_info.options_len = sizeof(*md);
	}
	if (gbp->dont_learn)
		md->gbp |= VXLAN_GBP_DONT_LEARN;

	if (gbp->policy_applied)
		md->gbp |= VXLAN_GBP_POLICY_APPLIED;

	/* In flow-based mode, GBP is carried in dst_metadata */
	if (!(vxflags & VXLAN_F_COLLECT_METADATA))
		skb->mark = md->gbp;
out:
	unparsed->vx_flags &= ~VXLAN_GBP_USED_BITS;
}

static bool vxlan_parse_gpe_hdr(struct vxlanhdr *unparsed,
				__be16 *protocol,
				struct sk_buff *skb, u32 vxflags)
{
	struct vxlanhdr_gpe *gpe = (struct vxlanhdr_gpe *)unparsed;

	/* Need to have Next Protocol set for interfaces in GPE mode. */
	if (!gpe->np_applied)
		return false;
	/* "The initial version is 0. If a receiver does not support the
	 * version indicated it MUST drop the packet.
	 */
	if (gpe->version != 0)
		return false;
	/* "When the O bit is set to 1, the packet is an OAM packet and OAM
	 * processing MUST occur." However, we don't implement OAM
	 * processing, thus drop the packet.
	 */
	if (gpe->oam_flag)
		return false;

	*protocol = tun_p_to_eth_p(gpe->next_protocol);
	if (!*protocol)
		return false;

	unparsed->vx_flags &= ~VXLAN_GPE_USED_BITS;
	return true;
}

static bool vxlan_set_mac(struct vxlan_dev *vxlan,
			  struct vxlan_sock *vs,
			  struct sk_buff *skb, __be32 vni)
{
	union vxlan_addr saddr;
	u32 ifindex = skb->dev->ifindex;

	skb_reset_mac_header(skb);
	skb->protocol = eth_type_trans(skb, vxlan->dev);
	skb_postpull_rcsum(skb, eth_hdr(skb), ETH_HLEN);

	/* Ignore packet loops (and multicast echo) */
	if (ether_addr_equal(eth_hdr(skb)->h_source, vxlan->dev->dev_addr))
		return false;

	/* Get address from the outer IP header */
	if (vxlan_get_sk_family(vs) == AF_INET) {
		saddr.sin.sin_addr.s_addr = ip_hdr(skb)->saddr;
		saddr.sa.sa_family = AF_INET;
#if IS_ENABLED(CONFIG_IPV6)
	} else {
		saddr.sin6.sin6_addr = ipv6_hdr(skb)->saddr;
		saddr.sa.sa_family = AF_INET6;
#endif
	}

	if ((vxlan->cfg.flags & VXLAN_F_LEARN) &&
	    vxlan_snoop(skb->dev, &saddr, eth_hdr(skb)->h_source, ifindex, vni))
		return false;

	return true;
}

static bool vxlan_ecn_decapsulate(struct vxlan_sock *vs, void *oiph,
				  struct sk_buff *skb)
{
	int err = 0;

	if (vxlan_get_sk_family(vs) == AF_INET)
		err = IP_ECN_decapsulate(oiph, skb);
#if IS_ENABLED(CONFIG_IPV6)
	else
		err = IP6_ECN_decapsulate(oiph, skb);
#endif

	if (unlikely(err) && log_ecn_error) {
		if (vxlan_get_sk_family(vs) == AF_INET)
			net_info_ratelimited("non-ECT from %pI4 with TOS=%#x\n",
					     &((struct iphdr *)oiph)->saddr,
					     ((struct iphdr *)oiph)->tos);
		else
			net_info_ratelimited("non-ECT from %pI6\n",
					     &((struct ipv6hdr *)oiph)->saddr);
	}
	return err <= 1;
}

/* Callback from net/ipv4/udp.c to receive packets */
static int vxlan_rcv(struct sock *sk, struct sk_buff *skb)
{
	struct pcpu_sw_netstats *stats;
	struct vxlan_dev *vxlan;
	struct vxlan_sock *vs;
	struct vxlanhdr unparsed;
	struct vxlan_metadata _md;
	struct vxlan_metadata *md = &_md;
	__be16 protocol = htons(ETH_P_TEB);
	bool raw_proto = false;
	void *oiph;
	__be32 vni = 0;

	/* Need UDP and VXLAN header to be present */
	if (!pskb_may_pull(skb, VXLAN_HLEN))
		goto drop;

	unparsed = *vxlan_hdr(skb);
	/* VNI flag always required to be set */
	if (!(unparsed.vx_flags & VXLAN_HF_VNI)) {
		netdev_dbg(skb->dev, "invalid vxlan flags=%#x vni=%#x\n",
			   ntohl(vxlan_hdr(skb)->vx_flags),
			   ntohl(vxlan_hdr(skb)->vx_vni));
		/* Return non vxlan pkt */
		goto drop;
	}
	unparsed.vx_flags &= ~VXLAN_HF_VNI;
	unparsed.vx_vni &= ~VXLAN_VNI_MASK;

	vs = rcu_dereference_sk_user_data(sk);
	if (!vs)
		goto drop;

	vni = vxlan_vni(vxlan_hdr(skb)->vx_vni);

	vxlan = vxlan_vs_find_vni(vs, skb->dev->ifindex, vni);
	if (!vxlan)
		goto drop;

	/* For backwards compatibility, only allow reserved fields to be
	 * used by VXLAN extensions if explicitly requested.
	 */
	if (vs->flags & VXLAN_F_GPE) {
		if (!vxlan_parse_gpe_hdr(&unparsed, &protocol, skb, vs->flags))
			goto drop;
		raw_proto = true;
	}

	if (__iptunnel_pull_header(skb, VXLAN_HLEN, protocol, raw_proto,
				   !net_eq(vxlan->net, dev_net(vxlan->dev))))
		goto drop;

	if (vxlan_collect_metadata(vs)) {
		struct metadata_dst *tun_dst;

		tun_dst = udp_tun_rx_dst(skb, vxlan_get_sk_family(vs), TUNNEL_KEY,
					 key32_to_tunnel_id(vni), sizeof(*md));

		if (!tun_dst)
			goto drop;

		md = ip_tunnel_info_opts(&tun_dst->u.tun_info);

		skb_dst_set(skb, (struct dst_entry *)tun_dst);
	} else {
		memset(md, 0, sizeof(*md));
	}

	if (vs->flags & VXLAN_F_REMCSUM_RX)
		if (!vxlan_remcsum(&unparsed, skb, vs->flags))
			goto drop;
	if (vs->flags & VXLAN_F_GBP)
		vxlan_parse_gbp_hdr(&unparsed, skb, vs->flags, md);
	/* Note that GBP and GPE can never be active together. This is
	 * ensured in vxlan_dev_configure.
	 */

	if (unparsed.vx_flags || unparsed.vx_vni) {
		/* If there are any unprocessed flags remaining treat
		 * this as a malformed packet. This behavior diverges from
		 * VXLAN RFC (RFC7348) which stipulates that bits in reserved
		 * in reserved fields are to be ignored. The approach here
		 * maintains compatibility with previous stack code, and also
		 * is more robust and provides a little more security in
		 * adding extensions to VXLAN.
		 */
		goto drop;
	}

	if (!raw_proto) {
		if (!vxlan_set_mac(vxlan, vs, skb, vni))
			goto drop;
	} else {
		skb_reset_mac_header(skb);
		skb->dev = vxlan->dev;
		skb->pkt_type = PACKET_HOST;
	}

	oiph = skb_network_header(skb);
	skb_reset_network_header(skb);

	if (!vxlan_ecn_decapsulate(vs, oiph, skb)) {
		++vxlan->dev->stats.rx_frame_errors;
		++vxlan->dev->stats.rx_errors;
		goto drop;
	}

	rcu_read_lock();

	if (unlikely(!(vxlan->dev->flags & IFF_UP))) {
		rcu_read_unlock();
		atomic_long_inc(&vxlan->dev->rx_dropped);
		goto drop;
	}

	stats = this_cpu_ptr(vxlan->dev->tstats);
	u64_stats_update_begin(&stats->syncp);
	stats->rx_packets++;
	stats->rx_bytes += skb->len;
	u64_stats_update_end(&stats->syncp);

	gro_cells_receive(&vxlan->gro_cells, skb);

	rcu_read_unlock();

	return 0;

drop:
	/* Consume bad packet */
	kfree_skb(skb);
	return 0;
}

/* Callback from net/ipv{4,6}/udp.c to check that we have a VNI for errors */
static int vxlan_err_lookup(struct sock *sk, struct sk_buff *skb)
{
	struct vxlan_dev *vxlan;
	struct vxlan_sock *vs;
	struct vxlanhdr *hdr;
	__be32 vni;

	if (!pskb_may_pull(skb, skb_transport_offset(skb) + VXLAN_HLEN))
		return -EINVAL;

	hdr = vxlan_hdr(skb);

	if (!(hdr->vx_flags & VXLAN_HF_VNI))
		return -EINVAL;

	vs = rcu_dereference_sk_user_data(sk);
	if (!vs)
		return -ENOENT;

	vni = vxlan_vni(hdr->vx_vni);
	vxlan = vxlan_vs_find_vni(vs, skb->dev->ifindex, vni);
	if (!vxlan)
		return -ENOENT;

	return 0;
}

static int arp_reduce(struct net_device *dev, struct sk_buff *skb, __be32 vni)
{
	struct vxlan_dev *vxlan = netdev_priv(dev);
	struct arphdr *parp;
	u8 *arpptr, *sha;
	__be32 sip, tip;
	struct neighbour *n;

	if (dev->flags & IFF_NOARP)
		goto out;

	if (!pskb_may_pull(skb, arp_hdr_len(dev))) {
		dev->stats.tx_dropped++;
		goto out;
	}
	parp = arp_hdr(skb);

	if ((parp->ar_hrd != htons(ARPHRD_ETHER) &&
	     parp->ar_hrd != htons(ARPHRD_IEEE802)) ||
	    parp->ar_pro != htons(ETH_P_IP) ||
	    parp->ar_op != htons(ARPOP_REQUEST) ||
	    parp->ar_hln != dev->addr_len ||
	    parp->ar_pln != 4)
		goto out;
	arpptr = (u8 *)parp + sizeof(struct arphdr);
	sha = arpptr;
	arpptr += dev->addr_len;	/* sha */
	memcpy(&sip, arpptr, sizeof(sip));
	arpptr += sizeof(sip);
	arpptr += dev->addr_len;	/* tha */
	memcpy(&tip, arpptr, sizeof(tip));

	if (ipv4_is_loopback(tip) ||
	    ipv4_is_multicast(tip))
		goto out;

	n = neigh_lookup(&arp_tbl, &tip, dev);

	if (n) {
		struct vxlan_fdb *f;
		struct sk_buff	*reply;

		if (!(n->nud_state & NUD_CONNECTED)) {
			neigh_release(n);
			goto out;
		}

		f = vxlan_find_mac(vxlan, n->ha, vni);
		if (f && vxlan_addr_any(&(first_remote_rcu(f)->remote_ip))) {
			/* bridge-local neighbor */
			neigh_release(n);
			goto out;
		}

		reply = arp_create(ARPOP_REPLY, ETH_P_ARP, sip, dev, tip, sha,
				n->ha, sha);

		neigh_release(n);

		if (reply == NULL)
			goto out;

		skb_reset_mac_header(reply);
		__skb_pull(reply, skb_network_offset(reply));
		reply->ip_summed = CHECKSUM_UNNECESSARY;
		reply->pkt_type = PACKET_HOST;

		if (netif_rx_ni(reply) == NET_RX_DROP)
			dev->stats.rx_dropped++;
	} else if (vxlan->cfg.flags & VXLAN_F_L3MISS) {
		union vxlan_addr ipa = {
			.sin.sin_addr.s_addr = tip,
			.sin.sin_family = AF_INET,
		};

		vxlan_ip_miss(dev, &ipa);
	}
out:
	consume_skb(skb);
	return NETDEV_TX_OK;
}

#if IS_ENABLED(CONFIG_IPV6)
static struct sk_buff *vxlan_na_create(struct sk_buff *request,
	struct neighbour *n, bool isrouter)
{
	struct net_device *dev = request->dev;
	struct sk_buff *reply;
	struct nd_msg *ns, *na;
	struct ipv6hdr *pip6;
	u8 *daddr;
	int na_olen = 8; /* opt hdr + ETH_ALEN for target */
	int ns_olen;
	int i, len;

	if (dev == NULL || !pskb_may_pull(request, request->len))
		return NULL;

	len = LL_RESERVED_SPACE(dev) + sizeof(struct ipv6hdr) +
		sizeof(*na) + na_olen + dev->needed_tailroom;
	reply = alloc_skb(len, GFP_ATOMIC);
	if (reply == NULL)
		return NULL;

	reply->protocol = htons(ETH_P_IPV6);
	reply->dev = dev;
	skb_reserve(reply, LL_RESERVED_SPACE(request->dev));
	skb_push(reply, sizeof(struct ethhdr));
	skb_reset_mac_header(reply);

	ns = (struct nd_msg *)(ipv6_hdr(request) + 1);

	daddr = eth_hdr(request)->h_source;
	ns_olen = request->len - skb_network_offset(request) -
		sizeof(struct ipv6hdr) - sizeof(*ns);
	for (i = 0; i < ns_olen-1; i += (ns->opt[i+1]<<3)) {
		if (!ns->opt[i + 1]) {
			kfree_skb(reply);
			return NULL;
		}
		if (ns->opt[i] == ND_OPT_SOURCE_LL_ADDR) {
			daddr = ns->opt + i + sizeof(struct nd_opt_hdr);
			break;
		}
	}

	/* Ethernet header */
	ether_addr_copy(eth_hdr(reply)->h_dest, daddr);
	ether_addr_copy(eth_hdr(reply)->h_source, n->ha);
	eth_hdr(reply)->h_proto = htons(ETH_P_IPV6);
	reply->protocol = htons(ETH_P_IPV6);

	skb_pull(reply, sizeof(struct ethhdr));
	skb_reset_network_header(reply);
	skb_put(reply, sizeof(struct ipv6hdr));

	/* IPv6 header */

	pip6 = ipv6_hdr(reply);
	memset(pip6, 0, sizeof(struct ipv6hdr));
	pip6->version = 6;
	pip6->priority = ipv6_hdr(request)->priority;
	pip6->nexthdr = IPPROTO_ICMPV6;
	pip6->hop_limit = 255;
	pip6->daddr = ipv6_hdr(request)->saddr;
	pip6->saddr = *(struct in6_addr *)n->primary_key;

	skb_pull(reply, sizeof(struct ipv6hdr));
	skb_reset_transport_header(reply);

	/* Neighbor Advertisement */
	na = skb_put_zero(reply, sizeof(*na) + na_olen);
	na->icmph.icmp6_type = NDISC_NEIGHBOUR_ADVERTISEMENT;
	na->icmph.icmp6_router = isrouter;
	na->icmph.icmp6_override = 1;
	na->icmph.icmp6_solicited = 1;
	na->target = ns->target;
	ether_addr_copy(&na->opt[2], n->ha);
	na->opt[0] = ND_OPT_TARGET_LL_ADDR;
	na->opt[1] = na_olen >> 3;

	na->icmph.icmp6_cksum = csum_ipv6_magic(&pip6->saddr,
		&pip6->daddr, sizeof(*na)+na_olen, IPPROTO_ICMPV6,
		csum_partial(na, sizeof(*na)+na_olen, 0));

	pip6->payload_len = htons(sizeof(*na)+na_olen);

	skb_push(reply, sizeof(struct ipv6hdr));

	reply->ip_summed = CHECKSUM_UNNECESSARY;

	return reply;
}

static int neigh_reduce(struct net_device *dev, struct sk_buff *skb, __be32 vni)
{
	struct vxlan_dev *vxlan = netdev_priv(dev);
	const struct in6_addr *daddr;
	const struct ipv6hdr *iphdr;
	struct inet6_dev *in6_dev;
	struct neighbour *n;
	struct nd_msg *msg;

	in6_dev = __in6_dev_get(dev);
	if (!in6_dev)
		goto out;

	iphdr = ipv6_hdr(skb);
	daddr = &iphdr->daddr;
	msg = (struct nd_msg *)(iphdr + 1);

	if (ipv6_addr_loopback(daddr) ||
	    ipv6_addr_is_multicast(&msg->target))
		goto out;

	n = neigh_lookup(ipv6_stub->nd_tbl, &msg->target, dev);

	if (n) {
		struct vxlan_fdb *f;
		struct sk_buff *reply;

		if (!(n->nud_state & NUD_CONNECTED)) {
			neigh_release(n);
			goto out;
		}

		f = vxlan_find_mac(vxlan, n->ha, vni);
		if (f && vxlan_addr_any(&(first_remote_rcu(f)->remote_ip))) {
			/* bridge-local neighbor */
			neigh_release(n);
			goto out;
		}

		reply = vxlan_na_create(skb, n,
					!!(f ? f->flags & NTF_ROUTER : 0));

		neigh_release(n);

		if (reply == NULL)
			goto out;

		if (netif_rx_ni(reply) == NET_RX_DROP)
			dev->stats.rx_dropped++;

	} else if (vxlan->cfg.flags & VXLAN_F_L3MISS) {
		union vxlan_addr ipa = {
			.sin6.sin6_addr = msg->target,
			.sin6.sin6_family = AF_INET6,
		};

		vxlan_ip_miss(dev, &ipa);
	}

out:
	consume_skb(skb);
	return NETDEV_TX_OK;
}
#endif

static bool route_shortcircuit(struct net_device *dev, struct sk_buff *skb)
{
	struct vxlan_dev *vxlan = netdev_priv(dev);
	struct neighbour *n;

	if (is_multicast_ether_addr(eth_hdr(skb)->h_dest))
		return false;

	n = NULL;
	switch (ntohs(eth_hdr(skb)->h_proto)) {
	case ETH_P_IP:
	{
		struct iphdr *pip;

		if (!pskb_may_pull(skb, sizeof(struct iphdr)))
			return false;
		pip = ip_hdr(skb);
		n = neigh_lookup(&arp_tbl, &pip->daddr, dev);
		if (!n && (vxlan->cfg.flags & VXLAN_F_L3MISS)) {
			union vxlan_addr ipa = {
				.sin.sin_addr.s_addr = pip->daddr,
				.sin.sin_family = AF_INET,
			};

			vxlan_ip_miss(dev, &ipa);
			return false;
		}

		break;
	}
#if IS_ENABLED(CONFIG_IPV6)
	case ETH_P_IPV6:
	{
		struct ipv6hdr *pip6;

		if (!pskb_may_pull(skb, sizeof(struct ipv6hdr)))
			return false;
		pip6 = ipv6_hdr(skb);
		n = neigh_lookup(ipv6_stub->nd_tbl, &pip6->daddr, dev);
		if (!n && (vxlan->cfg.flags & VXLAN_F_L3MISS)) {
			union vxlan_addr ipa = {
				.sin6.sin6_addr = pip6->daddr,
				.sin6.sin6_family = AF_INET6,
			};

			vxlan_ip_miss(dev, &ipa);
			return false;
		}

		break;
	}
#endif
	default:
		return false;
	}

	if (n) {
		bool diff;

		diff = !ether_addr_equal(eth_hdr(skb)->h_dest, n->ha);
		if (diff) {
			memcpy(eth_hdr(skb)->h_source, eth_hdr(skb)->h_dest,
				dev->addr_len);
			memcpy(eth_hdr(skb)->h_dest, n->ha, dev->addr_len);
		}
		neigh_release(n);
		return diff;
	}

	return false;
}

static void vxlan_build_gbp_hdr(struct vxlanhdr *vxh, u32 vxflags,
				struct vxlan_metadata *md)
{
	struct vxlanhdr_gbp *gbp;

	if (!md->gbp)
		return;

	gbp = (struct vxlanhdr_gbp *)vxh;
	vxh->vx_flags |= VXLAN_HF_GBP;

	if (md->gbp & VXLAN_GBP_DONT_LEARN)
		gbp->dont_learn = 1;

	if (md->gbp & VXLAN_GBP_POLICY_APPLIED)
		gbp->policy_applied = 1;

	gbp->policy_id = htons(md->gbp & VXLAN_GBP_ID_MASK);
}

static int vxlan_build_gpe_hdr(struct vxlanhdr *vxh, u32 vxflags,
			       __be16 protocol)
{
	struct vxlanhdr_gpe *gpe = (struct vxlanhdr_gpe *)vxh;

	gpe->np_applied = 1;
	gpe->next_protocol = tun_p_from_eth_p(protocol);
	if (!gpe->next_protocol)
		return -EPFNOSUPPORT;
	return 0;
}

static int vxlan_build_skb(struct sk_buff *skb, struct dst_entry *dst,
			   int iphdr_len, __be32 vni,
			   struct vxlan_metadata *md, u32 vxflags,
			   bool udp_sum)
{
	struct vxlanhdr *vxh;
	int min_headroom;
	int err;
	int type = udp_sum ? SKB_GSO_UDP_TUNNEL_CSUM : SKB_GSO_UDP_TUNNEL;
	__be16 inner_protocol = htons(ETH_P_TEB);

	if ((vxflags & VXLAN_F_REMCSUM_TX) &&
	    skb->ip_summed == CHECKSUM_PARTIAL) {
		int csum_start = skb_checksum_start_offset(skb);

		if (csum_start <= VXLAN_MAX_REMCSUM_START &&
		    !(csum_start & VXLAN_RCO_SHIFT_MASK) &&
		    (skb->csum_offset == offsetof(struct udphdr, check) ||
		     skb->csum_offset == offsetof(struct tcphdr, check)))
			type |= SKB_GSO_TUNNEL_REMCSUM;
	}

	min_headroom = LL_RESERVED_SPACE(dst->dev) + dst->header_len
			+ VXLAN_HLEN + iphdr_len;

	/* Need space for new headers (invalidates iph ptr) */
	err = skb_cow_head(skb, min_headroom);
	if (unlikely(err))
		return err;

	err = iptunnel_handle_offloads(skb, type);
	if (err)
		return err;

	vxh = __skb_push(skb, sizeof(*vxh));
	vxh->vx_flags = VXLAN_HF_VNI;
	vxh->vx_vni = vxlan_vni_field(vni);

	if (type & SKB_GSO_TUNNEL_REMCSUM) {
		unsigned int start;

		start = skb_checksum_start_offset(skb) - sizeof(struct vxlanhdr);
		vxh->vx_vni |= vxlan_compute_rco(start, skb->csum_offset);
		vxh->vx_flags |= VXLAN_HF_RCO;

		if (!skb_is_gso(skb)) {
			skb->ip_summed = CHECKSUM_NONE;
			skb->encapsulation = 0;
		}
	}

	if (vxflags & VXLAN_F_GBP)
		vxlan_build_gbp_hdr(vxh, vxflags, md);
	if (vxflags & VXLAN_F_GPE) {
		err = vxlan_build_gpe_hdr(vxh, vxflags, skb->protocol);
		if (err < 0)
			return err;
		inner_protocol = skb->protocol;
	}

	skb_set_inner_protocol(skb, inner_protocol);
	return 0;
}

static struct rtable *vxlan_get_route(struct vxlan_dev *vxlan, struct net_device *dev,
				      struct vxlan_sock *sock4,
				      struct sk_buff *skb, int oif, u8 tos,
				      __be32 daddr, __be32 *saddr, __be16 dport, __be16 sport,
				      struct dst_cache *dst_cache,
				      const struct ip_tunnel_info *info)
{
	bool use_cache = ip_tunnel_dst_cache_usable(skb, info);
	struct rtable *rt = NULL;
	struct flowi4 fl4;

	if (!sock4)
		return ERR_PTR(-EIO);

	if (tos && !info)
		use_cache = false;
	if (use_cache) {
		rt = dst_cache_get_ip4(dst_cache, saddr);
		if (rt)
			return rt;
	}

	memset(&fl4, 0, sizeof(fl4));
	fl4.flowi4_oif = oif;
	fl4.flowi4_tos = RT_TOS(tos);
	fl4.flowi4_mark = skb->mark;
	fl4.flowi4_proto = IPPROTO_UDP;
	fl4.daddr = daddr;
	fl4.saddr = *saddr;
	fl4.fl4_dport = dport;
	fl4.fl4_sport = sport;

	rt = ip_route_output_key(vxlan->net, &fl4);
	if (!IS_ERR(rt)) {
		if (rt->dst.dev == dev) {
			netdev_dbg(dev, "circular route to %pI4\n", &daddr);
			ip_rt_put(rt);
			return ERR_PTR(-ELOOP);
		}

		*saddr = fl4.saddr;
		if (use_cache)
			dst_cache_set_ip4(dst_cache, &rt->dst, fl4.saddr);
	} else {
		netdev_dbg(dev, "no route to %pI4\n", &daddr);
		return ERR_PTR(-ENETUNREACH);
	}
	return rt;
}

#if IS_ENABLED(CONFIG_IPV6)
static struct dst_entry *vxlan6_get_route(struct vxlan_dev *vxlan,
					  struct net_device *dev,
					  struct vxlan_sock *sock6,
					  struct sk_buff *skb, int oif, u8 tos,
					  __be32 label,
					  const struct in6_addr *daddr,
					  struct in6_addr *saddr,
					  __be16 dport, __be16 sport,
					  struct dst_cache *dst_cache,
					  const struct ip_tunnel_info *info)
{
	bool use_cache = ip_tunnel_dst_cache_usable(skb, info);
	struct dst_entry *ndst;
	struct flowi6 fl6;

	if (!sock6)
		return ERR_PTR(-EIO);

	if (tos && !info)
		use_cache = false;
	if (use_cache) {
		ndst = dst_cache_get_ip6(dst_cache, saddr);
		if (ndst)
			return ndst;
	}

	memset(&fl6, 0, sizeof(fl6));
	fl6.flowi6_oif = oif;
	fl6.daddr = *daddr;
	fl6.saddr = *saddr;
	fl6.flowlabel = ip6_make_flowinfo(RT_TOS(tos), label);
	fl6.flowi6_mark = skb->mark;
	fl6.flowi6_proto = IPPROTO_UDP;
	fl6.fl6_dport = dport;
	fl6.fl6_sport = sport;

	ndst = ipv6_stub->ipv6_dst_lookup_flow(vxlan->net, sock6->sock->sk,
					       &fl6, NULL);
	if (unlikely(IS_ERR(ndst))) {
		netdev_dbg(dev, "no route to %pI6\n", daddr);
		return ERR_PTR(-ENETUNREACH);
	}

	if (unlikely(ndst->dev == dev)) {
		netdev_dbg(dev, "circular route to %pI6\n", daddr);
		dst_release(ndst);
		return ERR_PTR(-ELOOP);
	}

	*saddr = fl6.saddr;
	if (use_cache)
		dst_cache_set_ip6(dst_cache, ndst, saddr);
	return ndst;
}
#endif

/* Bypass encapsulation if the destination is local */
static void vxlan_encap_bypass(struct sk_buff *skb, struct vxlan_dev *src_vxlan,
			       struct vxlan_dev *dst_vxlan, __be32 vni)
{
	struct pcpu_sw_netstats *tx_stats, *rx_stats;
	union vxlan_addr loopback;
	union vxlan_addr *remote_ip = &dst_vxlan->default_dst.remote_ip;
	struct net_device *dev;
	int len = skb->len;

	tx_stats = this_cpu_ptr(src_vxlan->dev->tstats);
	rx_stats = this_cpu_ptr(dst_vxlan->dev->tstats);
	skb->pkt_type = PACKET_HOST;
	skb->encapsulation = 0;
	skb->dev = dst_vxlan->dev;
	__skb_pull(skb, skb_network_offset(skb));

	if (remote_ip->sa.sa_family == AF_INET) {
		loopback.sin.sin_addr.s_addr = htonl(INADDR_LOOPBACK);
		loopback.sa.sa_family =  AF_INET;
#if IS_ENABLED(CONFIG_IPV6)
	} else {
		loopback.sin6.sin6_addr = in6addr_loopback;
		loopback.sa.sa_family =  AF_INET6;
#endif
	}

	rcu_read_lock();
	dev = skb->dev;
	if (unlikely(!(dev->flags & IFF_UP))) {
		kfree_skb(skb);
		goto drop;
	}

	if (dst_vxlan->cfg.flags & VXLAN_F_LEARN)
		vxlan_snoop(dev, &loopback, eth_hdr(skb)->h_source, 0, vni);

	u64_stats_update_begin(&tx_stats->syncp);
	tx_stats->tx_packets++;
	tx_stats->tx_bytes += len;
	u64_stats_update_end(&tx_stats->syncp);

	if (netif_rx(skb) == NET_RX_SUCCESS) {
		u64_stats_update_begin(&rx_stats->syncp);
		rx_stats->rx_packets++;
		rx_stats->rx_bytes += len;
		u64_stats_update_end(&rx_stats->syncp);
	} else {
drop:
		dev->stats.rx_dropped++;
	}
	rcu_read_unlock();
}

static int encap_bypass_if_local(struct sk_buff *skb, struct net_device *dev,
				 struct vxlan_dev *vxlan,
				 union vxlan_addr *daddr,
				 __be16 dst_port, int dst_ifindex, __be32 vni,
				 struct dst_entry *dst,
				 u32 rt_flags)
{
#if IS_ENABLED(CONFIG_IPV6)
	/* IPv6 rt-flags are checked against RTF_LOCAL, but the value of
	 * RTF_LOCAL is equal to RTCF_LOCAL. So to keep code simple
	 * we can use RTCF_LOCAL which works for ipv4 and ipv6 route entry.
	 */
	BUILD_BUG_ON(RTCF_LOCAL != RTF_LOCAL);
#endif
	/* Bypass encapsulation if the destination is local */
	if (rt_flags & RTCF_LOCAL &&
	    !(rt_flags & (RTCF_BROADCAST | RTCF_MULTICAST))) {
		struct vxlan_dev *dst_vxlan;

		dst_release(dst);
		dst_vxlan = vxlan_find_vni(vxlan->net, dst_ifindex, vni,
					   daddr->sa.sa_family, dst_port,
					   vxlan->cfg.flags);
		if (!dst_vxlan) {
			dev->stats.tx_errors++;
			kfree_skb(skb);

			return -ENOENT;
		}
		vxlan_encap_bypass(skb, vxlan, dst_vxlan, vni);
		return 1;
	}

	return 0;
}

static void vxlan_xmit_one(struct sk_buff *skb, struct net_device *dev,
			   __be32 default_vni, struct vxlan_rdst *rdst,
			   bool did_rsc)
{
	struct dst_cache *dst_cache;
	struct ip_tunnel_info *info;
	struct vxlan_dev *vxlan = netdev_priv(dev);
	const struct iphdr *old_iph = ip_hdr(skb);
	union vxlan_addr *dst;
	union vxlan_addr remote_ip, local_ip;
	struct vxlan_metadata _md;
	struct vxlan_metadata *md = &_md;
	__be16 src_port = 0, dst_port;
	struct dst_entry *ndst = NULL;
	__be32 vni, label;
	__u8 tos, ttl;
	int ifindex;
	int err;
	u32 flags = vxlan->cfg.flags;
	bool udp_sum = false;
	bool xnet = !net_eq(vxlan->net, dev_net(vxlan->dev));

	info = skb_tunnel_info(skb);

	if (rdst) {
		dst = &rdst->remote_ip;
		if (vxlan_addr_any(dst)) {
			if (did_rsc) {
				/* short-circuited back to local bridge */
				vxlan_encap_bypass(skb, vxlan, vxlan, default_vni);
				return;
			}
			goto drop;
		}

		dst_port = rdst->remote_port ? rdst->remote_port : vxlan->cfg.dst_port;
		vni = (rdst->remote_vni) ? : default_vni;
		ifindex = rdst->remote_ifindex;
		local_ip = vxlan->cfg.saddr;
		dst_cache = &rdst->dst_cache;
		md->gbp = skb->mark;
		if (flags & VXLAN_F_TTL_INHERIT) {
			ttl = ip_tunnel_get_ttl(old_iph, skb);
		} else {
			ttl = vxlan->cfg.ttl;
			if (!ttl && vxlan_addr_multicast(dst))
				ttl = 1;
		}

		tos = vxlan->cfg.tos;
		if (tos == 1)
			tos = ip_tunnel_get_dsfield(old_iph, skb);

		if (dst->sa.sa_family == AF_INET)
			udp_sum = !(flags & VXLAN_F_UDP_ZERO_CSUM_TX);
		else
			udp_sum = !(flags & VXLAN_F_UDP_ZERO_CSUM6_TX);
		label = vxlan->cfg.label;
	} else {
		if (!info) {
			WARN_ONCE(1, "%s: Missing encapsulation instructions\n",
				  dev->name);
			goto drop;
		}
		remote_ip.sa.sa_family = ip_tunnel_info_af(info);
		if (remote_ip.sa.sa_family == AF_INET) {
			remote_ip.sin.sin_addr.s_addr = info->key.u.ipv4.dst;
			local_ip.sin.sin_addr.s_addr = info->key.u.ipv4.src;
		} else {
			remote_ip.sin6.sin6_addr = info->key.u.ipv6.dst;
			local_ip.sin6.sin6_addr = info->key.u.ipv6.src;
		}
		dst = &remote_ip;
		dst_port = info->key.tp_dst ? : vxlan->cfg.dst_port;
		vni = tunnel_id_to_key32(info->key.tun_id);
		ifindex = 0;
		dst_cache = &info->dst_cache;
		if (info->key.tun_flags & TUNNEL_VXLAN_OPT) {
			if (info->options_len < sizeof(*md))
				goto drop;
			md = ip_tunnel_info_opts(info);
		}
		ttl = info->key.ttl;
		tos = info->key.tos;
		label = info->key.label;
		udp_sum = !!(info->key.tun_flags & TUNNEL_CSUM);
	}
	src_port = udp_flow_src_port(dev_net(dev), skb, vxlan->cfg.port_min,
				     vxlan->cfg.port_max, true);

	rcu_read_lock();
	if (dst->sa.sa_family == AF_INET) {
		struct vxlan_sock *sock4 = rcu_dereference(vxlan->vn4_sock);
		struct rtable *rt;
		__be16 df = 0;

		if (!ifindex)
			ifindex = sock4->sock->sk->sk_bound_dev_if;

		rt = vxlan_get_route(vxlan, dev, sock4, skb, ifindex, tos,
				     dst->sin.sin_addr.s_addr,
				     &local_ip.sin.sin_addr.s_addr,
				     dst_port, src_port,
				     dst_cache, info);
		if (IS_ERR(rt)) {
			err = PTR_ERR(rt);
			goto tx_error;
		}

		if (!info) {
			/* Bypass encapsulation if the destination is local */
			err = encap_bypass_if_local(skb, dev, vxlan, dst,
						    dst_port, ifindex, vni,
						    &rt->dst, rt->rt_flags);
			if (err)
				goto out_unlock;

			if (vxlan->cfg.df == VXLAN_DF_SET) {
				df = htons(IP_DF);
			} else if (vxlan->cfg.df == VXLAN_DF_INHERIT) {
				struct ethhdr *eth = eth_hdr(skb);

				if (ntohs(eth->h_proto) == ETH_P_IPV6 ||
				    (ntohs(eth->h_proto) == ETH_P_IP &&
				     old_iph->frag_off & htons(IP_DF)))
					df = htons(IP_DF);
			}
		} else if (info->key.tun_flags & TUNNEL_DONT_FRAGMENT) {
			df = htons(IP_DF);
		}

		ndst = &rt->dst;
		skb_tunnel_check_pmtu(skb, ndst, VXLAN_HEADROOM);

		tos = ip_tunnel_ecn_encap(RT_TOS(tos), old_iph, skb);
		ttl = ttl ? : ip4_dst_hoplimit(&rt->dst);
		err = vxlan_build_skb(skb, ndst, sizeof(struct iphdr),
				      vni, md, flags, udp_sum);
		if (err < 0)
			goto tx_error;

		udp_tunnel_xmit_skb(rt, sock4->sock->sk, skb, local_ip.sin.sin_addr.s_addr,
				    dst->sin.sin_addr.s_addr, tos, ttl, df,
				    src_port, dst_port, xnet, !udp_sum);
#if IS_ENABLED(CONFIG_IPV6)
	} else {
		struct vxlan_sock *sock6 = rcu_dereference(vxlan->vn6_sock);

		if (!ifindex)
			ifindex = sock6->sock->sk->sk_bound_dev_if;

		ndst = vxlan6_get_route(vxlan, dev, sock6, skb, ifindex, tos,
					label, &dst->sin6.sin6_addr,
					&local_ip.sin6.sin6_addr,
					dst_port, src_port,
					dst_cache, info);
		if (IS_ERR(ndst)) {
			err = PTR_ERR(ndst);
			ndst = NULL;
			goto tx_error;
		}

		if (!info) {
			u32 rt6i_flags = ((struct rt6_info *)ndst)->rt6i_flags;

			err = encap_bypass_if_local(skb, dev, vxlan, dst,
						    dst_port, ifindex, vni,
						    ndst, rt6i_flags);
			if (err)
				goto out_unlock;
		}

		skb_tunnel_check_pmtu(skb, ndst, VXLAN6_HEADROOM);

		tos = ip_tunnel_ecn_encap(RT_TOS(tos), old_iph, skb);
		ttl = ttl ? : ip6_dst_hoplimit(ndst);
		skb_scrub_packet(skb, xnet);
		err = vxlan_build_skb(skb, ndst, sizeof(struct ipv6hdr),
				      vni, md, flags, udp_sum);
		if (err < 0)
			goto tx_error;

		udp_tunnel6_xmit_skb(ndst, sock6->sock->sk, skb, dev,
				     &local_ip.sin6.sin6_addr,
				     &dst->sin6.sin6_addr, tos, ttl,
				     label, src_port, dst_port, !udp_sum);
#endif
	}
out_unlock:
	rcu_read_unlock();
	return;

drop:
	dev->stats.tx_dropped++;
	dev_kfree_skb(skb);
	return;

tx_error:
	rcu_read_unlock();
	if (err == -ELOOP)
		dev->stats.collisions++;
	else if (err == -ENETUNREACH)
		dev->stats.tx_carrier_errors++;
	dst_release(ndst);
	dev->stats.tx_errors++;
	kfree_skb(skb);
}

static void vxlan_xmit_nh(struct sk_buff *skb, struct net_device *dev,
			  struct vxlan_fdb *f, __be32 vni, bool did_rsc)
{
	struct vxlan_rdst nh_rdst;
	struct nexthop *nh;
	bool do_xmit;
	u32 hash;

	memset(&nh_rdst, 0, sizeof(struct vxlan_rdst));
	hash = skb_get_hash(skb);

	rcu_read_lock();
	nh = rcu_dereference(f->nh);
	if (!nh) {
		rcu_read_unlock();
		goto drop;
	}
	do_xmit = vxlan_fdb_nh_path_select(nh, hash, &nh_rdst);
	rcu_read_unlock();

	if (likely(do_xmit))
		vxlan_xmit_one(skb, dev, vni, &nh_rdst, did_rsc);
	else
		goto drop;

	return;

drop:
	dev->stats.tx_dropped++;
	dev_kfree_skb(skb);
}

/* Transmit local packets over Vxlan
 *
 * Outer IP header inherits ECN and DF from inner header.
 * Outer UDP destination is the VXLAN assigned port.
 *           source port is based on hash of flow
 */
static netdev_tx_t vxlan_xmit(struct sk_buff *skb, struct net_device *dev)
{
	struct vxlan_dev *vxlan = netdev_priv(dev);
	struct vxlan_rdst *rdst, *fdst = NULL;
	const struct ip_tunnel_info *info;
	bool did_rsc = false;
	struct vxlan_fdb *f;
	struct ethhdr *eth;
	__be32 vni = 0;

	info = skb_tunnel_info(skb);

	skb_reset_mac_header(skb);

	if (vxlan->cfg.flags & VXLAN_F_COLLECT_METADATA) {
		if (info && info->mode & IP_TUNNEL_INFO_BRIDGE &&
		    info->mode & IP_TUNNEL_INFO_TX) {
			vni = tunnel_id_to_key32(info->key.tun_id);
		} else {
			if (info && info->mode & IP_TUNNEL_INFO_TX)
				vxlan_xmit_one(skb, dev, vni, NULL, false);
			else
				kfree_skb(skb);
			return NETDEV_TX_OK;
		}
	}

	if (vxlan->cfg.flags & VXLAN_F_PROXY) {
		eth = eth_hdr(skb);
		if (ntohs(eth->h_proto) == ETH_P_ARP)
			return arp_reduce(dev, skb, vni);
#if IS_ENABLED(CONFIG_IPV6)
		else if (ntohs(eth->h_proto) == ETH_P_IPV6 &&
			 pskb_may_pull(skb, sizeof(struct ipv6hdr) +
					    sizeof(struct nd_msg)) &&
			 ipv6_hdr(skb)->nexthdr == IPPROTO_ICMPV6) {
			struct nd_msg *m = (struct nd_msg *)(ipv6_hdr(skb) + 1);

			if (m->icmph.icmp6_code == 0 &&
			    m->icmph.icmp6_type == NDISC_NEIGHBOUR_SOLICITATION)
				return neigh_reduce(dev, skb, vni);
		}
#endif
	}

	eth = eth_hdr(skb);
	f = vxlan_find_mac(vxlan, eth->h_dest, vni);
	did_rsc = false;

	if (f && (f->flags & NTF_ROUTER) && (vxlan->cfg.flags & VXLAN_F_RSC) &&
	    (ntohs(eth->h_proto) == ETH_P_IP ||
	     ntohs(eth->h_proto) == ETH_P_IPV6)) {
		did_rsc = route_shortcircuit(dev, skb);
		if (did_rsc)
			f = vxlan_find_mac(vxlan, eth->h_dest, vni);
	}

	if (f == NULL) {
		f = vxlan_find_mac(vxlan, all_zeros_mac, vni);
		if (f == NULL) {
			if ((vxlan->cfg.flags & VXLAN_F_L2MISS) &&
			    !is_multicast_ether_addr(eth->h_dest))
				vxlan_fdb_miss(vxlan, eth->h_dest);

			dev->stats.tx_dropped++;
			kfree_skb(skb);
			return NETDEV_TX_OK;
		}
	}

	if (rcu_access_pointer(f->nh)) {
		vxlan_xmit_nh(skb, dev, f,
			      (vni ? : vxlan->default_dst.remote_vni), did_rsc);
	} else {
		list_for_each_entry_rcu(rdst, &f->remotes, list) {
			struct sk_buff *skb1;

			if (!fdst) {
				fdst = rdst;
				continue;
			}
			skb1 = skb_clone(skb, GFP_ATOMIC);
			if (skb1)
				vxlan_xmit_one(skb1, dev, vni, rdst, did_rsc);
		}
		if (fdst)
			vxlan_xmit_one(skb, dev, vni, fdst, did_rsc);
		else
			kfree_skb(skb);
	}

	return NETDEV_TX_OK;
}

/* Walk the forwarding table and purge stale entries */
static void vxlan_cleanup(struct timer_list *t)
{
	struct vxlan_dev *vxlan = from_timer(vxlan, t, age_timer);
	unsigned long next_timer = jiffies + FDB_AGE_INTERVAL;
	unsigned int h;

	if (!netif_running(vxlan->dev))
		return;

	for (h = 0; h < FDB_HASH_SIZE; ++h) {
		struct hlist_node *p, *n;

		spin_lock(&vxlan->hash_lock[h]);
		hlist_for_each_safe(p, n, &vxlan->fdb_head[h]) {
			struct vxlan_fdb *f
				= container_of(p, struct vxlan_fdb, hlist);
			unsigned long timeout;

			if (f->state & (NUD_PERMANENT | NUD_NOARP))
				continue;

			if (f->flags & NTF_EXT_LEARNED)
				continue;

			timeout = f->used + vxlan->cfg.age_interval * HZ;
			if (time_before_eq(timeout, jiffies)) {
				netdev_dbg(vxlan->dev,
					   "garbage collect %pM\n",
					   f->eth_addr);
				f->state = NUD_STALE;
				vxlan_fdb_destroy(vxlan, f, true, true);
			} else if (time_before(timeout, next_timer))
				next_timer = timeout;
		}
		spin_unlock(&vxlan->hash_lock[h]);
	}

	mod_timer(&vxlan->age_timer, next_timer);
}

static void vxlan_vs_del_dev(struct vxlan_dev *vxlan)
{
	struct vxlan_net *vn = net_generic(vxlan->net, vxlan_net_id);

	spin_lock(&vn->sock_lock);
	hlist_del_init_rcu(&vxlan->hlist4.hlist);
#if IS_ENABLED(CONFIG_IPV6)
	hlist_del_init_rcu(&vxlan->hlist6.hlist);
#endif
	spin_unlock(&vn->sock_lock);
}

static void vxlan_vs_add_dev(struct vxlan_sock *vs, struct vxlan_dev *vxlan,
			     struct vxlan_dev_node *node)
{
	struct vxlan_net *vn = net_generic(vxlan->net, vxlan_net_id);
	__be32 vni = vxlan->default_dst.remote_vni;

	node->vxlan = vxlan;
	spin_lock(&vn->sock_lock);
	hlist_add_head_rcu(&node->hlist, vni_head(vs, vni));
	spin_unlock(&vn->sock_lock);
}

/* Setup stats when device is created */
static int vxlan_init(struct net_device *dev)
{
	struct vxlan_dev *vxlan = netdev_priv(dev);
	int err;

	dev->tstats = netdev_alloc_pcpu_stats(struct pcpu_sw_netstats);
	if (!dev->tstats)
		return -ENOMEM;

	err = gro_cells_init(&vxlan->gro_cells, dev);
	if (err) {
		free_percpu(dev->tstats);
		return err;
	}

	return 0;
}

static void vxlan_fdb_delete_default(struct vxlan_dev *vxlan, __be32 vni)
{
	struct vxlan_fdb *f;
	u32 hash_index = fdb_head_index(vxlan, all_zeros_mac, vni);

	spin_lock_bh(&vxlan->hash_lock[hash_index]);
	f = __vxlan_find_mac(vxlan, all_zeros_mac, vni);
	if (f)
		vxlan_fdb_destroy(vxlan, f, true, true);
	spin_unlock_bh(&vxlan->hash_lock[hash_index]);
}

static void vxlan_uninit(struct net_device *dev)
{
	struct vxlan_dev *vxlan = netdev_priv(dev);

	gro_cells_destroy(&vxlan->gro_cells);

	vxlan_fdb_delete_default(vxlan, vxlan->cfg.vni);

	free_percpu(dev->tstats);
}

/* Start ageing timer and join group when device is brought up */
static int vxlan_open(struct net_device *dev)
{
	struct vxlan_dev *vxlan = netdev_priv(dev);
	int ret;

	ret = vxlan_sock_add(vxlan);
	if (ret < 0)
		return ret;

	if (vxlan_addr_multicast(&vxlan->default_dst.remote_ip)) {
		ret = vxlan_igmp_join(vxlan);
		if (ret == -EADDRINUSE)
			ret = 0;
		if (ret) {
			vxlan_sock_release(vxlan);
			return ret;
		}
	}

	if (vxlan->cfg.age_interval)
		mod_timer(&vxlan->age_timer, jiffies + FDB_AGE_INTERVAL);

	return ret;
}

/* Purge the forwarding table */
static void vxlan_flush(struct vxlan_dev *vxlan, bool do_all)
{
	unsigned int h;

	for (h = 0; h < FDB_HASH_SIZE; ++h) {
		struct hlist_node *p, *n;

		spin_lock_bh(&vxlan->hash_lock[h]);
		hlist_for_each_safe(p, n, &vxlan->fdb_head[h]) {
			struct vxlan_fdb *f
				= container_of(p, struct vxlan_fdb, hlist);
			if (!do_all && (f->state & (NUD_PERMANENT | NUD_NOARP)))
				continue;
			/* the all_zeros_mac entry is deleted at vxlan_uninit */
			if (!is_zero_ether_addr(f->eth_addr))
				vxlan_fdb_destroy(vxlan, f, true, true);
		}
		spin_unlock_bh(&vxlan->hash_lock[h]);
	}
}

/* Cleanup timer and forwarding table on shutdown */
static int vxlan_stop(struct net_device *dev)
{
	struct vxlan_dev *vxlan = netdev_priv(dev);
	struct vxlan_net *vn = net_generic(vxlan->net, vxlan_net_id);
	int ret = 0;

	if (vxlan_addr_multicast(&vxlan->default_dst.remote_ip) &&
	    !vxlan_group_used(vn, vxlan))
		ret = vxlan_igmp_leave(vxlan);

	del_timer_sync(&vxlan->age_timer);

	vxlan_flush(vxlan, false);
	vxlan_sock_release(vxlan);

	return ret;
}

/* Stub, nothing needs to be done. */
static void vxlan_set_multicast_list(struct net_device *dev)
{
}

static int vxlan_change_mtu(struct net_device *dev, int new_mtu)
{
	struct vxlan_dev *vxlan = netdev_priv(dev);
	struct vxlan_rdst *dst = &vxlan->default_dst;
	struct net_device *lowerdev = __dev_get_by_index(vxlan->net,
							 dst->remote_ifindex);
	bool use_ipv6 = !!(vxlan->cfg.flags & VXLAN_F_IPV6);

	/* This check is different than dev->max_mtu, because it looks at
	 * the lowerdev->mtu, rather than the static dev->max_mtu
	 */
	if (lowerdev) {
		int max_mtu = lowerdev->mtu -
			      (use_ipv6 ? VXLAN6_HEADROOM : VXLAN_HEADROOM);
		if (new_mtu > max_mtu)
			return -EINVAL;
	}

	dev->mtu = new_mtu;
	return 0;
}

static int vxlan_fill_metadata_dst(struct net_device *dev, struct sk_buff *skb)
{
	struct vxlan_dev *vxlan = netdev_priv(dev);
	struct ip_tunnel_info *info = skb_tunnel_info(skb);
	__be16 sport, dport;

	sport = udp_flow_src_port(dev_net(dev), skb, vxlan->cfg.port_min,
				  vxlan->cfg.port_max, true);
	dport = info->key.tp_dst ? : vxlan->cfg.dst_port;

	if (ip_tunnel_info_af(info) == AF_INET) {
		struct vxlan_sock *sock4 = rcu_dereference(vxlan->vn4_sock);
		struct rtable *rt;

		rt = vxlan_get_route(vxlan, dev, sock4, skb, 0, info->key.tos,
				     info->key.u.ipv4.dst,
				     &info->key.u.ipv4.src, dport, sport,
				     &info->dst_cache, info);
		if (IS_ERR(rt))
			return PTR_ERR(rt);
		ip_rt_put(rt);
	} else {
#if IS_ENABLED(CONFIG_IPV6)
		struct vxlan_sock *sock6 = rcu_dereference(vxlan->vn6_sock);
		struct dst_entry *ndst;

		ndst = vxlan6_get_route(vxlan, dev, sock6, skb, 0, info->key.tos,
					info->key.label, &info->key.u.ipv6.dst,
					&info->key.u.ipv6.src, dport, sport,
					&info->dst_cache, info);
		if (IS_ERR(ndst))
			return PTR_ERR(ndst);
		dst_release(ndst);
#else /* !CONFIG_IPV6 */
		return -EPFNOSUPPORT;
#endif
	}
	info->key.tp_src = sport;
	info->key.tp_dst = dport;
	return 0;
}

static const struct net_device_ops vxlan_netdev_ether_ops = {
	.ndo_init		= vxlan_init,
	.ndo_uninit		= vxlan_uninit,
	.ndo_open		= vxlan_open,
	.ndo_stop		= vxlan_stop,
	.ndo_start_xmit		= vxlan_xmit,
	.ndo_get_stats64	= ip_tunnel_get_stats64,
	.ndo_set_rx_mode	= vxlan_set_multicast_list,
	.ndo_change_mtu		= vxlan_change_mtu,
	.ndo_validate_addr	= eth_validate_addr,
	.ndo_set_mac_address	= eth_mac_addr,
	.ndo_fdb_add		= vxlan_fdb_add,
	.ndo_fdb_del		= vxlan_fdb_delete,
	.ndo_fdb_dump		= vxlan_fdb_dump,
	.ndo_fdb_get		= vxlan_fdb_get,
	.ndo_fill_metadata_dst	= vxlan_fill_metadata_dst,
	.ndo_change_proto_down  = dev_change_proto_down_generic,
};

static const struct net_device_ops vxlan_netdev_raw_ops = {
	.ndo_init		= vxlan_init,
	.ndo_uninit		= vxlan_uninit,
	.ndo_open		= vxlan_open,
	.ndo_stop		= vxlan_stop,
	.ndo_start_xmit		= vxlan_xmit,
	.ndo_get_stats64	= ip_tunnel_get_stats64,
	.ndo_change_mtu		= vxlan_change_mtu,
	.ndo_fill_metadata_dst	= vxlan_fill_metadata_dst,
};

/* Info for udev, that this is a virtual tunnel endpoint */
static struct device_type vxlan_type = {
	.name = "vxlan",
};

/* Calls the ndo_udp_tunnel_add of the caller in order to
 * supply the listening VXLAN udp ports. Callers are expected
 * to implement the ndo_udp_tunnel_add.
 */
static void vxlan_offload_rx_ports(struct net_device *dev, bool push)
{
	struct vxlan_sock *vs;
	struct net *net = dev_net(dev);
	struct vxlan_net *vn = net_generic(net, vxlan_net_id);
	unsigned int i;

	spin_lock(&vn->sock_lock);
	for (i = 0; i < PORT_HASH_SIZE; ++i) {
		hlist_for_each_entry_rcu(vs, &vn->sock_list[i], hlist) {
			unsigned short type;

			if (vs->flags & VXLAN_F_GPE)
				type = UDP_TUNNEL_TYPE_VXLAN_GPE;
			else
				type = UDP_TUNNEL_TYPE_VXLAN;

			if (push)
				udp_tunnel_push_rx_port(dev, vs->sock, type);
			else
				udp_tunnel_drop_rx_port(dev, vs->sock, type);
		}
	}
	spin_unlock(&vn->sock_lock);
}

/* Initialize the device structure. */
static void vxlan_setup(struct net_device *dev)
{
	struct vxlan_dev *vxlan = netdev_priv(dev);
	unsigned int h;

	eth_hw_addr_random(dev);
	ether_setup(dev);

	dev->needs_free_netdev = true;
	SET_NETDEV_DEVTYPE(dev, &vxlan_type);

	dev->features	|= NETIF_F_LLTX;
	dev->features	|= NETIF_F_SG | NETIF_F_HW_CSUM;
	dev->features   |= NETIF_F_RXCSUM;
	dev->features   |= NETIF_F_GSO_SOFTWARE;

	dev->vlan_features = dev->features;
	dev->hw_features |= NETIF_F_SG | NETIF_F_HW_CSUM | NETIF_F_RXCSUM;
	dev->hw_features |= NETIF_F_GSO_SOFTWARE;
	netif_keep_dst(dev);
	dev->priv_flags |= IFF_NO_QUEUE;

	/* MTU range: 68 - 65535 */
	dev->min_mtu = ETH_MIN_MTU;
	dev->max_mtu = ETH_MAX_MTU;

	INIT_LIST_HEAD(&vxlan->next);

	timer_setup(&vxlan->age_timer, vxlan_cleanup, TIMER_DEFERRABLE);

	vxlan->dev = dev;

	for (h = 0; h < FDB_HASH_SIZE; ++h) {
		spin_lock_init(&vxlan->hash_lock[h]);
		INIT_HLIST_HEAD(&vxlan->fdb_head[h]);
	}
}

static void vxlan_ether_setup(struct net_device *dev)
{
	dev->priv_flags &= ~IFF_TX_SKB_SHARING;
	dev->priv_flags |= IFF_LIVE_ADDR_CHANGE;
	dev->netdev_ops = &vxlan_netdev_ether_ops;
}

static void vxlan_raw_setup(struct net_device *dev)
{
	dev->header_ops = NULL;
	dev->type = ARPHRD_NONE;
	dev->hard_header_len = 0;
	dev->addr_len = 0;
	dev->flags = IFF_POINTOPOINT | IFF_NOARP | IFF_MULTICAST;
	dev->netdev_ops = &vxlan_netdev_raw_ops;
}

static const struct nla_policy vxlan_policy[IFLA_VXLAN_MAX + 1] = {
	[IFLA_VXLAN_ID]		= { .type = NLA_U32 },
	[IFLA_VXLAN_GROUP]	= { .len = sizeof_field(struct iphdr, daddr) },
	[IFLA_VXLAN_GROUP6]	= { .len = sizeof(struct in6_addr) },
	[IFLA_VXLAN_LINK]	= { .type = NLA_U32 },
	[IFLA_VXLAN_LOCAL]	= { .len = sizeof_field(struct iphdr, saddr) },
	[IFLA_VXLAN_LOCAL6]	= { .len = sizeof(struct in6_addr) },
	[IFLA_VXLAN_TOS]	= { .type = NLA_U8 },
	[IFLA_VXLAN_TTL]	= { .type = NLA_U8 },
	[IFLA_VXLAN_LABEL]	= { .type = NLA_U32 },
	[IFLA_VXLAN_LEARNING]	= { .type = NLA_U8 },
	[IFLA_VXLAN_AGEING]	= { .type = NLA_U32 },
	[IFLA_VXLAN_LIMIT]	= { .type = NLA_U32 },
	[IFLA_VXLAN_PORT_RANGE] = { .len  = sizeof(struct ifla_vxlan_port_range) },
	[IFLA_VXLAN_PROXY]	= { .type = NLA_U8 },
	[IFLA_VXLAN_RSC]	= { .type = NLA_U8 },
	[IFLA_VXLAN_L2MISS]	= { .type = NLA_U8 },
	[IFLA_VXLAN_L3MISS]	= { .type = NLA_U8 },
	[IFLA_VXLAN_COLLECT_METADATA]	= { .type = NLA_U8 },
	[IFLA_VXLAN_PORT]	= { .type = NLA_U16 },
	[IFLA_VXLAN_UDP_CSUM]	= { .type = NLA_U8 },
	[IFLA_VXLAN_UDP_ZERO_CSUM6_TX]	= { .type = NLA_U8 },
	[IFLA_VXLAN_UDP_ZERO_CSUM6_RX]	= { .type = NLA_U8 },
	[IFLA_VXLAN_REMCSUM_TX]	= { .type = NLA_U8 },
	[IFLA_VXLAN_REMCSUM_RX]	= { .type = NLA_U8 },
	[IFLA_VXLAN_GBP]	= { .type = NLA_FLAG, },
	[IFLA_VXLAN_GPE]	= { .type = NLA_FLAG, },
	[IFLA_VXLAN_REMCSUM_NOPARTIAL]	= { .type = NLA_FLAG },
	[IFLA_VXLAN_TTL_INHERIT]	= { .type = NLA_FLAG },
	[IFLA_VXLAN_DF]		= { .type = NLA_U8 },
};

static int vxlan_validate(struct nlattr *tb[], struct nlattr *data[],
			  struct netlink_ext_ack *extack)
{
	if (tb[IFLA_ADDRESS]) {
		if (nla_len(tb[IFLA_ADDRESS]) != ETH_ALEN) {
			NL_SET_ERR_MSG_ATTR(extack, tb[IFLA_ADDRESS],
					    "Provided link layer address is not Ethernet");
			return -EINVAL;
		}

		if (!is_valid_ether_addr(nla_data(tb[IFLA_ADDRESS]))) {
			NL_SET_ERR_MSG_ATTR(extack, tb[IFLA_ADDRESS],
					    "Provided Ethernet address is not unicast");
			return -EADDRNOTAVAIL;
		}
	}

	if (tb[IFLA_MTU]) {
		u32 mtu = nla_get_u32(tb[IFLA_MTU]);

		if (mtu < ETH_MIN_MTU || mtu > ETH_MAX_MTU) {
			NL_SET_ERR_MSG_ATTR(extack, tb[IFLA_MTU],
					    "MTU must be between 68 and 65535");
			return -EINVAL;
		}
	}

	if (!data) {
		NL_SET_ERR_MSG(extack,
			       "Required attributes not provided to perform the operation");
		return -EINVAL;
	}

	if (data[IFLA_VXLAN_ID]) {
		u32 id = nla_get_u32(data[IFLA_VXLAN_ID]);

		if (id >= VXLAN_N_VID) {
			NL_SET_ERR_MSG_ATTR(extack, data[IFLA_VXLAN_ID],
					    "VXLAN ID must be lower than 16777216");
			return -ERANGE;
		}
	}

	if (data[IFLA_VXLAN_PORT_RANGE]) {
		const struct ifla_vxlan_port_range *p
			= nla_data(data[IFLA_VXLAN_PORT_RANGE]);

		if (ntohs(p->high) < ntohs(p->low)) {
			NL_SET_ERR_MSG_ATTR(extack, data[IFLA_VXLAN_PORT_RANGE],
					    "Invalid source port range");
			return -EINVAL;
		}
	}

	if (data[IFLA_VXLAN_DF]) {
		enum ifla_vxlan_df df = nla_get_u8(data[IFLA_VXLAN_DF]);

		if (df < 0 || df > VXLAN_DF_MAX) {
			NL_SET_ERR_MSG_ATTR(extack, data[IFLA_VXLAN_DF],
					    "Invalid DF attribute");
			return -EINVAL;
		}
	}

	return 0;
}

static void vxlan_get_drvinfo(struct net_device *netdev,
			      struct ethtool_drvinfo *drvinfo)
{
	strlcpy(drvinfo->version, VXLAN_VERSION, sizeof(drvinfo->version));
	strlcpy(drvinfo->driver, "vxlan", sizeof(drvinfo->driver));
}

static int vxlan_get_link_ksettings(struct net_device *dev,
				    struct ethtool_link_ksettings *cmd)
{
	struct vxlan_dev *vxlan = netdev_priv(dev);
	struct vxlan_rdst *dst = &vxlan->default_dst;
	struct net_device *lowerdev = __dev_get_by_index(vxlan->net,
							 dst->remote_ifindex);

	if (!lowerdev) {
		cmd->base.duplex = DUPLEX_UNKNOWN;
		cmd->base.port = PORT_OTHER;
		cmd->base.speed = SPEED_UNKNOWN;

		return 0;
	}

	return __ethtool_get_link_ksettings(lowerdev, cmd);
}

static const struct ethtool_ops vxlan_ethtool_ops = {
	.get_drvinfo		= vxlan_get_drvinfo,
	.get_link		= ethtool_op_get_link,
	.get_link_ksettings	= vxlan_get_link_ksettings,
};

static struct socket *vxlan_create_sock(struct net *net, bool ipv6,
					__be16 port, u32 flags, int ifindex)
{
	struct socket *sock;
	struct udp_port_cfg udp_conf;
	int err;

	memset(&udp_conf, 0, sizeof(udp_conf));

	if (ipv6) {
		udp_conf.family = AF_INET6;
		udp_conf.use_udp6_rx_checksums =
		    !(flags & VXLAN_F_UDP_ZERO_CSUM6_RX);
		udp_conf.ipv6_v6only = 1;
	} else {
		udp_conf.family = AF_INET;
	}

	udp_conf.local_udp_port = port;
	udp_conf.bind_ifindex = ifindex;

	/* Open UDP socket */
	err = udp_sock_create(net, &udp_conf, &sock);
	if (err < 0)
		return ERR_PTR(err);

	return sock;
}

/* Create new listen socket if needed */
static struct vxlan_sock *vxlan_socket_create(struct net *net, bool ipv6,
					      __be16 port, u32 flags,
					      int ifindex)
{
	struct vxlan_net *vn = net_generic(net, vxlan_net_id);
	struct vxlan_sock *vs;
	struct socket *sock;
	unsigned int h;
	struct udp_tunnel_sock_cfg tunnel_cfg;

	vs = kzalloc(sizeof(*vs), GFP_KERNEL);
	if (!vs)
		return ERR_PTR(-ENOMEM);

	for (h = 0; h < VNI_HASH_SIZE; ++h)
		INIT_HLIST_HEAD(&vs->vni_list[h]);

	sock = vxlan_create_sock(net, ipv6, port, flags, ifindex);
	if (IS_ERR(sock)) {
		kfree(vs);
		return ERR_CAST(sock);
	}

	vs->sock = sock;
	refcount_set(&vs->refcnt, 1);
	vs->flags = (flags & VXLAN_F_RCV_FLAGS);

	spin_lock(&vn->sock_lock);
	hlist_add_head_rcu(&vs->hlist, vs_head(net, port));
	udp_tunnel_notify_add_rx_port(sock,
				      (vs->flags & VXLAN_F_GPE) ?
				      UDP_TUNNEL_TYPE_VXLAN_GPE :
				      UDP_TUNNEL_TYPE_VXLAN);
	spin_unlock(&vn->sock_lock);

	/* Mark socket as an encapsulation socket. */
	memset(&tunnel_cfg, 0, sizeof(tunnel_cfg));
	tunnel_cfg.sk_user_data = vs;
	tunnel_cfg.encap_type = 1;
	tunnel_cfg.encap_rcv = vxlan_rcv;
	tunnel_cfg.encap_err_lookup = vxlan_err_lookup;
	tunnel_cfg.encap_destroy = NULL;
	tunnel_cfg.gro_receive = vxlan_gro_receive;
	tunnel_cfg.gro_complete = vxlan_gro_complete;

	setup_udp_tunnel_sock(net, sock, &tunnel_cfg);

	return vs;
}

static int __vxlan_sock_add(struct vxlan_dev *vxlan, bool ipv6)
{
	struct vxlan_net *vn = net_generic(vxlan->net, vxlan_net_id);
	struct vxlan_sock *vs = NULL;
	struct vxlan_dev_node *node;
	int l3mdev_index = 0;

	if (vxlan->cfg.remote_ifindex)
		l3mdev_index = l3mdev_master_upper_ifindex_by_index(
			vxlan->net, vxlan->cfg.remote_ifindex);

	if (!vxlan->cfg.no_share) {
		spin_lock(&vn->sock_lock);
		vs = vxlan_find_sock(vxlan->net, ipv6 ? AF_INET6 : AF_INET,
				     vxlan->cfg.dst_port, vxlan->cfg.flags,
				     l3mdev_index);
		if (vs && !refcount_inc_not_zero(&vs->refcnt)) {
			spin_unlock(&vn->sock_lock);
			return -EBUSY;
		}
		spin_unlock(&vn->sock_lock);
	}
	if (!vs)
		vs = vxlan_socket_create(vxlan->net, ipv6,
					 vxlan->cfg.dst_port, vxlan->cfg.flags,
					 l3mdev_index);
	if (IS_ERR(vs))
		return PTR_ERR(vs);
#if IS_ENABLED(CONFIG_IPV6)
	if (ipv6) {
		rcu_assign_pointer(vxlan->vn6_sock, vs);
		node = &vxlan->hlist6;
	} else
#endif
	{
		rcu_assign_pointer(vxlan->vn4_sock, vs);
		node = &vxlan->hlist4;
	}
	vxlan_vs_add_dev(vs, vxlan, node);
	return 0;
}

static int vxlan_sock_add(struct vxlan_dev *vxlan)
{
	bool metadata = vxlan->cfg.flags & VXLAN_F_COLLECT_METADATA;
	bool ipv6 = vxlan->cfg.flags & VXLAN_F_IPV6 || metadata;
	bool ipv4 = !ipv6 || metadata;
	int ret = 0;

	RCU_INIT_POINTER(vxlan->vn4_sock, NULL);
#if IS_ENABLED(CONFIG_IPV6)
	RCU_INIT_POINTER(vxlan->vn6_sock, NULL);
	if (ipv6) {
		ret = __vxlan_sock_add(vxlan, true);
		if (ret < 0 && ret != -EAFNOSUPPORT)
			ipv4 = false;
	}
#endif
	if (ipv4)
		ret = __vxlan_sock_add(vxlan, false);
	if (ret < 0)
		vxlan_sock_release(vxlan);
	return ret;
}

static int vxlan_config_validate(struct net *src_net, struct vxlan_config *conf,
				 struct net_device **lower,
				 struct vxlan_dev *old,
				 struct netlink_ext_ack *extack)
{
	struct vxlan_net *vn = net_generic(src_net, vxlan_net_id);
	struct vxlan_dev *tmp;
	bool use_ipv6 = false;

	if (conf->flags & VXLAN_F_GPE) {
		/* For now, allow GPE only together with
		 * COLLECT_METADATA. This can be relaxed later; in such
		 * case, the other side of the PtP link will have to be
		 * provided.
		 */
		if ((conf->flags & ~VXLAN_F_ALLOWED_GPE) ||
		    !(conf->flags & VXLAN_F_COLLECT_METADATA)) {
			NL_SET_ERR_MSG(extack,
				       "VXLAN GPE does not support this combination of attributes");
			return -EINVAL;
		}
	}

	if (!conf->remote_ip.sa.sa_family && !conf->saddr.sa.sa_family) {
		/* Unless IPv6 is explicitly requested, assume IPv4 */
		conf->remote_ip.sa.sa_family = AF_INET;
		conf->saddr.sa.sa_family = AF_INET;
	} else if (!conf->remote_ip.sa.sa_family) {
		conf->remote_ip.sa.sa_family = conf->saddr.sa.sa_family;
	} else if (!conf->saddr.sa.sa_family) {
		conf->saddr.sa.sa_family = conf->remote_ip.sa.sa_family;
	}

	if (conf->saddr.sa.sa_family != conf->remote_ip.sa.sa_family) {
		NL_SET_ERR_MSG(extack,
			       "Local and remote address must be from the same family");
		return -EINVAL;
	}

	if (vxlan_addr_multicast(&conf->saddr)) {
		NL_SET_ERR_MSG(extack, "Local address cannot be multicast");
		return -EINVAL;
	}

	if (conf->saddr.sa.sa_family == AF_INET6) {
		if (!IS_ENABLED(CONFIG_IPV6)) {
			NL_SET_ERR_MSG(extack,
				       "IPv6 support not enabled in the kernel");
			return -EPFNOSUPPORT;
		}
		use_ipv6 = true;
		conf->flags |= VXLAN_F_IPV6;

		if (!(conf->flags & VXLAN_F_COLLECT_METADATA)) {
			int local_type =
				ipv6_addr_type(&conf->saddr.sin6.sin6_addr);
			int remote_type =
				ipv6_addr_type(&conf->remote_ip.sin6.sin6_addr);

			if (local_type & IPV6_ADDR_LINKLOCAL) {
				if (!(remote_type & IPV6_ADDR_LINKLOCAL) &&
				    (remote_type != IPV6_ADDR_ANY)) {
					NL_SET_ERR_MSG(extack,
						       "Invalid combination of local and remote address scopes");
					return -EINVAL;
				}

				conf->flags |= VXLAN_F_IPV6_LINKLOCAL;
			} else {
				if (remote_type ==
				    (IPV6_ADDR_UNICAST | IPV6_ADDR_LINKLOCAL)) {
					NL_SET_ERR_MSG(extack,
						       "Invalid combination of local and remote address scopes");
					return -EINVAL;
				}

				conf->flags &= ~VXLAN_F_IPV6_LINKLOCAL;
			}
		}
	}

	if (conf->label && !use_ipv6) {
		NL_SET_ERR_MSG(extack,
			       "Label attribute only applies to IPv6 VXLAN devices");
		return -EINVAL;
	}

	if (conf->remote_ifindex) {
		struct net_device *lowerdev;

		lowerdev = __dev_get_by_index(src_net, conf->remote_ifindex);
		if (!lowerdev) {
			NL_SET_ERR_MSG(extack,
				       "Invalid local interface, device not found");
			return -ENODEV;
		}

#if IS_ENABLED(CONFIG_IPV6)
		if (use_ipv6) {
			struct inet6_dev *idev = __in6_dev_get(lowerdev);
			if (idev && idev->cnf.disable_ipv6) {
				NL_SET_ERR_MSG(extack,
					       "IPv6 support disabled by administrator");
				return -EPERM;
			}
		}
#endif

		*lower = lowerdev;
	} else {
		if (vxlan_addr_multicast(&conf->remote_ip)) {
			NL_SET_ERR_MSG(extack,
				       "Local interface required for multicast remote destination");

			return -EINVAL;
		}

#if IS_ENABLED(CONFIG_IPV6)
		if (conf->flags & VXLAN_F_IPV6_LINKLOCAL) {
			NL_SET_ERR_MSG(extack,
				       "Local interface required for link-local local/remote addresses");
			return -EINVAL;
		}
#endif

		*lower = NULL;
	}

	if (!conf->dst_port) {
		if (conf->flags & VXLAN_F_GPE)
			conf->dst_port = htons(4790); /* IANA VXLAN-GPE port */
		else
			conf->dst_port = htons(vxlan_port);
	}

	if (!conf->age_interval)
		conf->age_interval = FDB_AGE_DEFAULT;

	list_for_each_entry(tmp, &vn->vxlan_list, next) {
		if (tmp == old)
			continue;

		if (tmp->cfg.vni != conf->vni)
			continue;
		if (tmp->cfg.dst_port != conf->dst_port)
			continue;
		if ((tmp->cfg.flags & (VXLAN_F_RCV_FLAGS | VXLAN_F_IPV6)) !=
		    (conf->flags & (VXLAN_F_RCV_FLAGS | VXLAN_F_IPV6)))
			continue;

		if ((conf->flags & VXLAN_F_IPV6_LINKLOCAL) &&
		    tmp->cfg.remote_ifindex != conf->remote_ifindex)
			continue;

		NL_SET_ERR_MSG(extack,
			       "A VXLAN device with the specified VNI already exists");
		return -EEXIST;
	}

	return 0;
}

static void vxlan_config_apply(struct net_device *dev,
			       struct vxlan_config *conf,
			       struct net_device *lowerdev,
			       struct net *src_net,
			       bool changelink)
{
	struct vxlan_dev *vxlan = netdev_priv(dev);
	struct vxlan_rdst *dst = &vxlan->default_dst;
	unsigned short needed_headroom = ETH_HLEN;
	bool use_ipv6 = !!(conf->flags & VXLAN_F_IPV6);
	int max_mtu = ETH_MAX_MTU;

	if (!changelink) {
		if (conf->flags & VXLAN_F_GPE)
			vxlan_raw_setup(dev);
		else
			vxlan_ether_setup(dev);

		if (conf->mtu)
			dev->mtu = conf->mtu;

		vxlan->net = src_net;
	}

	dst->remote_vni = conf->vni;

	memcpy(&dst->remote_ip, &conf->remote_ip, sizeof(conf->remote_ip));

	if (lowerdev) {
		dst->remote_ifindex = conf->remote_ifindex;

		dev->gso_max_size = lowerdev->gso_max_size;
		dev->gso_max_segs = lowerdev->gso_max_segs;

		needed_headroom = lowerdev->hard_header_len;

		max_mtu = lowerdev->mtu - (use_ipv6 ? VXLAN6_HEADROOM :
					   VXLAN_HEADROOM);
		if (max_mtu < ETH_MIN_MTU)
			max_mtu = ETH_MIN_MTU;

		if (!changelink && !conf->mtu)
			dev->mtu = max_mtu;
	}

	if (dev->mtu > max_mtu)
		dev->mtu = max_mtu;

	if (use_ipv6 || conf->flags & VXLAN_F_COLLECT_METADATA)
		needed_headroom += VXLAN6_HEADROOM;
	else
		needed_headroom += VXLAN_HEADROOM;
	dev->needed_headroom = needed_headroom;

	memcpy(&vxlan->cfg, conf, sizeof(*conf));
}

static int vxlan_dev_configure(struct net *src_net, struct net_device *dev,
			       struct vxlan_config *conf, bool changelink,
			       struct netlink_ext_ack *extack)
{
	struct vxlan_dev *vxlan = netdev_priv(dev);
	struct net_device *lowerdev;
	int ret;

	ret = vxlan_config_validate(src_net, conf, &lowerdev, vxlan, extack);
	if (ret)
		return ret;

	vxlan_config_apply(dev, conf, lowerdev, src_net, changelink);

	return 0;
}

static int __vxlan_dev_create(struct net *net, struct net_device *dev,
			      struct vxlan_config *conf,
			      struct netlink_ext_ack *extack)
{
	struct vxlan_net *vn = net_generic(net, vxlan_net_id);
	struct vxlan_dev *vxlan = netdev_priv(dev);
	struct net_device *remote_dev = NULL;
	struct vxlan_fdb *f = NULL;
	bool unregister = false;
	struct vxlan_rdst *dst;
	int err;

	dst = &vxlan->default_dst;
	err = vxlan_dev_configure(net, dev, conf, false, extack);
	if (err)
		return err;

	dev->ethtool_ops = &vxlan_ethtool_ops;

	/* create an fdb entry for a valid default destination */
	if (!vxlan_addr_any(&dst->remote_ip)) {
		err = vxlan_fdb_create(vxlan, all_zeros_mac,
				       &dst->remote_ip,
				       NUD_REACHABLE | NUD_PERMANENT,
				       vxlan->cfg.dst_port,
				       dst->remote_vni,
				       dst->remote_vni,
				       dst->remote_ifindex,
				       NTF_SELF, 0, &f, extack);
		if (err)
			return err;
	}

	err = register_netdevice(dev);
	if (err)
		goto errout;
	unregister = true;

	if (dst->remote_ifindex) {
		remote_dev = __dev_get_by_index(net, dst->remote_ifindex);
		if (!remote_dev)
			goto errout;

		err = netdev_upper_dev_link(remote_dev, dev, extack);
		if (err)
			goto errout;
	}

	err = rtnl_configure_link(dev, NULL);
	if (err)
		goto unlink;

	if (f) {
		vxlan_fdb_insert(vxlan, all_zeros_mac, dst->remote_vni, f);

		/* notify default fdb entry */
		err = vxlan_fdb_notify(vxlan, f, first_remote_rtnl(f),
				       RTM_NEWNEIGH, true, extack);
		if (err) {
			vxlan_fdb_destroy(vxlan, f, false, false);
			if (remote_dev)
				netdev_upper_dev_unlink(remote_dev, dev);
			goto unregister;
		}
	}

	list_add(&vxlan->next, &vn->vxlan_list);
	if (remote_dev)
		dst->remote_dev = remote_dev;
	return 0;
unlink:
	if (remote_dev)
		netdev_upper_dev_unlink(remote_dev, dev);
errout:
	/* unregister_netdevice() destroys the default FDB entry with deletion
	 * notification. But the addition notification was not sent yet, so
	 * destroy the entry by hand here.
	 */
	if (f)
		__vxlan_fdb_free(f);
unregister:
	if (unregister)
		unregister_netdevice(dev);
	return err;
}

/* Set/clear flags based on attribute */
static int vxlan_nl2flag(struct vxlan_config *conf, struct nlattr *tb[],
			  int attrtype, unsigned long mask, bool changelink,
			  bool changelink_supported,
			  struct netlink_ext_ack *extack)
{
	unsigned long flags;

	if (!tb[attrtype])
		return 0;

	if (changelink && !changelink_supported) {
		vxlan_flag_attr_error(attrtype, extack);
		return -EOPNOTSUPP;
	}

	if (vxlan_policy[attrtype].type == NLA_FLAG)
		flags = conf->flags | mask;
	else if (nla_get_u8(tb[attrtype]))
		flags = conf->flags | mask;
	else
		flags = conf->flags & ~mask;

	conf->flags = flags;

	return 0;
}

static int vxlan_nl2conf(struct nlattr *tb[], struct nlattr *data[],
			 struct net_device *dev, struct vxlan_config *conf,
			 bool changelink, struct netlink_ext_ack *extack)
{
	struct vxlan_dev *vxlan = netdev_priv(dev);
	int err = 0;

	memset(conf, 0, sizeof(*conf));

	/* if changelink operation, start with old existing cfg */
	if (changelink)
		memcpy(conf, &vxlan->cfg, sizeof(*conf));

	if (data[IFLA_VXLAN_ID]) {
		__be32 vni = cpu_to_be32(nla_get_u32(data[IFLA_VXLAN_ID]));

		if (changelink && (vni != conf->vni)) {
			NL_SET_ERR_MSG_ATTR(extack, tb[IFLA_VXLAN_ID], "Cannot change VNI");
			return -EOPNOTSUPP;
		}
		conf->vni = cpu_to_be32(nla_get_u32(data[IFLA_VXLAN_ID]));
	}

	if (data[IFLA_VXLAN_GROUP]) {
		if (changelink && (conf->remote_ip.sa.sa_family != AF_INET)) {
			NL_SET_ERR_MSG_ATTR(extack, tb[IFLA_VXLAN_GROUP], "New group address family does not match old group");
			return -EOPNOTSUPP;
		}

		conf->remote_ip.sin.sin_addr.s_addr = nla_get_in_addr(data[IFLA_VXLAN_GROUP]);
		conf->remote_ip.sa.sa_family = AF_INET;
	} else if (data[IFLA_VXLAN_GROUP6]) {
		if (!IS_ENABLED(CONFIG_IPV6)) {
			NL_SET_ERR_MSG_ATTR(extack, tb[IFLA_VXLAN_GROUP6], "IPv6 support not enabled in the kernel");
			return -EPFNOSUPPORT;
		}

		if (changelink && (conf->remote_ip.sa.sa_family != AF_INET6)) {
			NL_SET_ERR_MSG_ATTR(extack, tb[IFLA_VXLAN_GROUP6], "New group address family does not match old group");
			return -EOPNOTSUPP;
		}

		conf->remote_ip.sin6.sin6_addr = nla_get_in6_addr(data[IFLA_VXLAN_GROUP6]);
		conf->remote_ip.sa.sa_family = AF_INET6;
	}

	if (data[IFLA_VXLAN_LOCAL]) {
		if (changelink && (conf->saddr.sa.sa_family != AF_INET)) {
			NL_SET_ERR_MSG_ATTR(extack, tb[IFLA_VXLAN_LOCAL], "New local address family does not match old");
			return -EOPNOTSUPP;
		}

		conf->saddr.sin.sin_addr.s_addr = nla_get_in_addr(data[IFLA_VXLAN_LOCAL]);
		conf->saddr.sa.sa_family = AF_INET;
	} else if (data[IFLA_VXLAN_LOCAL6]) {
		if (!IS_ENABLED(CONFIG_IPV6)) {
			NL_SET_ERR_MSG_ATTR(extack, tb[IFLA_VXLAN_LOCAL6], "IPv6 support not enabled in the kernel");
			return -EPFNOSUPPORT;
		}

		if (changelink && (conf->saddr.sa.sa_family != AF_INET6)) {
			NL_SET_ERR_MSG_ATTR(extack, tb[IFLA_VXLAN_LOCAL6], "New local address family does not match old");
			return -EOPNOTSUPP;
		}

		/* TODO: respect scope id */
		conf->saddr.sin6.sin6_addr = nla_get_in6_addr(data[IFLA_VXLAN_LOCAL6]);
		conf->saddr.sa.sa_family = AF_INET6;
	}

	if (data[IFLA_VXLAN_LINK])
		conf->remote_ifindex = nla_get_u32(data[IFLA_VXLAN_LINK]);

	if (data[IFLA_VXLAN_TOS])
		conf->tos  = nla_get_u8(data[IFLA_VXLAN_TOS]);

	if (data[IFLA_VXLAN_TTL])
		conf->ttl = nla_get_u8(data[IFLA_VXLAN_TTL]);

	if (data[IFLA_VXLAN_TTL_INHERIT]) {
		err = vxlan_nl2flag(conf, data, IFLA_VXLAN_TTL_INHERIT,
				    VXLAN_F_TTL_INHERIT, changelink, false,
				    extack);
		if (err)
			return err;

	}

	if (data[IFLA_VXLAN_LABEL])
		conf->label = nla_get_be32(data[IFLA_VXLAN_LABEL]) &
			     IPV6_FLOWLABEL_MASK;

	if (data[IFLA_VXLAN_LEARNING]) {
		err = vxlan_nl2flag(conf, data, IFLA_VXLAN_LEARNING,
				    VXLAN_F_LEARN, changelink, true,
				    extack);
		if (err)
			return err;
	} else if (!changelink) {
		/* default to learn on a new device */
		conf->flags |= VXLAN_F_LEARN;
	}

	if (data[IFLA_VXLAN_AGEING])
		conf->age_interval = nla_get_u32(data[IFLA_VXLAN_AGEING]);

	if (data[IFLA_VXLAN_PROXY]) {
		err = vxlan_nl2flag(conf, data, IFLA_VXLAN_PROXY,
				    VXLAN_F_PROXY, changelink, false,
				    extack);
		if (err)
			return err;
	}

	if (data[IFLA_VXLAN_RSC]) {
		err = vxlan_nl2flag(conf, data, IFLA_VXLAN_RSC,
				    VXLAN_F_RSC, changelink, false,
				    extack);
		if (err)
			return err;
	}

	if (data[IFLA_VXLAN_L2MISS]) {
		err = vxlan_nl2flag(conf, data, IFLA_VXLAN_L2MISS,
				    VXLAN_F_L2MISS, changelink, false,
				    extack);
		if (err)
			return err;
	}

	if (data[IFLA_VXLAN_L3MISS]) {
		err = vxlan_nl2flag(conf, data, IFLA_VXLAN_L3MISS,
				    VXLAN_F_L3MISS, changelink, false,
				    extack);
		if (err)
			return err;
	}

	if (data[IFLA_VXLAN_LIMIT]) {
		if (changelink) {
			NL_SET_ERR_MSG_ATTR(extack, tb[IFLA_VXLAN_LIMIT],
					    "Cannot change limit");
			return -EOPNOTSUPP;
		}
		conf->addrmax = nla_get_u32(data[IFLA_VXLAN_LIMIT]);
	}

	if (data[IFLA_VXLAN_COLLECT_METADATA]) {
		err = vxlan_nl2flag(conf, data, IFLA_VXLAN_COLLECT_METADATA,
				    VXLAN_F_COLLECT_METADATA, changelink, false,
				    extack);
		if (err)
			return err;
	}

	if (data[IFLA_VXLAN_PORT_RANGE]) {
		if (!changelink) {
			const struct ifla_vxlan_port_range *p
				= nla_data(data[IFLA_VXLAN_PORT_RANGE]);
			conf->port_min = ntohs(p->low);
			conf->port_max = ntohs(p->high);
		} else {
			NL_SET_ERR_MSG_ATTR(extack, tb[IFLA_VXLAN_PORT_RANGE],
					    "Cannot change port range");
			return -EOPNOTSUPP;
		}
	}

	if (data[IFLA_VXLAN_PORT]) {
		if (changelink) {
			NL_SET_ERR_MSG_ATTR(extack, tb[IFLA_VXLAN_PORT],
					    "Cannot change port");
			return -EOPNOTSUPP;
		}
		conf->dst_port = nla_get_be16(data[IFLA_VXLAN_PORT]);
	}

	if (data[IFLA_VXLAN_UDP_CSUM]) {
		if (changelink) {
			NL_SET_ERR_MSG_ATTR(extack, tb[IFLA_VXLAN_UDP_CSUM],
					    "Cannot change UDP_CSUM flag");
			return -EOPNOTSUPP;
		}
		if (!nla_get_u8(data[IFLA_VXLAN_UDP_CSUM]))
			conf->flags |= VXLAN_F_UDP_ZERO_CSUM_TX;
	}

	if (data[IFLA_VXLAN_UDP_ZERO_CSUM6_TX]) {
		err = vxlan_nl2flag(conf, data, IFLA_VXLAN_UDP_ZERO_CSUM6_TX,
				    VXLAN_F_UDP_ZERO_CSUM6_TX, changelink,
				    false, extack);
		if (err)
			return err;
	}

	if (data[IFLA_VXLAN_UDP_ZERO_CSUM6_RX]) {
		err = vxlan_nl2flag(conf, data, IFLA_VXLAN_UDP_ZERO_CSUM6_RX,
				    VXLAN_F_UDP_ZERO_CSUM6_RX, changelink,
				    false, extack);
		if (err)
			return err;
	}

	if (data[IFLA_VXLAN_REMCSUM_TX]) {
		err = vxlan_nl2flag(conf, data, IFLA_VXLAN_REMCSUM_TX,
				    VXLAN_F_REMCSUM_TX, changelink, false,
				    extack);
		if (err)
			return err;
	}

	if (data[IFLA_VXLAN_REMCSUM_RX]) {
		err = vxlan_nl2flag(conf, data, IFLA_VXLAN_REMCSUM_RX,
				    VXLAN_F_REMCSUM_RX, changelink, false,
				    extack);
		if (err)
			return err;
	}

	if (data[IFLA_VXLAN_GBP]) {
		err = vxlan_nl2flag(conf, data, IFLA_VXLAN_GBP,
				    VXLAN_F_GBP, changelink, false, extack);
		if (err)
			return err;
	}

	if (data[IFLA_VXLAN_GPE]) {
		err = vxlan_nl2flag(conf, data, IFLA_VXLAN_GPE,
				    VXLAN_F_GPE, changelink, false,
				    extack);
		if (err)
			return err;
	}

	if (data[IFLA_VXLAN_REMCSUM_NOPARTIAL]) {
		err = vxlan_nl2flag(conf, data, IFLA_VXLAN_REMCSUM_NOPARTIAL,
				    VXLAN_F_REMCSUM_NOPARTIAL, changelink,
				    false, extack);
		if (err)
			return err;
	}

	if (tb[IFLA_MTU]) {
		if (changelink) {
			NL_SET_ERR_MSG_ATTR(extack, tb[IFLA_MTU],
					    "Cannot change mtu");
			return -EOPNOTSUPP;
		}
		conf->mtu = nla_get_u32(tb[IFLA_MTU]);
	}

	if (data[IFLA_VXLAN_DF])
		conf->df = nla_get_u8(data[IFLA_VXLAN_DF]);

	return 0;
}

static int vxlan_newlink(struct net *src_net, struct net_device *dev,
			 struct nlattr *tb[], struct nlattr *data[],
			 struct netlink_ext_ack *extack)
{
	struct vxlan_config conf;
	int err;

	err = vxlan_nl2conf(tb, data, dev, &conf, false, extack);
	if (err)
		return err;

	return __vxlan_dev_create(src_net, dev, &conf, extack);
}

static int vxlan_changelink(struct net_device *dev, struct nlattr *tb[],
			    struct nlattr *data[],
			    struct netlink_ext_ack *extack)
{
	struct vxlan_dev *vxlan = netdev_priv(dev);
	struct net_device *lowerdev;
	struct vxlan_config conf;
	struct vxlan_rdst *dst;
	int err;

	dst = &vxlan->default_dst;
	err = vxlan_nl2conf(tb, data, dev, &conf, true, extack);
	if (err)
		return err;

	err = vxlan_config_validate(vxlan->net, &conf, &lowerdev,
				    vxlan, extack);
	if (err)
		return err;

	if (dst->remote_dev == lowerdev)
		lowerdev = NULL;

	err = netdev_adjacent_change_prepare(dst->remote_dev, lowerdev, dev,
					     extack);
	if (err)
		return err;

	/* handle default dst entry */
	if (!vxlan_addr_equal(&conf.remote_ip, &dst->remote_ip)) {
		u32 hash_index = fdb_head_index(vxlan, all_zeros_mac, conf.vni);

		spin_lock_bh(&vxlan->hash_lock[hash_index]);
		if (!vxlan_addr_any(&conf.remote_ip)) {
			err = vxlan_fdb_update(vxlan, all_zeros_mac,
					       &conf.remote_ip,
					       NUD_REACHABLE | NUD_PERMANENT,
					       NLM_F_APPEND | NLM_F_CREATE,
					       vxlan->cfg.dst_port,
					       conf.vni, conf.vni,
					       conf.remote_ifindex,
					       NTF_SELF, 0, true, extack);
			if (err) {
				spin_unlock_bh(&vxlan->hash_lock[hash_index]);
				netdev_adjacent_change_abort(dst->remote_dev,
							     lowerdev, dev);
				return err;
			}
		}
		if (!vxlan_addr_any(&dst->remote_ip))
			__vxlan_fdb_delete(vxlan, all_zeros_mac,
					   dst->remote_ip,
					   vxlan->cfg.dst_port,
					   dst->remote_vni,
					   dst->remote_vni,
					   dst->remote_ifindex,
					   true);
		spin_unlock_bh(&vxlan->hash_lock[hash_index]);
	}

	if (conf.age_interval != vxlan->cfg.age_interval)
		mod_timer(&vxlan->age_timer, jiffies);

	netdev_adjacent_change_commit(dst->remote_dev, lowerdev, dev);
	if (lowerdev && lowerdev != dst->remote_dev)
		dst->remote_dev = lowerdev;
	vxlan_config_apply(dev, &conf, lowerdev, vxlan->net, true);
	return 0;
}

static void vxlan_dellink(struct net_device *dev, struct list_head *head)
{
	struct vxlan_dev *vxlan = netdev_priv(dev);

	vxlan_flush(vxlan, true);

	list_del(&vxlan->next);
	unregister_netdevice_queue(dev, head);
	if (vxlan->default_dst.remote_dev)
		netdev_upper_dev_unlink(vxlan->default_dst.remote_dev, dev);
}

static size_t vxlan_get_size(const struct net_device *dev)
{

	return nla_total_size(sizeof(__u32)) +	/* IFLA_VXLAN_ID */
		nla_total_size(sizeof(struct in6_addr)) + /* IFLA_VXLAN_GROUP{6} */
		nla_total_size(sizeof(__u32)) +	/* IFLA_VXLAN_LINK */
		nla_total_size(sizeof(struct in6_addr)) + /* IFLA_VXLAN_LOCAL{6} */
		nla_total_size(sizeof(__u8)) +	/* IFLA_VXLAN_TTL */
		nla_total_size(sizeof(__u8)) +	/* IFLA_VXLAN_TTL_INHERIT */
		nla_total_size(sizeof(__u8)) +	/* IFLA_VXLAN_TOS */
		nla_total_size(sizeof(__u8)) +	/* IFLA_VXLAN_DF */
		nla_total_size(sizeof(__be32)) + /* IFLA_VXLAN_LABEL */
		nla_total_size(sizeof(__u8)) +	/* IFLA_VXLAN_LEARNING */
		nla_total_size(sizeof(__u8)) +	/* IFLA_VXLAN_PROXY */
		nla_total_size(sizeof(__u8)) +	/* IFLA_VXLAN_RSC */
		nla_total_size(sizeof(__u8)) +	/* IFLA_VXLAN_L2MISS */
		nla_total_size(sizeof(__u8)) +	/* IFLA_VXLAN_L3MISS */
		nla_total_size(sizeof(__u8)) +	/* IFLA_VXLAN_COLLECT_METADATA */
		nla_total_size(sizeof(__u32)) +	/* IFLA_VXLAN_AGEING */
		nla_total_size(sizeof(__u32)) +	/* IFLA_VXLAN_LIMIT */
		nla_total_size(sizeof(struct ifla_vxlan_port_range)) +
		nla_total_size(sizeof(__be16)) + /* IFLA_VXLAN_PORT */
		nla_total_size(sizeof(__u8)) + /* IFLA_VXLAN_UDP_CSUM */
		nla_total_size(sizeof(__u8)) + /* IFLA_VXLAN_UDP_ZERO_CSUM6_TX */
		nla_total_size(sizeof(__u8)) + /* IFLA_VXLAN_UDP_ZERO_CSUM6_RX */
		nla_total_size(sizeof(__u8)) + /* IFLA_VXLAN_REMCSUM_TX */
		nla_total_size(sizeof(__u8)) + /* IFLA_VXLAN_REMCSUM_RX */
		0;
}

static int vxlan_fill_info(struct sk_buff *skb, const struct net_device *dev)
{
	const struct vxlan_dev *vxlan = netdev_priv(dev);
	const struct vxlan_rdst *dst = &vxlan->default_dst;
	struct ifla_vxlan_port_range ports = {
		.low =  htons(vxlan->cfg.port_min),
		.high = htons(vxlan->cfg.port_max),
	};

	if (nla_put_u32(skb, IFLA_VXLAN_ID, be32_to_cpu(dst->remote_vni)))
		goto nla_put_failure;

	if (!vxlan_addr_any(&dst->remote_ip)) {
		if (dst->remote_ip.sa.sa_family == AF_INET) {
			if (nla_put_in_addr(skb, IFLA_VXLAN_GROUP,
					    dst->remote_ip.sin.sin_addr.s_addr))
				goto nla_put_failure;
#if IS_ENABLED(CONFIG_IPV6)
		} else {
			if (nla_put_in6_addr(skb, IFLA_VXLAN_GROUP6,
					     &dst->remote_ip.sin6.sin6_addr))
				goto nla_put_failure;
#endif
		}
	}

	if (dst->remote_ifindex && nla_put_u32(skb, IFLA_VXLAN_LINK, dst->remote_ifindex))
		goto nla_put_failure;

	if (!vxlan_addr_any(&vxlan->cfg.saddr)) {
		if (vxlan->cfg.saddr.sa.sa_family == AF_INET) {
			if (nla_put_in_addr(skb, IFLA_VXLAN_LOCAL,
					    vxlan->cfg.saddr.sin.sin_addr.s_addr))
				goto nla_put_failure;
#if IS_ENABLED(CONFIG_IPV6)
		} else {
			if (nla_put_in6_addr(skb, IFLA_VXLAN_LOCAL6,
					     &vxlan->cfg.saddr.sin6.sin6_addr))
				goto nla_put_failure;
#endif
		}
	}

	if (nla_put_u8(skb, IFLA_VXLAN_TTL, vxlan->cfg.ttl) ||
	    nla_put_u8(skb, IFLA_VXLAN_TTL_INHERIT,
		       !!(vxlan->cfg.flags & VXLAN_F_TTL_INHERIT)) ||
	    nla_put_u8(skb, IFLA_VXLAN_TOS, vxlan->cfg.tos) ||
	    nla_put_u8(skb, IFLA_VXLAN_DF, vxlan->cfg.df) ||
	    nla_put_be32(skb, IFLA_VXLAN_LABEL, vxlan->cfg.label) ||
	    nla_put_u8(skb, IFLA_VXLAN_LEARNING,
		       !!(vxlan->cfg.flags & VXLAN_F_LEARN)) ||
	    nla_put_u8(skb, IFLA_VXLAN_PROXY,
		       !!(vxlan->cfg.flags & VXLAN_F_PROXY)) ||
	    nla_put_u8(skb, IFLA_VXLAN_RSC,
		       !!(vxlan->cfg.flags & VXLAN_F_RSC)) ||
	    nla_put_u8(skb, IFLA_VXLAN_L2MISS,
		       !!(vxlan->cfg.flags & VXLAN_F_L2MISS)) ||
	    nla_put_u8(skb, IFLA_VXLAN_L3MISS,
		       !!(vxlan->cfg.flags & VXLAN_F_L3MISS)) ||
	    nla_put_u8(skb, IFLA_VXLAN_COLLECT_METADATA,
		       !!(vxlan->cfg.flags & VXLAN_F_COLLECT_METADATA)) ||
	    nla_put_u32(skb, IFLA_VXLAN_AGEING, vxlan->cfg.age_interval) ||
	    nla_put_u32(skb, IFLA_VXLAN_LIMIT, vxlan->cfg.addrmax) ||
	    nla_put_be16(skb, IFLA_VXLAN_PORT, vxlan->cfg.dst_port) ||
	    nla_put_u8(skb, IFLA_VXLAN_UDP_CSUM,
		       !(vxlan->cfg.flags & VXLAN_F_UDP_ZERO_CSUM_TX)) ||
	    nla_put_u8(skb, IFLA_VXLAN_UDP_ZERO_CSUM6_TX,
		       !!(vxlan->cfg.flags & VXLAN_F_UDP_ZERO_CSUM6_TX)) ||
	    nla_put_u8(skb, IFLA_VXLAN_UDP_ZERO_CSUM6_RX,
		       !!(vxlan->cfg.flags & VXLAN_F_UDP_ZERO_CSUM6_RX)) ||
	    nla_put_u8(skb, IFLA_VXLAN_REMCSUM_TX,
		       !!(vxlan->cfg.flags & VXLAN_F_REMCSUM_TX)) ||
	    nla_put_u8(skb, IFLA_VXLAN_REMCSUM_RX,
		       !!(vxlan->cfg.flags & VXLAN_F_REMCSUM_RX)))
		goto nla_put_failure;

	if (nla_put(skb, IFLA_VXLAN_PORT_RANGE, sizeof(ports), &ports))
		goto nla_put_failure;

	if (vxlan->cfg.flags & VXLAN_F_GBP &&
	    nla_put_flag(skb, IFLA_VXLAN_GBP))
		goto nla_put_failure;

	if (vxlan->cfg.flags & VXLAN_F_GPE &&
	    nla_put_flag(skb, IFLA_VXLAN_GPE))
		goto nla_put_failure;

	if (vxlan->cfg.flags & VXLAN_F_REMCSUM_NOPARTIAL &&
	    nla_put_flag(skb, IFLA_VXLAN_REMCSUM_NOPARTIAL))
		goto nla_put_failure;

	return 0;

nla_put_failure:
	return -EMSGSIZE;
}

static struct net *vxlan_get_link_net(const struct net_device *dev)
{
	struct vxlan_dev *vxlan = netdev_priv(dev);

	return vxlan->net;
}

static struct rtnl_link_ops vxlan_link_ops __read_mostly = {
	.kind		= "vxlan",
	.maxtype	= IFLA_VXLAN_MAX,
	.policy		= vxlan_policy,
	.priv_size	= sizeof(struct vxlan_dev),
	.setup		= vxlan_setup,
	.validate	= vxlan_validate,
	.newlink	= vxlan_newlink,
	.changelink	= vxlan_changelink,
	.dellink	= vxlan_dellink,
	.get_size	= vxlan_get_size,
	.fill_info	= vxlan_fill_info,
	.get_link_net	= vxlan_get_link_net,
};

struct net_device *vxlan_dev_create(struct net *net, const char *name,
				    u8 name_assign_type,
				    struct vxlan_config *conf)
{
	struct nlattr *tb[IFLA_MAX + 1];
	struct net_device *dev;
	int err;

	memset(&tb, 0, sizeof(tb));

	dev = rtnl_create_link(net, name, name_assign_type,
			       &vxlan_link_ops, tb, NULL);
	if (IS_ERR(dev))
		return dev;

	err = __vxlan_dev_create(net, dev, conf, NULL);
	if (err < 0) {
		free_netdev(dev);
		return ERR_PTR(err);
	}

	err = rtnl_configure_link(dev, NULL);
	if (err < 0) {
		LIST_HEAD(list_kill);

		vxlan_dellink(dev, &list_kill);
		unregister_netdevice_many(&list_kill);
		return ERR_PTR(err);
	}

	return dev;
}
EXPORT_SYMBOL_GPL(vxlan_dev_create);

static void vxlan_handle_lowerdev_unregister(struct vxlan_net *vn,
					     struct net_device *dev)
{
	struct vxlan_dev *vxlan, *next;
	LIST_HEAD(list_kill);

	list_for_each_entry_safe(vxlan, next, &vn->vxlan_list, next) {
		struct vxlan_rdst *dst = &vxlan->default_dst;

		/* In case we created vxlan device with carrier
		 * and we loose the carrier due to module unload
		 * we also need to remove vxlan device. In other
		 * cases, it's not necessary and remote_ifindex
		 * is 0 here, so no matches.
		 */
		if (dst->remote_ifindex == dev->ifindex)
			vxlan_dellink(vxlan->dev, &list_kill);
	}

	unregister_netdevice_many(&list_kill);
}

static int vxlan_netdevice_event(struct notifier_block *unused,
				 unsigned long event, void *ptr)
{
	struct net_device *dev = netdev_notifier_info_to_dev(ptr);
	struct vxlan_net *vn = net_generic(dev_net(dev), vxlan_net_id);

	if (event == NETDEV_UNREGISTER) {
		vxlan_offload_rx_ports(dev, false);
		vxlan_handle_lowerdev_unregister(vn, dev);
	} else if (event == NETDEV_REGISTER) {
		vxlan_offload_rx_ports(dev, true);
	} else if (event == NETDEV_UDP_TUNNEL_PUSH_INFO ||
		   event == NETDEV_UDP_TUNNEL_DROP_INFO) {
		vxlan_offload_rx_ports(dev, event == NETDEV_UDP_TUNNEL_PUSH_INFO);
	}

	return NOTIFY_DONE;
}

static struct notifier_block vxlan_notifier_block __read_mostly = {
	.notifier_call = vxlan_netdevice_event,
};

static void
vxlan_fdb_offloaded_set(struct net_device *dev,
			struct switchdev_notifier_vxlan_fdb_info *fdb_info)
{
	struct vxlan_dev *vxlan = netdev_priv(dev);
	struct vxlan_rdst *rdst;
	struct vxlan_fdb *f;
	u32 hash_index;

	hash_index = fdb_head_index(vxlan, fdb_info->eth_addr, fdb_info->vni);

	spin_lock_bh(&vxlan->hash_lock[hash_index]);

	f = vxlan_find_mac(vxlan, fdb_info->eth_addr, fdb_info->vni);
	if (!f)
		goto out;

	rdst = vxlan_fdb_find_rdst(f, &fdb_info->remote_ip,
				   fdb_info->remote_port,
				   fdb_info->remote_vni,
				   fdb_info->remote_ifindex);
	if (!rdst)
		goto out;

	rdst->offloaded = fdb_info->offloaded;

out:
	spin_unlock_bh(&vxlan->hash_lock[hash_index]);
}

static int
vxlan_fdb_external_learn_add(struct net_device *dev,
			     struct switchdev_notifier_vxlan_fdb_info *fdb_info)
{
	struct vxlan_dev *vxlan = netdev_priv(dev);
	struct netlink_ext_ack *extack;
	u32 hash_index;
	int err;

	hash_index = fdb_head_index(vxlan, fdb_info->eth_addr, fdb_info->vni);
	extack = switchdev_notifier_info_to_extack(&fdb_info->info);

	spin_lock_bh(&vxlan->hash_lock[hash_index]);
	err = vxlan_fdb_update(vxlan, fdb_info->eth_addr, &fdb_info->remote_ip,
			       NUD_REACHABLE,
			       NLM_F_CREATE | NLM_F_REPLACE,
			       fdb_info->remote_port,
			       fdb_info->vni,
			       fdb_info->remote_vni,
			       fdb_info->remote_ifindex,
			       NTF_USE | NTF_SELF | NTF_EXT_LEARNED,
			       0, false, extack);
	spin_unlock_bh(&vxlan->hash_lock[hash_index]);

	return err;
}

static int
vxlan_fdb_external_learn_del(struct net_device *dev,
			     struct switchdev_notifier_vxlan_fdb_info *fdb_info)
{
	struct vxlan_dev *vxlan = netdev_priv(dev);
	struct vxlan_fdb *f;
	u32 hash_index;
	int err = 0;

	hash_index = fdb_head_index(vxlan, fdb_info->eth_addr, fdb_info->vni);
	spin_lock_bh(&vxlan->hash_lock[hash_index]);

	f = vxlan_find_mac(vxlan, fdb_info->eth_addr, fdb_info->vni);
	if (!f)
		err = -ENOENT;
	else if (f->flags & NTF_EXT_LEARNED)
		err = __vxlan_fdb_delete(vxlan, fdb_info->eth_addr,
					 fdb_info->remote_ip,
					 fdb_info->remote_port,
					 fdb_info->vni,
					 fdb_info->remote_vni,
					 fdb_info->remote_ifindex,
					 false);

	spin_unlock_bh(&vxlan->hash_lock[hash_index]);

	return err;
}

static int vxlan_switchdev_event(struct notifier_block *unused,
				 unsigned long event, void *ptr)
{
	struct net_device *dev = switchdev_notifier_info_to_dev(ptr);
	struct switchdev_notifier_vxlan_fdb_info *fdb_info;
	int err = 0;

	switch (event) {
	case SWITCHDEV_VXLAN_FDB_OFFLOADED:
		vxlan_fdb_offloaded_set(dev, ptr);
		break;
	case SWITCHDEV_VXLAN_FDB_ADD_TO_BRIDGE:
		fdb_info = ptr;
		err = vxlan_fdb_external_learn_add(dev, fdb_info);
		if (err) {
			err = notifier_from_errno(err);
			break;
		}
		fdb_info->offloaded = true;
		vxlan_fdb_offloaded_set(dev, fdb_info);
		break;
	case SWITCHDEV_VXLAN_FDB_DEL_TO_BRIDGE:
		fdb_info = ptr;
		err = vxlan_fdb_external_learn_del(dev, fdb_info);
		if (err) {
			err = notifier_from_errno(err);
			break;
		}
		fdb_info->offloaded = false;
		vxlan_fdb_offloaded_set(dev, fdb_info);
		break;
	}

	return err;
}

static struct notifier_block vxlan_switchdev_notifier_block __read_mostly = {
	.notifier_call = vxlan_switchdev_event,
};

static void vxlan_fdb_nh_flush(struct nexthop *nh)
{
	struct vxlan_fdb *fdb;
	struct vxlan_dev *vxlan;
	u32 hash_index;

	rcu_read_lock();
	list_for_each_entry_rcu(fdb, &nh->fdb_list, nh_list) {
		vxlan = rcu_dereference(fdb->vdev);
		WARN_ON(!vxlan);
		hash_index = fdb_head_index(vxlan, fdb->eth_addr,
					    vxlan->default_dst.remote_vni);
		spin_lock_bh(&vxlan->hash_lock[hash_index]);
		if (!hlist_unhashed(&fdb->hlist))
			vxlan_fdb_destroy(vxlan, fdb, false, false);
		spin_unlock_bh(&vxlan->hash_lock[hash_index]);
	}
	rcu_read_unlock();
}

static int vxlan_nexthop_event(struct notifier_block *nb,
			       unsigned long event, void *ptr)
{
	struct nexthop *nh = ptr;

	if (!nh || event != NEXTHOP_EVENT_DEL)
		return NOTIFY_DONE;

	vxlan_fdb_nh_flush(nh);

	return NOTIFY_DONE;
}

static struct notifier_block vxlan_nexthop_notifier_block __read_mostly = {
	.notifier_call = vxlan_nexthop_event,
};

static __net_init int vxlan_init_net(struct net *net)
{
	struct vxlan_net *vn = net_generic(net, vxlan_net_id);
	unsigned int h;

	INIT_LIST_HEAD(&vn->vxlan_list);
	spin_lock_init(&vn->sock_lock);

	for (h = 0; h < PORT_HASH_SIZE; ++h)
		INIT_HLIST_HEAD(&vn->sock_list[h]);

	return register_nexthop_notifier(net, &vxlan_nexthop_notifier_block);
}

static void vxlan_destroy_tunnels(struct net *net, struct list_head *head)
{
	struct vxlan_net *vn = net_generic(net, vxlan_net_id);
	struct vxlan_dev *vxlan, *next;
	struct net_device *dev, *aux;
	unsigned int h;

	for_each_netdev_safe(net, dev, aux)
		if (dev->rtnl_link_ops == &vxlan_link_ops)
			unregister_netdevice_queue(dev, head);

	list_for_each_entry_safe(vxlan, next, &vn->vxlan_list, next) {
		/* If vxlan->dev is in the same netns, it has already been added
		 * to the list by the previous loop.
		 */
		if (!net_eq(dev_net(vxlan->dev), net))
			unregister_netdevice_queue(vxlan->dev, head);
	}

	for (h = 0; h < PORT_HASH_SIZE; ++h)
		WARN_ON_ONCE(!hlist_empty(&vn->sock_list[h]));
}

static void __net_exit vxlan_exit_batch_net(struct list_head *net_list)
{
	struct net *net;
	LIST_HEAD(list);

	rtnl_lock();
	list_for_each_entry(net, net_list, exit_list)
		unregister_nexthop_notifier(net, &vxlan_nexthop_notifier_block);
	list_for_each_entry(net, net_list, exit_list)
		vxlan_destroy_tunnels(net, &list);

	unregister_netdevice_many(&list);
	rtnl_unlock();
}

static struct pernet_operations vxlan_net_ops = {
	.init = vxlan_init_net,
	.exit_batch = vxlan_exit_batch_net,
	.id   = &vxlan_net_id,
	.size = sizeof(struct vxlan_net),
};

static int __init vxlan_init_module(void)
{
	int rc;

	get_random_bytes(&vxlan_salt, sizeof(vxlan_salt));

	rc = register_pernet_subsys(&vxlan_net_ops);
	if (rc)
		goto out1;

	rc = register_netdevice_notifier(&vxlan_notifier_block);
	if (rc)
		goto out2;

	rc = register_switchdev_notifier(&vxlan_switchdev_notifier_block);
	if (rc)
		goto out3;

	rc = rtnl_link_register(&vxlan_link_ops);
	if (rc)
		goto out4;

	return 0;
out4:
	unregister_switchdev_notifier(&vxlan_switchdev_notifier_block);
out3:
	unregister_netdevice_notifier(&vxlan_notifier_block);
out2:
	unregister_pernet_subsys(&vxlan_net_ops);
out1:
	return rc;
}
late_initcall(vxlan_init_module);

static void __exit vxlan_cleanup_module(void)
{
	rtnl_link_unregister(&vxlan_link_ops);
	unregister_switchdev_notifier(&vxlan_switchdev_notifier_block);
	unregister_netdevice_notifier(&vxlan_notifier_block);
	unregister_pernet_subsys(&vxlan_net_ops);
	/* rcu_barrier() is called by netns */
}
module_exit(vxlan_cleanup_module);

MODULE_LICENSE("GPL");
MODULE_VERSION(VXLAN_VERSION);
MODULE_AUTHOR("Stephen Hemminger <stephen@networkplumber.org>");
MODULE_DESCRIPTION("Driver for VXLAN encapsulated traffic");
MODULE_ALIAS_RTNL_LINK("vxlan");<|MERGE_RESOLUTION|>--- conflicted
+++ resolved
@@ -1380,11 +1380,8 @@
 			struct vxlan_rdst *rd;
 
 			if (rcu_access_pointer(f->nh)) {
-<<<<<<< HEAD
-=======
 				if (*idx < cb->args[2])
 					goto skip_nh;
->>>>>>> 84569f32
 				err = vxlan_fdb_info(skb, vxlan, f,
 						     NETLINK_CB(cb->skb).portid,
 						     cb->nlh->nlmsg_seq,
@@ -1392,11 +1389,8 @@
 						     NLM_F_MULTI, NULL);
 				if (err < 0)
 					goto out;
-<<<<<<< HEAD
-=======
 skip_nh:
 				*idx += 1;
->>>>>>> 84569f32
 				continue;
 			}
 
