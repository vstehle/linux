/*
 * Driver for Regulator part of Palmas PMIC Chips
 *
 * Copyright 2011-2012 Texas Instruments Inc.
 *
 * Author: Graeme Gregory <gg@slimlogic.co.uk>
 *
 *  This program is free software; you can redistribute it and/or modify it
 *  under  the terms of the GNU General  Public License as published by the
 *  Free Software Foundation;  either version 2 of the License, or (at your
 *  option) any later version.
 *
 */

#include <linux/kernel.h>
#include <linux/module.h>
#include <linux/interrupt.h>
#include <linux/init.h>
#include <linux/err.h>
#include <linux/platform_device.h>
#include <linux/regulator/driver.h>
#include <linux/regulator/machine.h>
#include <linux/slab.h>
#include <linux/regmap.h>
#include <linux/mfd/palmas.h>
#include <linux/of_platform.h>
#include <linux/regulator/of_regulator.h>

struct regs_info {
	char	*name;
	u8	vsel_addr;
	u8	ctrl_addr;
	u8	tstep_addr;
	u8	short_bit;
};

static const struct regs_info palmas_regs_info[] = {
	{
		.name		= "SMPS12",
		.vsel_addr	= PALMAS_SMPS12_VOLTAGE,
		.ctrl_addr	= PALMAS_SMPS12_CTRL,
		.tstep_addr	= PALMAS_SMPS12_TSTEP,
		.short_bit	= PALMAS_SMPS_SHORT_STATUS_SMPS12,
	},
	{
		.name		= "SMPS123",
		.vsel_addr	= PALMAS_SMPS12_VOLTAGE,
		.ctrl_addr	= PALMAS_SMPS12_CTRL,
		.tstep_addr	= PALMAS_SMPS12_TSTEP,
	},
	{
		.name		= "SMPS3",
		.vsel_addr	= PALMAS_SMPS3_VOLTAGE,
		.ctrl_addr	= PALMAS_SMPS3_CTRL,
		.short_bit	= PALMAS_SMPS_SHORT_STATUS_SMPS3,
	},
	{
		.name		= "SMPS45",
		.vsel_addr	= PALMAS_SMPS45_VOLTAGE,
		.ctrl_addr	= PALMAS_SMPS45_CTRL,
		.tstep_addr	= PALMAS_SMPS45_TSTEP,
		.short_bit	= PALMAS_SMPS_SHORT_STATUS_SMPS45,
	},
	{
		.name		= "SMPS457",
		.vsel_addr	= PALMAS_SMPS45_VOLTAGE,
		.ctrl_addr	= PALMAS_SMPS45_CTRL,
		.tstep_addr	= PALMAS_SMPS45_TSTEP,
	},
	{
		.name		= "SMPS6",
		.vsel_addr	= PALMAS_SMPS6_VOLTAGE,
		.ctrl_addr	= PALMAS_SMPS6_CTRL,
		.tstep_addr	= PALMAS_SMPS6_TSTEP,
		.short_bit	= PALMAS_SMPS_SHORT_STATUS_SMPS6,
	},
	{
		.name		= "SMPS7",
		.vsel_addr	= PALMAS_SMPS7_VOLTAGE,
		.ctrl_addr	= PALMAS_SMPS7_CTRL,
		.short_bit	= PALMAS_SMPS_SHORT_STATUS_SMPS7,
	},
	{
		.name		= "SMPS8",
		.vsel_addr	= PALMAS_SMPS8_VOLTAGE,
		.ctrl_addr	= PALMAS_SMPS8_CTRL,
		.tstep_addr	= PALMAS_SMPS8_TSTEP,
		.short_bit	= PALMAS_SMPS_SHORT_STATUS_SMPS8,
	},
	{
		.name		= "SMPS9",
		.vsel_addr	= PALMAS_SMPS9_VOLTAGE,
		.ctrl_addr	= PALMAS_SMPS9_CTRL,
		.short_bit	= PALMAS_SMPS_SHORT_STATUS_SMPS9,
	},
	{
		.name		= "SMPS10",
		.short_bit	= PALMAS_SMPS_SHORT_STATUS_SMPS10,
	},
	{
		.name		= "LDO1",
		.vsel_addr	= PALMAS_LDO1_VOLTAGE,
		.ctrl_addr	= PALMAS_LDO1_CTRL,
		.short_bit	= PALMAS_LDO_SHORT_STATUS1_LDO1,
	},
	{
		.name		= "LDO2",
		.vsel_addr	= PALMAS_LDO2_VOLTAGE,
		.ctrl_addr	= PALMAS_LDO2_CTRL,
		.short_bit	= PALMAS_LDO_SHORT_STATUS1_LDO2,
	},
	{
		.name		= "LDO3",
		.vsel_addr	= PALMAS_LDO3_VOLTAGE,
		.ctrl_addr	= PALMAS_LDO3_CTRL,
		.short_bit	= PALMAS_LDO_SHORT_STATUS1_LDO3,
	},
	{
		.name		= "LDO4",
		.vsel_addr	= PALMAS_LDO4_VOLTAGE,
		.ctrl_addr	= PALMAS_LDO4_CTRL,
		.short_bit	= PALMAS_LDO_SHORT_STATUS1_LDO4,
	},
	{
		.name		= "LDO5",
		.vsel_addr	= PALMAS_LDO5_VOLTAGE,
		.ctrl_addr	= PALMAS_LDO5_CTRL,
		.short_bit	= PALMAS_LDO_SHORT_STATUS1_LDO5,
	},
	{
		.name		= "LDO6",
		.vsel_addr	= PALMAS_LDO6_VOLTAGE,
		.ctrl_addr	= PALMAS_LDO6_CTRL,
		.short_bit	= PALMAS_LDO_SHORT_STATUS1_LDO6,
	},
	{
		.name		= "LDO7",
		.vsel_addr	= PALMAS_LDO7_VOLTAGE,
		.ctrl_addr	= PALMAS_LDO7_CTRL,
		.short_bit	= PALMAS_LDO_SHORT_STATUS1_LDO7,
	},
	{
		.name		= "LDO8",
		.vsel_addr	= PALMAS_LDO8_VOLTAGE,
		.ctrl_addr	= PALMAS_LDO8_CTRL,
		.short_bit	= PALMAS_LDO_SHORT_STATUS1_LDO8,
	},
	{
		.name		= "LDO9",
		.vsel_addr	= PALMAS_LDO9_VOLTAGE,
		.ctrl_addr	= PALMAS_LDO9_CTRL,
		.short_bit	= PALMAS_LDO_SHORT_STATUS2_LDO9,
	},
	{
		.name		= "LDOLN",
		.vsel_addr	= PALMAS_LDOLN_VOLTAGE,
		.ctrl_addr	= PALMAS_LDOLN_CTRL,
		.short_bit	= PALMAS_LDO_SHORT_STATUS2_LDOLN,
	},
	{
		.name		= "LDOUSB",
		.vsel_addr	= PALMAS_LDOUSB_VOLTAGE,
		.ctrl_addr	= PALMAS_LDOUSB_CTRL,
		.short_bit	= PALMAS_LDO_SHORT_STATUS2_LDOUSB,
	},
};

#define SMPS_CTRL_MODE_OFF		0x00
#define SMPS_CTRL_MODE_ON		0x01
#define SMPS_CTRL_MODE_ECO		0x02
#define SMPS_CTRL_MODE_PWM		0x03

/* These values are derived from the data sheet. And are the number of steps
 * where there is a voltage change, the ranges at beginning and end of register
 * max/min values where there are no change are ommitted.
 *
 * So they are basically (maxV-minV)/stepV
 */
#define PALMAS_SMPS_NUM_VOLTAGES	116
#define PALMAS_SMPS10_NUM_VOLTAGES	2
#define PALMAS_LDO_NUM_VOLTAGES		50

#define SMPS10_VSEL			(1<<3)
#define SMPS10_BOOST_EN			(1<<2)
#define SMPS10_BYPASS_EN		(1<<1)
#define SMPS10_SWITCH_EN		(1<<0)

#define REGULATOR_SLAVE			0

static int palmas_smps_read(struct palmas *palmas, unsigned int reg,
		unsigned int *dest)
{
	unsigned int addr;

	addr = PALMAS_BASE_TO_REG(PALMAS_SMPS_BASE, reg);

	return regmap_read(palmas->regmap[REGULATOR_SLAVE], addr, dest);
}

static int palmas_smps_write(struct palmas *palmas, unsigned int reg,
		unsigned int value)
{
	unsigned int addr;

	addr = PALMAS_BASE_TO_REG(PALMAS_SMPS_BASE, reg);

	return regmap_write(palmas->regmap[REGULATOR_SLAVE], addr, value);
}

static int palmas_ldo_read(struct palmas *palmas, unsigned int reg,
		unsigned int *dest)
{
	unsigned int addr;

	addr = PALMAS_BASE_TO_REG(PALMAS_LDO_BASE, reg);

	return regmap_read(palmas->regmap[REGULATOR_SLAVE], addr, dest);
}

static int palmas_ldo_write(struct palmas *palmas, unsigned int reg,
		unsigned int value)
{
	unsigned int addr;

	addr = PALMAS_BASE_TO_REG(PALMAS_LDO_BASE, reg);

	return regmap_write(palmas->regmap[REGULATOR_SLAVE], addr, value);
}

static int palmas_is_enabled_smps(struct regulator_dev *dev)
{
	struct palmas_pmic *pmic = rdev_get_drvdata(dev);
	int id = rdev_get_id(dev);
	unsigned int reg;

	palmas_smps_read(pmic->palmas, palmas_regs_info[id].ctrl_addr, &reg);

	reg &= PALMAS_SMPS12_CTRL_STATUS_MASK;
	reg >>= PALMAS_SMPS12_CTRL_STATUS_SHIFT;

	return !!(reg);
}

static int palmas_enable_smps(struct regulator_dev *dev)
{
	struct palmas_pmic *pmic = rdev_get_drvdata(dev);
	int id = rdev_get_id(dev);
	unsigned int reg;

	palmas_smps_read(pmic->palmas, palmas_regs_info[id].ctrl_addr, &reg);

	reg &= ~PALMAS_SMPS12_CTRL_MODE_ACTIVE_MASK;
	reg |= SMPS_CTRL_MODE_ON;

	palmas_smps_write(pmic->palmas, palmas_regs_info[id].ctrl_addr, reg);

	return 0;
}

static int palmas_disable_smps(struct regulator_dev *dev)
{
	struct palmas_pmic *pmic = rdev_get_drvdata(dev);
	int id = rdev_get_id(dev);
	unsigned int reg;

	palmas_smps_read(pmic->palmas, palmas_regs_info[id].ctrl_addr, &reg);

	reg &= ~PALMAS_SMPS12_CTRL_MODE_ACTIVE_MASK;

	palmas_smps_write(pmic->palmas, palmas_regs_info[id].ctrl_addr, reg);

	return 0;
}


static int palmas_set_mode_smps(struct regulator_dev *dev, unsigned int mode)
{
	struct palmas_pmic *pmic = rdev_get_drvdata(dev);
	int id = rdev_get_id(dev);
	unsigned int reg;

	palmas_smps_read(pmic->palmas, palmas_regs_info[id].ctrl_addr, &reg);
	reg &= ~PALMAS_SMPS12_CTRL_MODE_ACTIVE_MASK;

	switch (mode) {
	case REGULATOR_MODE_NORMAL:
		reg |= SMPS_CTRL_MODE_ON;
		break;
	case REGULATOR_MODE_IDLE:
		reg |= SMPS_CTRL_MODE_ECO;
		break;
	case REGULATOR_MODE_FAST:
		reg |= SMPS_CTRL_MODE_PWM;
		break;
	default:
		return -EINVAL;
	}
	palmas_smps_write(pmic->palmas, palmas_regs_info[id].ctrl_addr, reg);

	return 0;
}

static unsigned int palmas_get_mode_smps(struct regulator_dev *dev)
{
	struct palmas_pmic *pmic = rdev_get_drvdata(dev);
	int id = rdev_get_id(dev);
	unsigned int reg;

	palmas_smps_read(pmic->palmas, palmas_regs_info[id].ctrl_addr, &reg);
	reg &= PALMAS_SMPS12_CTRL_STATUS_MASK;
	reg >>= PALMAS_SMPS12_CTRL_STATUS_SHIFT;

	switch (reg) {
	case SMPS_CTRL_MODE_ON:
		return REGULATOR_MODE_NORMAL;
	case SMPS_CTRL_MODE_ECO:
		return REGULATOR_MODE_IDLE;
	case SMPS_CTRL_MODE_PWM:
		return REGULATOR_MODE_FAST;
	}

	return 0;
}

static int palmas_list_voltage_smps(struct regulator_dev *dev,
					unsigned selector)
{
	struct palmas_pmic *pmic = rdev_get_drvdata(dev);
	int id = rdev_get_id(dev);
	int mult = 1;

	if (!selector)
		return 0;

	/* Read the multiplier set in VSEL register to return
	 * the correct voltage.
	 */
	if (pmic->range[id])
		mult = 2;

	/* Voltage is (0.49V + (selector * 0.01V)) * RANGE
	 * as defined in data sheet. RANGE is either x1 or x2
	 */
	return  (490000 + (selector * 10000)) * mult;
}

static int palmas_get_voltage_smps_sel(struct regulator_dev *dev)
{
	struct palmas_pmic *pmic = rdev_get_drvdata(dev);
	int id = rdev_get_id(dev);
	int selector;
	unsigned int reg;
	unsigned int addr;

	addr = palmas_regs_info[id].vsel_addr;

	palmas_smps_read(pmic->palmas, addr, &reg);

	selector = reg & PALMAS_SMPS12_VOLTAGE_VSEL_MASK;

	/* Adjust selector to match list_voltage ranges */
	if ((selector > 0) && (selector < 6))
		selector = 6;
	if (!selector)
		selector = 5;
	if (selector > 121)
		selector = 121;
	selector -= 5;

	return selector;
}

static int palmas_set_voltage_smps_sel(struct regulator_dev *dev,
		unsigned selector)
{
	struct palmas_pmic *pmic = rdev_get_drvdata(dev);
	int id = rdev_get_id(dev);
	unsigned int reg = 0;
	unsigned int addr;

	addr = palmas_regs_info[id].vsel_addr;

	/* Make sure we don't change the value of RANGE */
	if (pmic->range[id])
		reg |= PALMAS_SMPS12_VOLTAGE_RANGE;

	/* Adjust the linux selector into range used in VSEL register */
	if (selector)
		reg |= selector + 5;

	palmas_smps_write(pmic->palmas, addr, reg);

	return 0;
}

static int palmas_map_voltage_smps(struct regulator_dev *rdev,
		int min_uV, int max_uV)
{
	struct palmas_pmic *pmic = rdev_get_drvdata(rdev);
	int id = rdev_get_id(rdev);
	int ret, voltage;

	if (min_uV == 0)
		return 0;

	if (pmic->range[id]) { /* RANGE is x2 */
		if (min_uV < 1000000)
			min_uV = 1000000;
		ret = DIV_ROUND_UP(min_uV - 1000000, 20000) + 1;
	} else {		/* RANGE is x1 */
		if (min_uV < 500000)
			min_uV = 500000;
		ret = DIV_ROUND_UP(min_uV - 500000, 10000) + 1;
	}

	/* Map back into a voltage to verify we're still in bounds */
	voltage = palmas_list_voltage_smps(rdev, ret);
	if (voltage < min_uV || voltage > max_uV)
		return -EINVAL;

	return ret;
}

static struct regulator_ops palmas_ops_smps = {
	.is_enabled		= palmas_is_enabled_smps,
	.enable			= palmas_enable_smps,
	.disable		= palmas_disable_smps,
	.set_mode		= palmas_set_mode_smps,
	.get_mode		= palmas_get_mode_smps,
	.get_voltage_sel	= palmas_get_voltage_smps_sel,
	.set_voltage_sel	= palmas_set_voltage_smps_sel,
	.list_voltage		= palmas_list_voltage_smps,
	.map_voltage		= palmas_map_voltage_smps,
};

/* @brief set or clear the bypass bit on SMPS10
 *
 * There is not a way to represent this function within the regulator
 * framework. This sets/clears the bypass of SMPS10 so voltage is obtained
 * from either SMPS10_IN or BOOST.
 *
 * @param palmas pointer to the palmas mfd structure
 * @param bypass boolean to indicate switch status
 * @return error or result
 */
int palmas_set_bypass_smps10(struct palmas *palmas, int bypass)
{
	unsigned int reg;

	palmas_smps_read(palmas, PALMAS_SMPS10_CTRL, &reg);

	if (bypass)
		reg |= SMPS10_BYPASS_EN;
	else
		reg &= ~SMPS10_BYPASS_EN;

	palmas_smps_write(palmas, PALMAS_SMPS10_CTRL, reg);

	return 0;
}
EXPORT_SYMBOL(palmas_set_bypass_smps10);

/* @brief set or clear the switch bit on SMPS10
 *
 * There is not a way to represent this function within the regulator
 * framework. This sets/clears the switch of SMPS10 so SMPS10_OUT1 and
 * SMPS10_OUT2 are shorted together.
 *
 * @param palmas pointer to the palmas mfd structure
 * @param sw boolean to indicate switch status
 * @return error or result
 */
int palmas_set_switch_smps10(struct palmas *palmas, int sw)
{
	unsigned int reg;

	palmas_smps_read(palmas, PALMAS_SMPS10_CTRL, &reg);

	if (sw)
		reg |= SMPS10_SWITCH_EN;
	else
		reg &= ~SMPS10_SWITCH_EN;

	palmas_smps_write(palmas, PALMAS_SMPS10_CTRL, reg);

	return 0;
}
EXPORT_SYMBOL(palmas_set_switch_smps10);

static struct regulator_ops palmas_ops_smps10 = {
	.is_enabled		= regulator_is_enabled_regmap,
	.enable			= regulator_enable_regmap,
	.disable		= regulator_disable_regmap,
	.get_voltage_sel	= regulator_get_voltage_sel_regmap,
	.set_voltage_sel	= regulator_set_voltage_sel_regmap,
	.list_voltage		= regulator_list_voltage_linear,
	.map_voltage		= regulator_map_voltage_linear,
};

static int palmas_is_enabled_ldo(struct regulator_dev *dev)
{
	struct palmas_pmic *pmic = rdev_get_drvdata(dev);
	int id = rdev_get_id(dev);
	unsigned int reg;

	palmas_ldo_read(pmic->palmas, palmas_regs_info[id].ctrl_addr, &reg);

	reg &= PALMAS_LDO1_CTRL_STATUS;

	return !!(reg);
}

static int palmas_list_voltage_ldo(struct regulator_dev *dev,
					unsigned selector)
{
	if (!selector)
		return 0;

	/* voltage is 0.85V + (selector * 0.05v) */
	return  850000 + (selector * 50000);
}

static int palmas_get_voltage_ldo_sel(struct regulator_dev *dev)
{
	struct palmas_pmic *pmic = rdev_get_drvdata(dev);
	int id = rdev_get_id(dev);
	int selector;
	unsigned int reg;
	unsigned int addr;

	addr = palmas_regs_info[id].vsel_addr;

	palmas_ldo_read(pmic->palmas, addr, &reg);

	selector = reg & PALMAS_LDO1_VOLTAGE_VSEL_MASK;

	/* Adjust selector to match list_voltage ranges */
	if (selector > 49)
		selector = 49;

	return selector;
}

static int palmas_set_voltage_ldo_sel(struct regulator_dev *dev,
		unsigned selector)
{
	struct palmas_pmic *pmic = rdev_get_drvdata(dev);
	int id = rdev_get_id(dev);
	unsigned int reg = 0;
	unsigned int addr;

	addr = palmas_regs_info[id].vsel_addr;

	reg = selector;

	palmas_ldo_write(pmic->palmas, addr, reg);

	return 0;
}

static int palmas_map_voltage_ldo(struct regulator_dev *rdev,
		int min_uV, int max_uV)
{
	int ret, voltage;

	if (min_uV == 0)
		return 0;

	if (min_uV < 900000)
		min_uV = 900000;
	ret = DIV_ROUND_UP(min_uV - 900000, 50000) + 1;

	/* Map back into a voltage to verify we're still in bounds */
	voltage = palmas_list_voltage_ldo(rdev, ret);
	if (voltage < min_uV || voltage > max_uV)
		return -EINVAL;

	return ret;
}

static struct regulator_ops palmas_ops_ldo = {
	.is_enabled		= palmas_is_enabled_ldo,
	.enable			= regulator_enable_regmap,
	.disable		= regulator_disable_regmap,
	.get_voltage_sel	= palmas_get_voltage_ldo_sel,
	.set_voltage_sel	= palmas_set_voltage_ldo_sel,
	.list_voltage		= palmas_list_voltage_ldo,
	.map_voltage		= palmas_map_voltage_ldo,
};

/* @brief set or clear the tracking bit on LDO8
 *
 * This sets or clears the tracking enabled on LDO8
 *
 * @param palmas pointer to the palmas mfd structure
 * @param tracking a boolean to set/clear tracking
 * @return error or result
 */
int palmas_set_ldo8_tracking(struct palmas *palmas, int tracking)
{
	int ret;
	unsigned int reg;

	ret = palmas_ldo_read(palmas, PALMAS_LDO8_CTRL, &reg);
	if (ret)
		return ret;

	if (tracking)
		reg |= PALMAS_LDO8_CTRL_LDO_TRACKING_EN;
	else
		reg &= ~PALMAS_LDO8_CTRL_LDO_TRACKING_EN;

	ret = palmas_ldo_write(palmas, PALMAS_LDO8_CTRL, reg);

	return ret;
}
EXPORT_SYMBOL(palmas_set_ldo8_tracking);

/* @brief set or clear the bypass bit on LDO9
 *
 * This sets or clears the bypass enabled on LDO9
 *
 * @param palmas pointer to the palmas mfd structure
 * @param bypass a boolean to set/clear bypass
 * @return error or success
 */
int palmas_set_ldo9_bypass(struct palmas *palmas, int bypass)
{
	int ret;
	unsigned int reg;

	ret = palmas_ldo_read(palmas, PALMAS_LDO9_CTRL, &reg);
	if (ret)
		return ret;

	if (bypass)
		reg |= PALMAS_LDO9_CTRL_LDO_BYPASS_EN;
	else
		reg &= ~PALMAS_LDO9_CTRL_LDO_BYPASS_EN;

	ret = palmas_ldo_write(palmas, PALMAS_LDO9_CTRL, reg);

	return ret;
}
EXPORT_SYMBOL(palmas_set_ldo9_bypass);

/*
 * setup the hardware based sleep configuration of the SMPS/LDO regulators
 * from the platform data. This is different to the software based control
 * supported by the regulator framework as it is controlled by toggling
 * pins on the PMIC such as PREQ, SYSEN, ...
 */
static int palmas_smps_init(struct palmas *palmas, int id,
		struct palmas_reg_init *reg_init)
{
	unsigned int reg;
	unsigned int addr;
	int ret;

	addr = palmas_regs_info[id].ctrl_addr;

	ret = palmas_smps_read(palmas, addr, &reg);
	if (ret)
		return ret;

	switch (id) {
	case PALMAS_REG_SMPS10:
		if (reg_init->mode_sleep) {
			reg &= ~PALMAS_SMPS10_CTRL_MODE_SLEEP_MASK;
			reg |= reg_init->mode_sleep <<
					PALMAS_SMPS10_CTRL_MODE_SLEEP_SHIFT;
		}
		break;
	default:
		if (reg_init->warm_reset)
			reg |= PALMAS_SMPS12_CTRL_WR_S;

		if (reg_init->roof_floor)
			reg |= PALMAS_SMPS12_CTRL_ROOF_FLOOR_EN;

		if (reg_init->mode_sleep) {
			reg &= ~PALMAS_SMPS12_CTRL_MODE_SLEEP_MASK;
			reg |= reg_init->mode_sleep <<
					PALMAS_SMPS12_CTRL_MODE_SLEEP_SHIFT;
		}
	}

	ret = palmas_smps_write(palmas, addr, reg);
	if (ret)
		return ret;

	if (palmas_regs_info[id].tstep_addr && reg_init->tstep) {
		addr = palmas_regs_info[id].tstep_addr;

		reg = reg_init->tstep & PALMAS_SMPS12_TSTEP_TSTEP_MASK;

		ret = palmas_smps_write(palmas, addr, reg);
		if (ret)
			return ret;
	}

	if (palmas_regs_info[id].vsel_addr && reg_init->vsel) {
		addr = palmas_regs_info[id].vsel_addr;

		reg = reg_init->vsel;

		ret = palmas_smps_write(palmas, addr, reg);
		if (ret)
			return ret;
	}


	return 0;
}

static int palmas_ldo_init(struct palmas *palmas, int id,
		struct palmas_reg_init *reg_init)
{
	unsigned int reg;
	unsigned int addr;
	int ret;

	addr = palmas_regs_info[id].ctrl_addr;

	ret = palmas_ldo_read(palmas, addr, &reg);
	if (ret)
		return ret;

	if (reg_init->warm_reset)
		reg |= PALMAS_LDO1_CTRL_WR_S;

	if (reg_init->mode_sleep)
		reg |= PALMAS_LDO1_CTRL_MODE_SLEEP;

	ret = palmas_ldo_write(palmas, addr, reg);
	if (ret)
		return ret;

	return 0;
}

static struct of_regulator_match palmas_matches[] = {
	{ .name = "smps12", },
	{ .name = "smps123", },
	{ .name = "smps3", },
	{ .name = "smps45", },
	{ .name = "smps457", },
	{ .name = "smps6", },
	{ .name = "smps7", },
	{ .name = "smps8", },
	{ .name = "smps9", },
	{ .name = "smps10", },
	{ .name = "ldo1", },
	{ .name = "ldo2", },
	{ .name = "ldo3", },
	{ .name = "ldo4", },
	{ .name = "ldo5", },
	{ .name = "ldo6", },
	{ .name = "ldo7", },
	{ .name = "ldo8", },
	{ .name = "ldo9", },
	{ .name = "ldoln", },
	{ .name = "ldousb", },
};

static void __devinit palmas_dt_to_pdata(struct device *dev,
		struct device_node *node,
		struct palmas_pmic_platform_data *pdata)
{
	struct device_node *regulators;
	u32 prop;
	int idx, ret;

	regulators = of_find_node_by_name(node, "regulators");
	if (!regulators) {
		dev_info(dev, "regulator node not found\n");
		return;
	}

	ret = of_regulator_match(dev, regulators, palmas_matches,
			PALMAS_NUM_REGS);
	if (ret < 0) {
		dev_err(dev, "Error parsing regulator init data: %d\n", ret);
		return;
	}

	for (idx = 0; idx < PALMAS_NUM_REGS; idx++) {
		if (!palmas_matches[idx].init_data ||
				!palmas_matches[idx].of_node)
			continue;

		pdata->reg_data[idx] = palmas_matches[idx].init_data;

		pdata->reg_init[idx] = devm_kzalloc(dev,
				sizeof(struct palmas_reg_init), GFP_KERNEL);

		ret = of_property_read_u32(palmas_matches[idx].of_node,
				"ti,warm_reset", &prop);
		if (!ret)
			pdata->reg_init[idx]->warm_reset = prop;

		ret = of_property_read_u32(palmas_matches[idx].of_node,
				"ti,roof_floor", &prop);
		if (!ret)
			pdata->reg_init[idx]->roof_floor = prop;

		ret = of_property_read_u32(palmas_matches[idx].of_node,
				"ti,mode_sleep", &prop);
		if (!ret)
			pdata->reg_init[idx]->mode_sleep = prop;

		ret = of_property_read_u32(palmas_matches[idx].of_node,
				"ti,warm_reset", &prop);
		if (!ret)
			pdata->reg_init[idx]->warm_reset = prop;

		ret = of_property_read_u32(palmas_matches[idx].of_node,
				"ti,tstep", &prop);
		if (!ret)
			pdata->reg_init[idx]->tstep = prop;

		ret = of_property_read_u32(palmas_matches[idx].of_node,
				"ti,vsel", &prop);
		if (!ret)
			pdata->reg_init[idx]->vsel = prop;
	}

	ret = of_property_read_u32(node, "ti,ldo6_vibrator", &prop);
	if (!ret)
		pdata->ldo6_vibrator = prop;
}


static __devinit int palmas_probe(struct platform_device *pdev)
{
	struct palmas *palmas = dev_get_drvdata(pdev->dev.parent);
	struct palmas_pmic_platform_data *pdata = pdev->dev.platform_data;
	struct device_node *node = pdev->dev.of_node;
	struct regulator_dev *rdev;
	struct regulator_config config = { };
	struct palmas_pmic *pmic;
	struct palmas_reg_init *reg_init;
	int id = 0, ret;
	unsigned int addr, reg;

	if(node && !pdata) {
		pdata = devm_kzalloc(&pdev->dev, sizeof(*pdata), GFP_KERNEL);

		if (!pdata)
			return -ENOMEM;

		palmas_dt_to_pdata(&pdev->dev, node, pdata);
	}

	pmic = devm_kzalloc(&pdev->dev, sizeof(*pmic), GFP_KERNEL);
	if (!pmic)
		return -ENOMEM;

	pmic->dev = &pdev->dev;
	pmic->palmas = palmas;
	palmas->pmic = pmic;
	platform_set_drvdata(pdev, pmic);

	ret = palmas_smps_read(palmas, PALMAS_SMPS_CTRL, &reg);
	if (ret)
		return ret;

	if (reg & PALMAS_SMPS_CTRL_SMPS12_SMPS123_EN)
		pmic->smps123 = 1;

	if (reg & PALMAS_SMPS_CTRL_SMPS45_SMPS457_EN)
		pmic->smps457 = 1;

	config.regmap = palmas->regmap[REGULATOR_SLAVE];
	config.dev = &pdev->dev;
	config.driver_data = pmic;

	for (id = 0; id < PALMAS_REG_LDO1; id++) {

		/*
		 * Miss out regulators which are not available due
		 * to slaving configurations.
		 */
		switch (id) {
		case PALMAS_REG_SMPS12:
		case PALMAS_REG_SMPS3:
			if (pmic->smps123)
				continue;
			break;
		case PALMAS_REG_SMPS123:
			if (!pmic->smps123)
				continue;
			break;
		case PALMAS_REG_SMPS45:
		case PALMAS_REG_SMPS7:
			if (pmic->smps457)
				continue;
			break;
		case PALMAS_REG_SMPS457:
			if (!pmic->smps457)
				continue;
		}

		/* Register the regulators */
		pmic->desc[id].name = palmas_regs_info[id].name;
		pmic->desc[id].id = id;

		switch (id) {
		case PALMAS_REG_SMPS10:
			pmic->desc[id].n_voltages = PALMAS_SMPS10_NUM_VOLTAGES;
			pmic->desc[id].ops = &palmas_ops_smps10;
			pmic->desc[id].vsel_reg =
					PALMAS_BASE_TO_REG(PALMAS_SMPS_BASE,
							PALMAS_SMPS10_CTRL);
			pmic->desc[id].vsel_mask = SMPS10_VSEL;
			pmic->desc[id].enable_reg =
					PALMAS_BASE_TO_REG(PALMAS_SMPS_BASE,
							PALMAS_SMPS10_STATUS);
			pmic->desc[id].enable_mask = SMPS10_BOOST_EN;
			pmic->desc[id].min_uV = 3750000;
			pmic->desc[id].uV_step = 1250000;
			break;
		default:
			pmic->desc[id].ops = &palmas_ops_smps;
			pmic->desc[id].n_voltages = PALMAS_SMPS_NUM_VOLTAGES;
		}

		pmic->desc[id].type = REGULATOR_VOLTAGE;
		pmic->desc[id].owner = THIS_MODULE;

		/* Initialise sleep/init values from platform data */
		reg_init = pdata->reg_init[id];
		if (reg_init) {
			ret = palmas_smps_init(palmas, id, reg_init);
			if (ret)
				goto err_unregister_regulator;
		}

		/*
		 * read and store the RANGE bit for later use
		 * This must be done before regulator is probed otherwise
		 * we error in probe with unsuportable ranges.
		 */
		if (id != PALMAS_REG_SMPS10) {
			addr = palmas_regs_info[id].vsel_addr;

			ret = palmas_smps_read(pmic->palmas, addr, &reg);
			if (ret)
				goto err_unregister_regulator;
			if (reg & PALMAS_SMPS12_VOLTAGE_RANGE)
				pmic->range[id] = 1;
		}

		if (pdata)
			config.init_data = pdata->reg_data[id];
		else
			config.init_data = NULL;

		rdev = regulator_register(&pmic->desc[id], &config);
		if (IS_ERR(rdev)) {
			dev_err(&pdev->dev,
				"failed to register %s regulator\n",
				pdev->name);
			ret = PTR_ERR(rdev);
			goto err_unregister_regulator;
		}

		/* Save regulator for cleanup */
		pmic->rdev[id] = rdev;
	}

	/* Start this loop from the id left from previous loop */
	for (; id < PALMAS_NUM_REGS; id++) {

		/* Miss out regulators which are not available due
		 * to alternate functions.
		 */

		/* Register the regulators */
		pmic->desc[id].name = palmas_regs_info[id].name;
		pmic->desc[id].id = id;
		pmic->desc[id].n_voltages = PALMAS_LDO_NUM_VOLTAGES;

		pmic->desc[id].ops = &palmas_ops_ldo;

		pmic->desc[id].type = REGULATOR_VOLTAGE;
		pmic->desc[id].owner = THIS_MODULE;
		pmic->desc[id].enable_reg = PALMAS_BASE_TO_REG(PALMAS_LDO_BASE,
						palmas_regs_info[id].ctrl_addr);
		pmic->desc[id].enable_mask = PALMAS_LDO1_CTRL_MODE_ACTIVE;

		if (pdata)
			config.init_data = pdata->reg_data[id];
		else
			config.init_data = NULL;

		rdev = regulator_register(&pmic->desc[id], &config);
		if (IS_ERR(rdev)) {
			dev_err(&pdev->dev,
				"failed to register %s regulator\n",
				pdev->name);
			ret = PTR_ERR(rdev);
			goto err_unregister_regulator;
		}

		/* Save regulator for cleanup */
		pmic->rdev[id] = rdev;

		/* Initialise sleep/init values from platform data */
<<<<<<< HEAD
		if (pdata->reg_init) {
			reg_init = pdata->reg_init[id];
			if (reg_init) {
				ret = palmas_ldo_init(palmas, id, reg_init);
				if (ret) {
					regulator_unregister(pmic->rdev[id]);
					goto err_unregister_regulator;
				}
			}
=======
		reg_init = pdata->reg_init[id];
		if (reg_init) {
			ret = palmas_ldo_init(palmas, id, reg_init);
			if (ret)
				goto err_unregister_regulator;
>>>>>>> f7ea7b81
		}
	}

	return 0;

err_unregister_regulator:
	while (--id >= 0)
		regulator_unregister(pmic->rdev[id]);
	return ret;
}

static int __devexit palmas_remove(struct platform_device *pdev)
{
	struct palmas_pmic *pmic = platform_get_drvdata(pdev);
	int id;

	for (id = 0; id < PALMAS_NUM_REGS; id++)
		regulator_unregister(pmic->rdev[id]);
	return 0;
}

static struct of_device_id __devinitdata of_palmas_match_tbl[] = {
	{ .compatible = "ti,palmas-pmic", },
	{ /* end */ }
};

static struct platform_driver palmas_driver = {
	.driver = {
		.name = "palmas-pmic",
		.of_match_table = of_palmas_match_tbl,
		.owner = THIS_MODULE,
	},
	.probe = palmas_probe,
	.remove = __devexit_p(palmas_remove),
};

static int __init palmas_init(void)
{
	return platform_driver_register(&palmas_driver);
}
subsys_initcall(palmas_init);

static void __exit palmas_exit(void)
{
	platform_driver_unregister(&palmas_driver);
}
module_exit(palmas_exit);

MODULE_AUTHOR("Graeme Gregory <gg@slimlogic.co.uk>");
MODULE_DESCRIPTION("Palmas voltage regulator driver");
MODULE_LICENSE("GPL");
MODULE_ALIAS("platform:palmas-pmic");
MODULE_DEVICE_TABLE(of, of_palmas_match_tbl);<|MERGE_RESOLUTION|>--- conflicted
+++ resolved
@@ -1007,23 +1007,11 @@
 		pmic->rdev[id] = rdev;
 
 		/* Initialise sleep/init values from platform data */
-<<<<<<< HEAD
-		if (pdata->reg_init) {
-			reg_init = pdata->reg_init[id];
-			if (reg_init) {
-				ret = palmas_ldo_init(palmas, id, reg_init);
-				if (ret) {
-					regulator_unregister(pmic->rdev[id]);
-					goto err_unregister_regulator;
-				}
-			}
-=======
 		reg_init = pdata->reg_init[id];
 		if (reg_init) {
 			ret = palmas_ldo_init(palmas, id, reg_init);
 			if (ret)
 				goto err_unregister_regulator;
->>>>>>> f7ea7b81
 		}
 	}
 
