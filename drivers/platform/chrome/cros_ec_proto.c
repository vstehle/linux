--- conflicted
+++ resolved
@@ -476,14 +476,9 @@
 int cros_ec_cmd_xfer_status(struct cros_ec_device *ec_dev,
 			    struct cros_ec_command *msg)
 {
-<<<<<<< HEAD
-	int ret = cros_ec_cmd_xfer(ec_dev, msg);
-
-=======
 	int ret;
 
 	ret = cros_ec_cmd_xfer(ec_dev, msg);
->>>>>>> ed927f00
 	if (ret < 0) {
 		dev_err(ec_dev->dev, "Command xfer error (err:%d)\n", ret);
 	} else if (msg->result != EC_RES_SUCCESS) {
