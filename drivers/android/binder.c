/* binder.c
 *
 * Android IPC Subsystem
 *
 * Copyright (C) 2007-2008 Google, Inc.
 *
 * This software is licensed under the terms of the GNU General Public
 * License version 2, as published by the Free Software Foundation, and
 * may be copied, distributed, and modified under those terms.
 *
 * This program is distributed in the hope that it will be useful,
 * but WITHOUT ANY WARRANTY; without even the implied warranty of
 * MERCHANTABILITY or FITNESS FOR A PARTICULAR PURPOSE.  See the
 * GNU General Public License for more details.
 *
 */

#define pr_fmt(fmt) KBUILD_MODNAME ": " fmt

#include <asm/cacheflush.h>
#include <linux/fdtable.h>
#include <linux/file.h>
#include <linux/freezer.h>
#include <linux/fs.h>
#include <linux/list.h>
#include <linux/miscdevice.h>
#include <linux/mm.h>
#include <linux/module.h>
#include <linux/mutex.h>
#include <linux/nsproxy.h>
#include <linux/poll.h>
#include <linux/debugfs.h>
#include <linux/rbtree.h>
#include <linux/sched.h>
#include <linux/seq_file.h>
#include <linux/uaccess.h>
#include <linux/vmalloc.h>
#include <linux/slab.h>
#include <linux/pid_namespace.h>
#include <linux/security.h>

#ifdef CONFIG_ANDROID_BINDER_IPC_32BIT
#define BINDER_IPC_32BIT 1
#endif

#include <uapi/linux/android/binder.h>
#include "binder_trace.h"

static DEFINE_MUTEX(binder_main_lock);
static DEFINE_MUTEX(binder_deferred_lock);
static DEFINE_MUTEX(binder_mmap_lock);

static HLIST_HEAD(binder_devices);
static HLIST_HEAD(binder_procs);
static HLIST_HEAD(binder_deferred_list);
static HLIST_HEAD(binder_dead_nodes);

static struct dentry *binder_debugfs_dir_entry_root;
static struct dentry *binder_debugfs_dir_entry_proc;
static int binder_last_id;
static struct workqueue_struct *binder_deferred_workqueue;

#define BINDER_DEBUG_ENTRY(name) \
static int binder_##name##_open(struct inode *inode, struct file *file) \
{ \
	return single_open(file, binder_##name##_show, inode->i_private); \
} \
\
static const struct file_operations binder_##name##_fops = { \
	.owner = THIS_MODULE, \
	.open = binder_##name##_open, \
	.read = seq_read, \
	.llseek = seq_lseek, \
	.release = single_release, \
}

static int binder_proc_show(struct seq_file *m, void *unused);
BINDER_DEBUG_ENTRY(proc);

/* This is only defined in include/asm-arm/sizes.h */
#ifndef SZ_1K
#define SZ_1K                               0x400
#endif

#ifndef SZ_4M
#define SZ_4M                               0x400000
#endif

#define FORBIDDEN_MMAP_FLAGS                (VM_WRITE)

#define BINDER_SMALL_BUF_SIZE (PAGE_SIZE * 64)

enum {
	BINDER_DEBUG_USER_ERROR             = 1U << 0,
	BINDER_DEBUG_FAILED_TRANSACTION     = 1U << 1,
	BINDER_DEBUG_DEAD_TRANSACTION       = 1U << 2,
	BINDER_DEBUG_OPEN_CLOSE             = 1U << 3,
	BINDER_DEBUG_DEAD_BINDER            = 1U << 4,
	BINDER_DEBUG_DEATH_NOTIFICATION     = 1U << 5,
	BINDER_DEBUG_READ_WRITE             = 1U << 6,
	BINDER_DEBUG_USER_REFS              = 1U << 7,
	BINDER_DEBUG_THREADS                = 1U << 8,
	BINDER_DEBUG_TRANSACTION            = 1U << 9,
	BINDER_DEBUG_TRANSACTION_COMPLETE   = 1U << 10,
	BINDER_DEBUG_FREE_BUFFER            = 1U << 11,
	BINDER_DEBUG_INTERNAL_REFS          = 1U << 12,
	BINDER_DEBUG_BUFFER_ALLOC           = 1U << 13,
	BINDER_DEBUG_PRIORITY_CAP           = 1U << 14,
	BINDER_DEBUG_BUFFER_ALLOC_ASYNC     = 1U << 15,
};
static uint32_t binder_debug_mask = BINDER_DEBUG_USER_ERROR |
	BINDER_DEBUG_FAILED_TRANSACTION | BINDER_DEBUG_DEAD_TRANSACTION;
module_param_named(debug_mask, binder_debug_mask, uint, S_IWUSR | S_IRUGO);

static bool binder_debug_no_lock;
module_param_named(proc_no_lock, binder_debug_no_lock, bool, S_IWUSR | S_IRUGO);

static char *binder_devices_param = CONFIG_ANDROID_BINDER_DEVICES;
module_param_named(devices, binder_devices_param, charp, 0444);

static DECLARE_WAIT_QUEUE_HEAD(binder_user_error_wait);
static int binder_stop_on_user_error;

static int binder_set_stop_on_user_error(const char *val,
					 struct kernel_param *kp)
{
	int ret;

	ret = param_set_int(val, kp);
	if (binder_stop_on_user_error < 2)
		wake_up(&binder_user_error_wait);
	return ret;
}
module_param_call(stop_on_user_error, binder_set_stop_on_user_error,
	param_get_int, &binder_stop_on_user_error, S_IWUSR | S_IRUGO);

#define binder_debug(mask, x...) \
	do { \
		if (binder_debug_mask & mask) \
			pr_info(x); \
	} while (0)

#define binder_user_error(x...) \
	do { \
		if (binder_debug_mask & BINDER_DEBUG_USER_ERROR) \
			pr_info(x); \
		if (binder_stop_on_user_error) \
			binder_stop_on_user_error = 2; \
	} while (0)

#define to_flat_binder_object(hdr) \
	container_of(hdr, struct flat_binder_object, hdr)

#define to_binder_fd_object(hdr) container_of(hdr, struct binder_fd_object, hdr)

#define to_binder_buffer_object(hdr) \
	container_of(hdr, struct binder_buffer_object, hdr)

#define to_binder_fd_array_object(hdr) \
	container_of(hdr, struct binder_fd_array_object, hdr)

enum binder_stat_types {
	BINDER_STAT_PROC,
	BINDER_STAT_THREAD,
	BINDER_STAT_NODE,
	BINDER_STAT_REF,
	BINDER_STAT_DEATH,
	BINDER_STAT_TRANSACTION,
	BINDER_STAT_TRANSACTION_COMPLETE,
	BINDER_STAT_COUNT
};

struct binder_stats {
	int br[_IOC_NR(BR_FAILED_REPLY) + 1];
	int bc[_IOC_NR(BC_REPLY_SG) + 1];
	int obj_created[BINDER_STAT_COUNT];
	int obj_deleted[BINDER_STAT_COUNT];
};

static struct binder_stats binder_stats;

static inline void binder_stats_deleted(enum binder_stat_types type)
{
	binder_stats.obj_deleted[type]++;
}

static inline void binder_stats_created(enum binder_stat_types type)
{
	binder_stats.obj_created[type]++;
}

struct binder_transaction_log_entry {
	int debug_id;
	int call_type;
	int from_proc;
	int from_thread;
	int target_handle;
	int to_proc;
	int to_thread;
	int to_node;
	int data_size;
	int offsets_size;
	const char *context_name;
};
struct binder_transaction_log {
	int next;
	int full;
	struct binder_transaction_log_entry entry[32];
};
static struct binder_transaction_log binder_transaction_log;
static struct binder_transaction_log binder_transaction_log_failed;

static struct binder_transaction_log_entry *binder_transaction_log_add(
	struct binder_transaction_log *log)
{
	struct binder_transaction_log_entry *e;

	e = &log->entry[log->next];
	memset(e, 0, sizeof(*e));
	log->next++;
	if (log->next == ARRAY_SIZE(log->entry)) {
		log->next = 0;
		log->full = 1;
	}
	return e;
}

struct binder_context {
	struct binder_node *binder_context_mgr_node;
	kuid_t binder_context_mgr_uid;
	const char *name;
};

struct binder_device {
	struct hlist_node hlist;
	struct miscdevice miscdev;
	struct binder_context context;
};

struct binder_work {
	struct list_head entry;
	enum {
		BINDER_WORK_TRANSACTION = 1,
		BINDER_WORK_TRANSACTION_COMPLETE,
		BINDER_WORK_NODE,
		BINDER_WORK_DEAD_BINDER,
		BINDER_WORK_DEAD_BINDER_AND_CLEAR,
		BINDER_WORK_CLEAR_DEATH_NOTIFICATION,
	} type;
};

struct binder_node {
	int debug_id;
	struct binder_work work;
	union {
		struct rb_node rb_node;
		struct hlist_node dead_node;
	};
	struct binder_proc *proc;
	struct hlist_head refs;
	int internal_strong_refs;
	int local_weak_refs;
	int local_strong_refs;
	binder_uintptr_t ptr;
	binder_uintptr_t cookie;
	unsigned has_strong_ref:1;
	unsigned pending_strong_ref:1;
	unsigned has_weak_ref:1;
	unsigned pending_weak_ref:1;
	unsigned has_async_transaction:1;
	unsigned accept_fds:1;
	unsigned min_priority:8;
	struct list_head async_todo;
};

struct binder_ref_death {
	struct binder_work work;
	binder_uintptr_t cookie;
};

struct binder_ref {
	/* Lookups needed: */
	/*   node + proc => ref (transaction) */
	/*   desc + proc => ref (transaction, inc/dec ref) */
	/*   node => refs + procs (proc exit) */
	int debug_id;
	struct rb_node rb_node_desc;
	struct rb_node rb_node_node;
	struct hlist_node node_entry;
	struct binder_proc *proc;
	struct binder_node *node;
	uint32_t desc;
	int strong;
	int weak;
	struct binder_ref_death *death;
};

struct binder_buffer {
	struct list_head entry; /* free and allocated entries by address */
	struct rb_node rb_node; /* free entry by size or allocated entry */
				/* by address */
	unsigned free:1;
	unsigned allow_user_free:1;
	unsigned async_transaction:1;
	unsigned debug_id:29;

	struct binder_transaction *transaction;

	struct binder_node *target_node;
	size_t data_size;
	size_t offsets_size;
	size_t extra_buffers_size;
	uint8_t data[0];
};

enum binder_deferred_state {
	BINDER_DEFERRED_PUT_FILES    = 0x01,
	BINDER_DEFERRED_FLUSH        = 0x02,
	BINDER_DEFERRED_RELEASE      = 0x04,
};

struct binder_proc {
	struct hlist_node proc_node;
	struct rb_root threads;
	struct rb_root nodes;
	struct rb_root refs_by_desc;
	struct rb_root refs_by_node;
	int pid;
	struct vm_area_struct *vma;
	struct mm_struct *vma_vm_mm;
	struct task_struct *tsk;
	struct files_struct *files;
	struct hlist_node deferred_work_node;
	int deferred_work;
	void *buffer;
	ptrdiff_t user_buffer_offset;

	struct list_head buffers;
	struct rb_root free_buffers;
	struct rb_root allocated_buffers;
	size_t free_async_space;

	struct page **pages;
	size_t buffer_size;
	uint32_t buffer_free;
	struct list_head todo;
	wait_queue_head_t wait;
	struct binder_stats stats;
	struct list_head delivered_death;
	int max_threads;
	int requested_threads;
	int requested_threads_started;
	atomic_t ready_threads;
	long default_priority;
	struct dentry *debugfs_entry;
	struct binder_context *context;
};

enum {
	BINDER_LOOPER_STATE_REGISTERED  = 0x01,
	BINDER_LOOPER_STATE_ENTERED     = 0x02,
	BINDER_LOOPER_STATE_EXITED      = 0x04,
	BINDER_LOOPER_STATE_INVALID     = 0x08,
	BINDER_LOOPER_STATE_NEED_RETURN = 0x20
};

struct binder_thread {
	struct binder_proc *proc;
	struct rb_node rb_node;
	int pid;
	int looper;
	struct binder_transaction *transaction_stack;
	struct list_head todo;
	uint32_t return_error; /* Write failed, return error code in read buf */
	uint32_t return_error2; /* Write failed, return error code in read */
		/* buffer. Used when sending a reply to a dead process that */
		/* we are also waiting on */
	wait_queue_head_t wait;
	struct binder_stats stats;
};

struct binder_transaction {
	int debug_id;
	struct binder_work work;
	struct binder_thread *from;
	struct binder_transaction *from_parent;
	struct binder_proc *to_proc;
	struct binder_thread *to_thread;
	struct binder_transaction *to_parent;
	unsigned need_reply:1;
	/* unsigned is_dead:1; */	/* not used at the moment */

	struct binder_buffer *buffer;
	unsigned int	code;
	unsigned int	flags;
	long	priority;
	long	saved_priority;
	kuid_t	sender_euid;
};

static void
binder_defer_work(struct binder_proc *proc, enum binder_deferred_state defer);

static int task_get_unused_fd_flags(struct binder_proc *proc, int flags)
{
	struct files_struct *files = proc->files;
	unsigned long rlim_cur;
	unsigned long irqs;
	int ret;

	if (files == NULL)
		return -ESRCH;

	if (!lock_task_sighand(proc->tsk, &irqs))
		return -EMFILE;

	rlim_cur = task_rlimit(proc->tsk, RLIMIT_NOFILE);
	unlock_task_sighand(proc->tsk, &irqs);

	preempt_enable_no_resched();
	ret = __alloc_fd(files, 0, rlim_cur, flags);
	preempt_disable();

	return ret;
}

/*
 * copied from fd_install
 */
static void task_fd_install(
	struct binder_proc *proc, unsigned int fd, struct file *file)
{
	if (proc->files) {
		preempt_enable_no_resched();
		__fd_install(proc->files, fd, file);
		preempt_disable();
	}
}

/*
 * copied from sys_close
 */
static long task_close_fd(struct binder_proc *proc, unsigned int fd)
{
	int retval;

	if (proc->files == NULL)
		return -ESRCH;

	retval = __close_fd(proc->files, fd);
	/* can't restart close syscall because file table entry was cleared */
	if (unlikely(retval == -ERESTARTSYS ||
		     retval == -ERESTARTNOINTR ||
		     retval == -ERESTARTNOHAND ||
		     retval == -ERESTART_RESTARTBLOCK))
		retval = -EINTR;

	return retval;
}

static inline void binder_lock(const char *tag)
{
	trace_binder_lock(tag);
	mutex_lock(&binder_main_lock);
	preempt_disable();
	trace_binder_locked(tag);
}

static inline int __must_check binder_lock_interruptible(const char *tag)
{
	int error;

	trace_binder_lock(tag);
	error = mutex_lock_interruptible(&binder_main_lock);
	if (error)
		return error;
	preempt_disable();
	trace_binder_locked(tag);

	return 0;
}

static inline void binder_unlock(const char *tag)
{
	trace_binder_unlock(tag);
	mutex_unlock(&binder_main_lock);
	preempt_enable();
}

static inline void *kzalloc_preempt_disabled(size_t size)
{
	void *ptr;

	ptr = kzalloc(size, GFP_NOWAIT | __GFP_NOWARN);
	if (ptr)
		return ptr;

	preempt_enable_no_resched();
	ptr = kzalloc(size, GFP_KERNEL);
	preempt_disable();

	return ptr;
}

static inline long copy_to_user_preempt_disabled(void __user *to, const void *from, long n)
{
	long ret;

	preempt_enable_no_resched();
	ret = copy_to_user(to, from, n);
	preempt_disable();
	return ret;
}

static inline long copy_from_user_preempt_disabled(void *to, const void __user *from, long n)
{
	long ret;

	preempt_enable_no_resched();
	ret = copy_from_user(to, from, n);
	preempt_disable();
	return ret;
}

#define get_user_preempt_disabled(x, ptr)	\
({						\
	int __ret;				\
	preempt_enable_no_resched();		\
	__ret = get_user(x, ptr);		\
	preempt_disable();			\
	__ret;					\
})

#define put_user_preempt_disabled(x, ptr)	\
({						\
	int __ret;				\
	preempt_enable_no_resched();		\
	__ret = put_user(x, ptr);		\
	preempt_disable();			\
	__ret;					\
})

static void binder_set_nice(long nice)
{
	long min_nice;

	if (can_nice(current, nice)) {
		set_user_nice(current, nice);
		return;
	}
	min_nice = rlimit_to_nice(current->signal->rlim[RLIMIT_NICE].rlim_cur);
	binder_debug(BINDER_DEBUG_PRIORITY_CAP,
		     "%d: nice value %ld not allowed use %ld instead\n",
		      current->pid, nice, min_nice);
	set_user_nice(current, min_nice);
	if (min_nice <= MAX_NICE)
		return;
	binder_user_error("%d RLIMIT_NICE not set\n", current->pid);
}

static size_t binder_buffer_size(struct binder_proc *proc,
				 struct binder_buffer *buffer)
{
	if (list_is_last(&buffer->entry, &proc->buffers))
		return proc->buffer + proc->buffer_size - (void *)buffer->data;
	return (size_t)list_entry(buffer->entry.next,
			  struct binder_buffer, entry) - (size_t)buffer->data;
}

static void binder_insert_free_buffer(struct binder_proc *proc,
				      struct binder_buffer *new_buffer)
{
	struct rb_node **p = &proc->free_buffers.rb_node;
	struct rb_node *parent = NULL;
	struct binder_buffer *buffer;
	size_t buffer_size;
	size_t new_buffer_size;

	BUG_ON(!new_buffer->free);

	new_buffer_size = binder_buffer_size(proc, new_buffer);

	binder_debug(BINDER_DEBUG_BUFFER_ALLOC,
		     "%d: add free buffer, size %zd, at %p\n",
		      proc->pid, new_buffer_size, new_buffer);

	while (*p) {
		parent = *p;
		buffer = rb_entry(parent, struct binder_buffer, rb_node);
		BUG_ON(!buffer->free);

		buffer_size = binder_buffer_size(proc, buffer);

		if (new_buffer_size < buffer_size)
			p = &parent->rb_left;
		else
			p = &parent->rb_right;
	}
	rb_link_node(&new_buffer->rb_node, parent, p);
	rb_insert_color(&new_buffer->rb_node, &proc->free_buffers);
}

static void binder_insert_allocated_buffer(struct binder_proc *proc,
					   struct binder_buffer *new_buffer)
{
	struct rb_node **p = &proc->allocated_buffers.rb_node;
	struct rb_node *parent = NULL;
	struct binder_buffer *buffer;

	BUG_ON(new_buffer->free);

	while (*p) {
		parent = *p;
		buffer = rb_entry(parent, struct binder_buffer, rb_node);
		BUG_ON(buffer->free);

		if (new_buffer < buffer)
			p = &parent->rb_left;
		else if (new_buffer > buffer)
			p = &parent->rb_right;
		else
			BUG();
	}
	rb_link_node(&new_buffer->rb_node, parent, p);
	rb_insert_color(&new_buffer->rb_node, &proc->allocated_buffers);
}

static struct binder_buffer *binder_buffer_lookup(struct binder_proc *proc,
						  uintptr_t user_ptr)
{
	struct rb_node *n = proc->allocated_buffers.rb_node;
	struct binder_buffer *buffer;
	struct binder_buffer *kern_ptr;

	kern_ptr = (struct binder_buffer *)(user_ptr - proc->user_buffer_offset
		- offsetof(struct binder_buffer, data));

	while (n) {
		buffer = rb_entry(n, struct binder_buffer, rb_node);
		BUG_ON(buffer->free);

		if (kern_ptr < buffer)
			n = n->rb_left;
		else if (kern_ptr > buffer)
			n = n->rb_right;
		else
			return buffer;
	}
	return NULL;
}

static int binder_update_page_range(struct binder_proc *proc, int allocate,
				    void *start, void *end,
				    struct vm_area_struct *vma)
{
	void *page_addr;
	unsigned long user_page_addr;
	struct page **page;
	struct mm_struct *mm;

	binder_debug(BINDER_DEBUG_BUFFER_ALLOC,
		     "%d: %s pages %p-%p\n", proc->pid,
		     allocate ? "allocate" : "free", start, end);

	if (end <= start)
		return 0;

	trace_binder_update_page_range(proc, allocate, start, end);

	if (vma)
		mm = NULL;
	else
		mm = get_task_mm(proc->tsk);

	preempt_enable_no_resched();

	if (mm) {
		down_write(&mm->mmap_sem);
		vma = proc->vma;
		if (vma && mm != proc->vma_vm_mm) {
			pr_err("%d: vma mm and task mm mismatch\n",
				proc->pid);
			vma = NULL;
		}
	}

	if (allocate == 0)
		goto free_range;

	if (vma == NULL) {
		pr_err("%d: binder_alloc_buf failed to map pages in userspace, no vma\n",
			proc->pid);
		goto err_no_vma;
	}

	for (page_addr = start; page_addr < end; page_addr += PAGE_SIZE) {
		int ret;

		page = &proc->pages[(page_addr - proc->buffer) / PAGE_SIZE];

		BUG_ON(*page);
		*page = alloc_page(GFP_KERNEL | __GFP_HIGHMEM | __GFP_ZERO);
		if (*page == NULL) {
			pr_err("%d: binder_alloc_buf failed for page at %p\n",
				proc->pid, page_addr);
			goto err_alloc_page_failed;
		}
		ret = map_kernel_range_noflush((unsigned long)page_addr,
					PAGE_SIZE, PAGE_KERNEL, page);
		flush_cache_vmap((unsigned long)page_addr,
				(unsigned long)page_addr + PAGE_SIZE);
		if (ret != 1) {
			pr_err("%d: binder_alloc_buf failed to map page at %p in kernel\n",
			       proc->pid, page_addr);
			goto err_map_kernel_failed;
		}
		user_page_addr =
			(uintptr_t)page_addr + proc->user_buffer_offset;
		ret = vm_insert_page(vma, user_page_addr, page[0]);
		if (ret) {
			pr_err("%d: binder_alloc_buf failed to map page at %lx in userspace\n",
			       proc->pid, user_page_addr);
			goto err_vm_insert_page_failed;
		}
		/* vm_insert_page does not seem to increment the refcount */
	}
	if (mm) {
		up_write(&mm->mmap_sem);
		mmput(mm);
	}

	preempt_disable();

	return 0;

free_range:
	for (page_addr = end - PAGE_SIZE; page_addr >= start;
	     page_addr -= PAGE_SIZE) {
		page = &proc->pages[(page_addr - proc->buffer) / PAGE_SIZE];
		if (vma)
			zap_page_range(vma, (uintptr_t)page_addr +
				proc->user_buffer_offset, PAGE_SIZE, NULL);
err_vm_insert_page_failed:
		unmap_kernel_range((unsigned long)page_addr, PAGE_SIZE);
err_map_kernel_failed:
		__free_page(*page);
		*page = NULL;
err_alloc_page_failed:
		;
	}
err_no_vma:
	if (mm) {
		up_write(&mm->mmap_sem);
		mmput(mm);
	}

	preempt_disable();

	return -ENOMEM;
}

static struct binder_buffer *binder_alloc_buf(struct binder_proc *proc,
					      size_t data_size,
					      size_t offsets_size,
					      size_t extra_buffers_size,
					      int is_async)
{
	struct rb_node *n = proc->free_buffers.rb_node;
	struct binder_buffer *buffer;
	size_t buffer_size;
	struct rb_node *best_fit = NULL;
	void *has_page_addr;
	void *end_page_addr;
	size_t size, data_offsets_size;

	if (proc->vma == NULL) {
		pr_err("%d: binder_alloc_buf, no vma\n",
		       proc->pid);
		return NULL;
	}

	data_offsets_size = ALIGN(data_size, sizeof(void *)) +
		ALIGN(offsets_size, sizeof(void *));

	if (data_offsets_size < data_size || data_offsets_size < offsets_size) {
		binder_user_error("%d: got transaction with invalid size %zd-%zd\n",
				proc->pid, data_size, offsets_size);
		return NULL;
	}
	size = data_offsets_size + ALIGN(extra_buffers_size, sizeof(void *));
	if (size < data_offsets_size || size < extra_buffers_size) {
		binder_user_error("%d: got transaction with invalid extra_buffers_size %zd\n",
				  proc->pid, extra_buffers_size);
		return NULL;
	}
	if (is_async &&
	    proc->free_async_space < size + sizeof(struct binder_buffer)) {
		binder_debug(BINDER_DEBUG_BUFFER_ALLOC,
			     "%d: binder_alloc_buf size %zd failed, no async space left\n",
			      proc->pid, size);
		return NULL;
	}

	while (n) {
		buffer = rb_entry(n, struct binder_buffer, rb_node);
		BUG_ON(!buffer->free);
		buffer_size = binder_buffer_size(proc, buffer);

		if (size < buffer_size) {
			best_fit = n;
			n = n->rb_left;
		} else if (size > buffer_size)
			n = n->rb_right;
		else {
			best_fit = n;
			break;
		}
	}
	if (best_fit == NULL) {
		pr_err("%d: binder_alloc_buf size %zd failed, no address space\n",
			proc->pid, size);
		return NULL;
	}
	if (n == NULL) {
		buffer = rb_entry(best_fit, struct binder_buffer, rb_node);
		buffer_size = binder_buffer_size(proc, buffer);
	}

	binder_debug(BINDER_DEBUG_BUFFER_ALLOC,
		     "%d: binder_alloc_buf size %zd got buffer %p size %zd\n",
		      proc->pid, size, buffer, buffer_size);

	has_page_addr =
		(void *)(((uintptr_t)buffer->data + buffer_size) & PAGE_MASK);
	if (n == NULL) {
		if (size + sizeof(struct binder_buffer) + 4 >= buffer_size)
			buffer_size = size; /* no room for other buffers */
		else
			buffer_size = size + sizeof(struct binder_buffer);
	}
	end_page_addr =
		(void *)PAGE_ALIGN((uintptr_t)buffer->data + buffer_size);
	if (end_page_addr > has_page_addr)
		end_page_addr = has_page_addr;
	if (binder_update_page_range(proc, 1,
	    (void *)PAGE_ALIGN((uintptr_t)buffer->data), end_page_addr, NULL))
		return NULL;

	rb_erase(best_fit, &proc->free_buffers);
	buffer->free = 0;
	binder_insert_allocated_buffer(proc, buffer);
	if (buffer_size != size) {
		struct binder_buffer *new_buffer = (void *)buffer->data + size;

		list_add(&new_buffer->entry, &buffer->entry);
		new_buffer->free = 1;
		binder_insert_free_buffer(proc, new_buffer);
	}
	binder_debug(BINDER_DEBUG_BUFFER_ALLOC,
		     "%d: binder_alloc_buf size %zd got %p\n",
		      proc->pid, size, buffer);
	buffer->data_size = data_size;
	buffer->offsets_size = offsets_size;
	buffer->extra_buffers_size = extra_buffers_size;
	buffer->async_transaction = is_async;
	if (is_async) {
		proc->free_async_space -= size + sizeof(struct binder_buffer);
		binder_debug(BINDER_DEBUG_BUFFER_ALLOC_ASYNC,
			     "%d: binder_alloc_buf size %zd async free %zd\n",
			      proc->pid, size, proc->free_async_space);
	}

	return buffer;
}

static void *buffer_start_page(struct binder_buffer *buffer)
{
	return (void *)((uintptr_t)buffer & PAGE_MASK);
}

static void *buffer_end_page(struct binder_buffer *buffer)
{
	return (void *)(((uintptr_t)(buffer + 1) - 1) & PAGE_MASK);
}

static void binder_delete_free_buffer(struct binder_proc *proc,
				      struct binder_buffer *buffer)
{
	struct binder_buffer *prev, *next = NULL;
	int free_page_end = 1;
	int free_page_start = 1;

	BUG_ON(proc->buffers.next == &buffer->entry);
	prev = list_entry(buffer->entry.prev, struct binder_buffer, entry);
	BUG_ON(!prev->free);
	if (buffer_end_page(prev) == buffer_start_page(buffer)) {
		free_page_start = 0;
		if (buffer_end_page(prev) == buffer_end_page(buffer))
			free_page_end = 0;
		binder_debug(BINDER_DEBUG_BUFFER_ALLOC,
			     "%d: merge free, buffer %p share page with %p\n",
			      proc->pid, buffer, prev);
	}

	if (!list_is_last(&buffer->entry, &proc->buffers)) {
		next = list_entry(buffer->entry.next,
				  struct binder_buffer, entry);
		if (buffer_start_page(next) == buffer_end_page(buffer)) {
			free_page_end = 0;
			if (buffer_start_page(next) ==
			    buffer_start_page(buffer))
				free_page_start = 0;
			binder_debug(BINDER_DEBUG_BUFFER_ALLOC,
				     "%d: merge free, buffer %p share page with %p\n",
				      proc->pid, buffer, prev);
		}
	}
	list_del(&buffer->entry);
	if (free_page_start || free_page_end) {
		binder_debug(BINDER_DEBUG_BUFFER_ALLOC,
			     "%d: merge free, buffer %p do not share page%s%s with %p or %p\n",
			     proc->pid, buffer, free_page_start ? "" : " end",
			     free_page_end ? "" : " start", prev, next);
		binder_update_page_range(proc, 0, free_page_start ?
			buffer_start_page(buffer) : buffer_end_page(buffer),
			(free_page_end ? buffer_end_page(buffer) :
			buffer_start_page(buffer)) + PAGE_SIZE, NULL);
	}
}

static void binder_free_buf(struct binder_proc *proc,
			    struct binder_buffer *buffer)
{
	size_t size, buffer_size;

	buffer_size = binder_buffer_size(proc, buffer);

	size = ALIGN(buffer->data_size, sizeof(void *)) +
		ALIGN(buffer->offsets_size, sizeof(void *)) +
		ALIGN(buffer->extra_buffers_size, sizeof(void *));

	binder_debug(BINDER_DEBUG_BUFFER_ALLOC,
		     "%d: binder_free_buf %p size %zd buffer_size %zd\n",
		      proc->pid, buffer, size, buffer_size);

	BUG_ON(buffer->free);
	BUG_ON(size > buffer_size);
	BUG_ON(buffer->transaction != NULL);
	BUG_ON((void *)buffer < proc->buffer);
	BUG_ON((void *)buffer > proc->buffer + proc->buffer_size);

	if (buffer->async_transaction) {
		proc->free_async_space += size + sizeof(struct binder_buffer);

		binder_debug(BINDER_DEBUG_BUFFER_ALLOC_ASYNC,
			     "%d: binder_free_buf size %zd async free %zd\n",
			      proc->pid, size, proc->free_async_space);
	}

	binder_update_page_range(proc, 0,
		(void *)PAGE_ALIGN((uintptr_t)buffer->data),
		(void *)(((uintptr_t)buffer->data + buffer_size) & PAGE_MASK),
		NULL);
	rb_erase(&buffer->rb_node, &proc->allocated_buffers);
	buffer->free = 1;
	if (!list_is_last(&buffer->entry, &proc->buffers)) {
		struct binder_buffer *next = list_entry(buffer->entry.next,
						struct binder_buffer, entry);

		if (next->free) {
			rb_erase(&next->rb_node, &proc->free_buffers);
			binder_delete_free_buffer(proc, next);
		}
	}
	if (proc->buffers.next != &buffer->entry) {
		struct binder_buffer *prev = list_entry(buffer->entry.prev,
						struct binder_buffer, entry);

		if (prev->free) {
			binder_delete_free_buffer(proc, buffer);
			rb_erase(&prev->rb_node, &proc->free_buffers);
			buffer = prev;
		}
	}
	binder_insert_free_buffer(proc, buffer);
}

static struct binder_node *binder_get_node(struct binder_proc *proc,
					   binder_uintptr_t ptr)
{
	struct rb_node *n = proc->nodes.rb_node;
	struct binder_node *node;

	while (n) {
		node = rb_entry(n, struct binder_node, rb_node);

		if (ptr < node->ptr)
			n = n->rb_left;
		else if (ptr > node->ptr)
			n = n->rb_right;
		else
			return node;
	}
	return NULL;
}

static struct binder_node *binder_new_node(struct binder_proc *proc,
					   binder_uintptr_t ptr,
					   binder_uintptr_t cookie)
{
	struct rb_node **p = &proc->nodes.rb_node;
	struct rb_node *parent = NULL;
	struct binder_node *node;

	while (*p) {
		parent = *p;
		node = rb_entry(parent, struct binder_node, rb_node);

		if (ptr < node->ptr)
			p = &(*p)->rb_left;
		else if (ptr > node->ptr)
			p = &(*p)->rb_right;
		else
			return NULL;
	}

	node = kzalloc_preempt_disabled(sizeof(*node));
	if (node == NULL)
		return NULL;
	binder_stats_created(BINDER_STAT_NODE);
	rb_link_node(&node->rb_node, parent, p);
	rb_insert_color(&node->rb_node, &proc->nodes);
	node->debug_id = ++binder_last_id;
	node->proc = proc;
	node->ptr = ptr;
	node->cookie = cookie;
	node->work.type = BINDER_WORK_NODE;
	INIT_LIST_HEAD(&node->work.entry);
	INIT_LIST_HEAD(&node->async_todo);
	binder_debug(BINDER_DEBUG_INTERNAL_REFS,
		     "%d:%d node %d u%016llx c%016llx created\n",
		     proc->pid, current->pid, node->debug_id,
		     (u64)node->ptr, (u64)node->cookie);
	return node;
}

static int binder_inc_node(struct binder_node *node, int strong, int internal,
			   struct list_head *target_list)
{
	if (strong) {
		if (internal) {
			if (target_list == NULL &&
			    node->internal_strong_refs == 0 &&
			    !(node->proc &&
			      node == node->proc->context->binder_context_mgr_node &&
			      node->has_strong_ref)) {
				pr_err("invalid inc strong node for %d\n",
					node->debug_id);
				return -EINVAL;
			}
			node->internal_strong_refs++;
		} else
			node->local_strong_refs++;
		if (!node->has_strong_ref && target_list) {
			list_del_init(&node->work.entry);
			list_add_tail(&node->work.entry, target_list);
		}
	} else {
		if (!internal)
			node->local_weak_refs++;
		if (!node->has_weak_ref && list_empty(&node->work.entry)) {
			if (target_list == NULL) {
				pr_err("invalid inc weak node for %d\n",
					node->debug_id);
				return -EINVAL;
			}
			list_add_tail(&node->work.entry, target_list);
		}
	}
	return 0;
}

static int binder_dec_node(struct binder_node *node, int strong, int internal)
{
	if (strong) {
		if (internal)
			node->internal_strong_refs--;
		else
			node->local_strong_refs--;
		if (node->local_strong_refs || node->internal_strong_refs)
			return 0;
	} else {
		if (!internal)
			node->local_weak_refs--;
		if (node->local_weak_refs || !hlist_empty(&node->refs))
			return 0;
	}
	if (node->proc && (node->has_strong_ref || node->has_weak_ref)) {
		if (list_empty(&node->work.entry)) {
			list_add_tail(&node->work.entry, &node->proc->todo);
			wake_up_interruptible(&node->proc->wait);
		}
	} else {
		if (hlist_empty(&node->refs) && !node->local_strong_refs &&
		    !node->local_weak_refs) {
			list_del_init(&node->work.entry);
			if (node->proc) {
				rb_erase(&node->rb_node, &node->proc->nodes);
				binder_debug(BINDER_DEBUG_INTERNAL_REFS,
					     "refless node %d deleted\n",
					     node->debug_id);
			} else {
				hlist_del(&node->dead_node);
				binder_debug(BINDER_DEBUG_INTERNAL_REFS,
					     "dead node %d deleted\n",
					     node->debug_id);
			}
			kfree(node);
			binder_stats_deleted(BINDER_STAT_NODE);
		}
	}

	return 0;
}


static struct binder_ref *binder_get_ref(struct binder_proc *proc,
					 u32 desc, bool need_strong_ref)
{
	struct rb_node *n = proc->refs_by_desc.rb_node;
	struct binder_ref *ref;

	while (n) {
		ref = rb_entry(n, struct binder_ref, rb_node_desc);

		if (desc < ref->desc) {
			n = n->rb_left;
		} else if (desc > ref->desc) {
			n = n->rb_right;
		} else if (need_strong_ref && !ref->strong) {
			binder_user_error("tried to use weak ref as strong ref\n");
			return NULL;
		} else {
			return ref;
		}
	}
	return NULL;
}

static struct binder_ref *binder_get_ref_for_node(struct binder_proc *proc,
						  struct binder_node *node)
{
	struct rb_node *n;
	struct rb_node **p = &proc->refs_by_node.rb_node;
	struct rb_node *parent = NULL;
	struct binder_ref *ref, *new_ref;
	struct binder_context *context = proc->context;

	while (*p) {
		parent = *p;
		ref = rb_entry(parent, struct binder_ref, rb_node_node);

		if (node < ref->node)
			p = &(*p)->rb_left;
		else if (node > ref->node)
			p = &(*p)->rb_right;
		else
			return ref;
	}
	new_ref = kzalloc_preempt_disabled(sizeof(*ref));
	if (new_ref == NULL)
		return NULL;
	binder_stats_created(BINDER_STAT_REF);
	new_ref->debug_id = ++binder_last_id;
	new_ref->proc = proc;
	new_ref->node = node;
	rb_link_node(&new_ref->rb_node_node, parent, p);
	rb_insert_color(&new_ref->rb_node_node, &proc->refs_by_node);

	new_ref->desc = (node == context->binder_context_mgr_node) ? 0 : 1;
	for (n = rb_first(&proc->refs_by_desc); n != NULL; n = rb_next(n)) {
		ref = rb_entry(n, struct binder_ref, rb_node_desc);
		if (ref->desc > new_ref->desc)
			break;
		new_ref->desc = ref->desc + 1;
	}

	p = &proc->refs_by_desc.rb_node;
	while (*p) {
		parent = *p;
		ref = rb_entry(parent, struct binder_ref, rb_node_desc);

		if (new_ref->desc < ref->desc)
			p = &(*p)->rb_left;
		else if (new_ref->desc > ref->desc)
			p = &(*p)->rb_right;
		else
			BUG();
	}
	rb_link_node(&new_ref->rb_node_desc, parent, p);
	rb_insert_color(&new_ref->rb_node_desc, &proc->refs_by_desc);
	if (node) {
		hlist_add_head(&new_ref->node_entry, &node->refs);

		binder_debug(BINDER_DEBUG_INTERNAL_REFS,
			     "%d new ref %d desc %d for node %d\n",
			      proc->pid, new_ref->debug_id, new_ref->desc,
			      node->debug_id);
	} else {
		binder_debug(BINDER_DEBUG_INTERNAL_REFS,
			     "%d new ref %d desc %d for dead node\n",
			      proc->pid, new_ref->debug_id, new_ref->desc);
	}
	return new_ref;
}

static void binder_delete_ref(struct binder_ref *ref)
{
	binder_debug(BINDER_DEBUG_INTERNAL_REFS,
		     "%d delete ref %d desc %d for node %d\n",
		      ref->proc->pid, ref->debug_id, ref->desc,
		      ref->node->debug_id);

	rb_erase(&ref->rb_node_desc, &ref->proc->refs_by_desc);
	rb_erase(&ref->rb_node_node, &ref->proc->refs_by_node);
	if (ref->strong)
		binder_dec_node(ref->node, 1, 1);
	hlist_del(&ref->node_entry);
	binder_dec_node(ref->node, 0, 1);
	if (ref->death) {
		binder_debug(BINDER_DEBUG_DEAD_BINDER,
			     "%d delete ref %d desc %d has death notification\n",
			      ref->proc->pid, ref->debug_id, ref->desc);
		list_del(&ref->death->work.entry);
		kfree(ref->death);
		binder_stats_deleted(BINDER_STAT_DEATH);
	}
	kfree(ref);
	binder_stats_deleted(BINDER_STAT_REF);
}

static int binder_inc_ref(struct binder_ref *ref, int strong,
			  struct list_head *target_list)
{
	int ret;

	if (strong) {
		if (ref->strong == 0) {
			ret = binder_inc_node(ref->node, 1, 1, target_list);
			if (ret)
				return ret;
		}
		ref->strong++;
	} else {
		if (ref->weak == 0) {
			ret = binder_inc_node(ref->node, 0, 1, target_list);
			if (ret)
				return ret;
		}
		ref->weak++;
	}
	return 0;
}


static int binder_dec_ref(struct binder_ref *ref, int strong)
{
	if (strong) {
		if (ref->strong == 0) {
			binder_user_error("%d invalid dec strong, ref %d desc %d s %d w %d\n",
					  ref->proc->pid, ref->debug_id,
					  ref->desc, ref->strong, ref->weak);
			return -EINVAL;
		}
		ref->strong--;
		if (ref->strong == 0) {
			int ret;

			ret = binder_dec_node(ref->node, strong, 1);
			if (ret)
				return ret;
		}
	} else {
		if (ref->weak == 0) {
			binder_user_error("%d invalid dec weak, ref %d desc %d s %d w %d\n",
					  ref->proc->pid, ref->debug_id,
					  ref->desc, ref->strong, ref->weak);
			return -EINVAL;
		}
		ref->weak--;
	}
	if (ref->strong == 0 && ref->weak == 0)
		binder_delete_ref(ref);
	return 0;
}

static void binder_pop_transaction(struct binder_thread *target_thread,
				   struct binder_transaction *t)
{
	if (target_thread) {
		BUG_ON(target_thread->transaction_stack != t);
		BUG_ON(target_thread->transaction_stack->from != target_thread);
		target_thread->transaction_stack =
			target_thread->transaction_stack->from_parent;
		t->from = NULL;
	}
	t->need_reply = 0;
	if (t->buffer)
		t->buffer->transaction = NULL;
	kfree(t);
	binder_stats_deleted(BINDER_STAT_TRANSACTION);
}

static void binder_send_failed_reply(struct binder_transaction *t,
				     uint32_t error_code)
{
	struct binder_thread *target_thread;
	struct binder_transaction *next;

	BUG_ON(t->flags & TF_ONE_WAY);
	while (1) {
		target_thread = t->from;
		if (target_thread) {
			if (target_thread->return_error != BR_OK &&
			   target_thread->return_error2 == BR_OK) {
				target_thread->return_error2 =
					target_thread->return_error;
				target_thread->return_error = BR_OK;
			}
			if (target_thread->return_error == BR_OK) {
				binder_debug(BINDER_DEBUG_FAILED_TRANSACTION,
					     "send failed reply for transaction %d to %d:%d\n",
					      t->debug_id,
					      target_thread->proc->pid,
					      target_thread->pid);

				binder_pop_transaction(target_thread, t);
				target_thread->return_error = error_code;
				wake_up_interruptible(&target_thread->wait);
			} else {
				pr_err("reply failed, target thread, %d:%d, has error code %d already\n",
					target_thread->proc->pid,
					target_thread->pid,
					target_thread->return_error);
			}
			return;
		}
		next = t->from_parent;

		binder_debug(BINDER_DEBUG_FAILED_TRANSACTION,
			     "send failed reply for transaction %d, target dead\n",
			     t->debug_id);

		binder_pop_transaction(target_thread, t);
		if (next == NULL) {
			binder_debug(BINDER_DEBUG_DEAD_BINDER,
				     "reply failed, no target thread at root\n");
			return;
		}
		t = next;
		binder_debug(BINDER_DEBUG_DEAD_BINDER,
			     "reply failed, no target thread -- retry %d\n",
			      t->debug_id);
	}
}

/**
 * binder_validate_object() - checks for a valid metadata object in a buffer.
 * @buffer:	binder_buffer that we're parsing.
 * @offset:	offset in the buffer at which to validate an object.
 *
 * Return:	If there's a valid metadata object at @offset in @buffer, the
 *		size of that object. Otherwise, it returns zero.
 */
static size_t binder_validate_object(struct binder_buffer *buffer, u64 offset)
{
	/* Check if we can read a header first */
	struct binder_object_header *hdr;
	size_t object_size = 0;

	if (offset > buffer->data_size - sizeof(*hdr) ||
	    buffer->data_size < sizeof(*hdr) ||
	    !IS_ALIGNED(offset, sizeof(u32)))
		return 0;

	/* Ok, now see if we can read a complete object. */
	hdr = (struct binder_object_header *)(buffer->data + offset);
	switch (hdr->type) {
	case BINDER_TYPE_BINDER:
	case BINDER_TYPE_WEAK_BINDER:
	case BINDER_TYPE_HANDLE:
	case BINDER_TYPE_WEAK_HANDLE:
		object_size = sizeof(struct flat_binder_object);
		break;
	case BINDER_TYPE_FD:
		object_size = sizeof(struct binder_fd_object);
		break;
	case BINDER_TYPE_PTR:
		object_size = sizeof(struct binder_buffer_object);
		break;
	case BINDER_TYPE_FDA:
		object_size = sizeof(struct binder_fd_array_object);
		break;
	default:
		return 0;
	}
	if (offset <= buffer->data_size - object_size &&
	    buffer->data_size >= object_size)
		return object_size;
	else
		return 0;
}

/**
 * binder_validate_ptr() - validates binder_buffer_object in a binder_buffer.
 * @b:		binder_buffer containing the object
 * @index:	index in offset array at which the binder_buffer_object is
 *		located
 * @start:	points to the start of the offset array
 * @num_valid:	the number of valid offsets in the offset array
 *
 * Return:	If @index is within the valid range of the offset array
 *		described by @start and @num_valid, and if there's a valid
 *		binder_buffer_object at the offset found in index @index
 *		of the offset array, that object is returned. Otherwise,
 *		%NULL is returned.
 *		Note that the offset found in index @index itself is not
 *		verified; this function assumes that @num_valid elements
 *		from @start were previously verified to have valid offsets.
 */
static struct binder_buffer_object *binder_validate_ptr(struct binder_buffer *b,
							binder_size_t index,
							binder_size_t *start,
							binder_size_t num_valid)
{
	struct binder_buffer_object *buffer_obj;
	binder_size_t *offp;

	if (index >= num_valid)
		return NULL;

	offp = start + index;
	buffer_obj = (struct binder_buffer_object *)(b->data + *offp);
	if (buffer_obj->hdr.type != BINDER_TYPE_PTR)
		return NULL;

	return buffer_obj;
}

/**
 * binder_validate_fixup() - validates pointer/fd fixups happen in order.
 * @b:			transaction buffer
 * @objects_start	start of objects buffer
 * @buffer:		binder_buffer_object in which to fix up
 * @offset:		start offset in @buffer to fix up
 * @last_obj:		last binder_buffer_object that we fixed up in
 * @last_min_offset:	minimum fixup offset in @last_obj
 *
 * Return:		%true if a fixup in buffer @buffer at offset @offset is
 *			allowed.
 *
 * For safety reasons, we only allow fixups inside a buffer to happen
 * at increasing offsets; additionally, we only allow fixup on the last
 * buffer object that was verified, or one of its parents.
 *
 * Example of what is allowed:
 *
 * A
 *   B (parent = A, offset = 0)
 *   C (parent = A, offset = 16)
 *     D (parent = C, offset = 0)
 *   E (parent = A, offset = 32) // min_offset is 16 (C.parent_offset)
 *
 * Examples of what is not allowed:
 *
 * Decreasing offsets within the same parent:
 * A
 *   C (parent = A, offset = 16)
 *   B (parent = A, offset = 0) // decreasing offset within A
 *
 * Referring to a parent that wasn't the last object or any of its parents:
 * A
 *   B (parent = A, offset = 0)
 *   C (parent = A, offset = 0)
 *   C (parent = A, offset = 16)
 *     D (parent = B, offset = 0) // B is not A or any of A's parents
 */
static bool binder_validate_fixup(struct binder_buffer *b,
				  binder_size_t *objects_start,
				  struct binder_buffer_object *buffer,
				  binder_size_t fixup_offset,
				  struct binder_buffer_object *last_obj,
				  binder_size_t last_min_offset)
{
	if (!last_obj) {
		/* Nothing to fix up in */
		return false;
	}

	while (last_obj != buffer) {
		/*
		 * Safe to retrieve the parent of last_obj, since it
		 * was already previously verified by the driver.
		 */
		if ((last_obj->flags & BINDER_BUFFER_FLAG_HAS_PARENT) == 0)
			return false;
		last_min_offset = last_obj->parent_offset + sizeof(uintptr_t);
		last_obj = (struct binder_buffer_object *)
			(b->data + *(objects_start + last_obj->parent));
	}
	return (fixup_offset >= last_min_offset);
}

static void binder_transaction_buffer_release(struct binder_proc *proc,
					      struct binder_buffer *buffer,
					      binder_size_t *failed_at)
{
	binder_size_t *offp, *off_start, *off_end;
	int debug_id = buffer->debug_id;

	binder_debug(BINDER_DEBUG_TRANSACTION,
		     "%d buffer release %d, size %zd-%zd, failed at %p\n",
		     proc->pid, buffer->debug_id,
		     buffer->data_size, buffer->offsets_size, failed_at);

	if (buffer->target_node)
		binder_dec_node(buffer->target_node, 1, 0);

	off_start = (binder_size_t *)(buffer->data +
				      ALIGN(buffer->data_size, sizeof(void *)));
	if (failed_at)
		off_end = failed_at;
	else
		off_end = (void *)off_start + buffer->offsets_size;
	for (offp = off_start; offp < off_end; offp++) {
		struct binder_object_header *hdr;
		size_t object_size = binder_validate_object(buffer, *offp);

		if (object_size == 0) {
			pr_err("transaction release %d bad object at offset %lld, size %zd\n",
			       debug_id, (u64)*offp, buffer->data_size);
			continue;
		}
		hdr = (struct binder_object_header *)(buffer->data + *offp);
		switch (hdr->type) {
		case BINDER_TYPE_BINDER:
		case BINDER_TYPE_WEAK_BINDER: {
			struct flat_binder_object *fp;
			struct binder_node *node;

			fp = to_flat_binder_object(hdr);
			node = binder_get_node(proc, fp->binder);
			if (node == NULL) {
				pr_err("transaction release %d bad node %016llx\n",
				       debug_id, (u64)fp->binder);
				break;
			}
			binder_debug(BINDER_DEBUG_TRANSACTION,
				     "        node %d u%016llx\n",
				     node->debug_id, (u64)node->ptr);
			binder_dec_node(node, hdr->type == BINDER_TYPE_BINDER,
					0);
		} break;
		case BINDER_TYPE_HANDLE:
		case BINDER_TYPE_WEAK_HANDLE: {
			struct flat_binder_object *fp;
			struct binder_ref *ref;

			fp = to_flat_binder_object(hdr);
			ref = binder_get_ref(proc, fp->handle,
					     hdr->type == BINDER_TYPE_HANDLE);
			if (ref == NULL) {
				pr_err("transaction release %d bad handle %d\n",
				 debug_id, fp->handle);
				break;
			}
			binder_debug(BINDER_DEBUG_TRANSACTION,
				     "        ref %d desc %d (node %d)\n",
				     ref->debug_id, ref->desc, ref->node->debug_id);
			binder_dec_ref(ref, hdr->type == BINDER_TYPE_HANDLE);
		} break;

		case BINDER_TYPE_FD: {
			struct binder_fd_object *fp = to_binder_fd_object(hdr);

			binder_debug(BINDER_DEBUG_TRANSACTION,
				     "        fd %d\n", fp->fd);
			if (failed_at)
				task_close_fd(proc, fp->fd);
		} break;
		case BINDER_TYPE_PTR:
			/*
			 * Nothing to do here, this will get cleaned up when the
			 * transaction buffer gets freed
			 */
			break;
		case BINDER_TYPE_FDA: {
			struct binder_fd_array_object *fda;
			struct binder_buffer_object *parent;
			uintptr_t parent_buffer;
			u32 *fd_array;
			size_t fd_index;
			binder_size_t fd_buf_size;

			fda = to_binder_fd_array_object(hdr);
			parent = binder_validate_ptr(buffer, fda->parent,
						     off_start,
						     offp - off_start);
			if (!parent) {
				pr_err("transaction release %d bad parent offset",
				       debug_id);
				continue;
			}
			/*
			 * Since the parent was already fixed up, convert it
			 * back to kernel address space to access it
			 */
			parent_buffer = parent->buffer -
				proc->user_buffer_offset;

			fd_buf_size = sizeof(u32) * fda->num_fds;
			if (fda->num_fds >= SIZE_MAX / sizeof(u32)) {
				pr_err("transaction release %d invalid number of fds (%lld)\n",
				       debug_id, (u64)fda->num_fds);
				continue;
			}
			if (fd_buf_size > parent->length ||
			    fda->parent_offset > parent->length - fd_buf_size) {
				/* No space for all file descriptors here. */
				pr_err("transaction release %d not enough space for %lld fds in buffer\n",
				       debug_id, (u64)fda->num_fds);
				continue;
			}
			fd_array = (u32 *)(parent_buffer + fda->parent_offset);
			for (fd_index = 0; fd_index < fda->num_fds; fd_index++)
				task_close_fd(proc, fd_array[fd_index]);
		} break;
		default:
			pr_err("transaction release %d bad object type %x\n",
				debug_id, hdr->type);
			break;
		}
	}
}

static int binder_translate_binder(struct flat_binder_object *fp,
				   struct binder_transaction *t,
				   struct binder_thread *thread)
{
	struct binder_node *node;
	struct binder_ref *ref;
	struct binder_proc *proc = thread->proc;
	struct binder_proc *target_proc = t->to_proc;

	node = binder_get_node(proc, fp->binder);
	if (!node) {
		node = binder_new_node(proc, fp->binder, fp->cookie);
		if (!node)
			return -ENOMEM;

		node->min_priority = fp->flags & FLAT_BINDER_FLAG_PRIORITY_MASK;
		node->accept_fds = !!(fp->flags & FLAT_BINDER_FLAG_ACCEPTS_FDS);
	}
	if (fp->cookie != node->cookie) {
		binder_user_error("%d:%d sending u%016llx node %d, cookie mismatch %016llx != %016llx\n",
				  proc->pid, thread->pid, (u64)fp->binder,
				  node->debug_id, (u64)fp->cookie,
				  (u64)node->cookie);
		return -EINVAL;
	}
	if (security_binder_transfer_binder(proc->tsk, target_proc->tsk))
		return -EPERM;

	ref = binder_get_ref_for_node(target_proc, node);
	if (!ref)
		return -EINVAL;

	if (fp->hdr.type == BINDER_TYPE_BINDER)
		fp->hdr.type = BINDER_TYPE_HANDLE;
	else
		fp->hdr.type = BINDER_TYPE_WEAK_HANDLE;
	fp->binder = 0;
	fp->handle = ref->desc;
	fp->cookie = 0;
	binder_inc_ref(ref, fp->hdr.type == BINDER_TYPE_HANDLE, &thread->todo);

	trace_binder_transaction_node_to_ref(t, node, ref);
	binder_debug(BINDER_DEBUG_TRANSACTION,
		     "        node %d u%016llx -> ref %d desc %d\n",
		     node->debug_id, (u64)node->ptr,
		     ref->debug_id, ref->desc);

	return 0;
}

static int binder_translate_handle(struct flat_binder_object *fp,
				   struct binder_transaction *t,
				   struct binder_thread *thread)
{
	struct binder_ref *ref;
	struct binder_proc *proc = thread->proc;
	struct binder_proc *target_proc = t->to_proc;

	ref = binder_get_ref(proc, fp->handle,
			     fp->hdr.type == BINDER_TYPE_HANDLE);
	if (!ref) {
		binder_user_error("%d:%d got transaction with invalid handle, %d\n",
				  proc->pid, thread->pid, fp->handle);
		return -EINVAL;
	}
	if (security_binder_transfer_binder(proc->tsk, target_proc->tsk))
		return -EPERM;

	if (ref->node->proc == target_proc) {
		if (fp->hdr.type == BINDER_TYPE_HANDLE)
			fp->hdr.type = BINDER_TYPE_BINDER;
		else
			fp->hdr.type = BINDER_TYPE_WEAK_BINDER;
		fp->binder = ref->node->ptr;
		fp->cookie = ref->node->cookie;
		binder_inc_node(ref->node, fp->hdr.type == BINDER_TYPE_BINDER,
				0, NULL);
		trace_binder_transaction_ref_to_node(t, ref);
		binder_debug(BINDER_DEBUG_TRANSACTION,
			     "        ref %d desc %d -> node %d u%016llx\n",
			     ref->debug_id, ref->desc, ref->node->debug_id,
			     (u64)ref->node->ptr);
	} else {
		struct binder_ref *new_ref;

		new_ref = binder_get_ref_for_node(target_proc, ref->node);
		if (!new_ref)
			return -EINVAL;

		fp->binder = 0;
		fp->handle = new_ref->desc;
		fp->cookie = 0;
		binder_inc_ref(new_ref, fp->hdr.type == BINDER_TYPE_HANDLE,
			       NULL);
		trace_binder_transaction_ref_to_ref(t, ref, new_ref);
		binder_debug(BINDER_DEBUG_TRANSACTION,
			     "        ref %d desc %d -> ref %d desc %d (node %d)\n",
			     ref->debug_id, ref->desc, new_ref->debug_id,
			     new_ref->desc, ref->node->debug_id);
	}
	return 0;
}

static int binder_translate_fd(int fd,
			       struct binder_transaction *t,
			       struct binder_thread *thread,
			       struct binder_transaction *in_reply_to)
{
	struct binder_proc *proc = thread->proc;
	struct binder_proc *target_proc = t->to_proc;
	int target_fd;
	struct file *file;
	int ret;
	bool target_allows_fd;

	if (in_reply_to)
		target_allows_fd = !!(in_reply_to->flags & TF_ACCEPT_FDS);
	else
		target_allows_fd = t->buffer->target_node->accept_fds;
	if (!target_allows_fd) {
		binder_user_error("%d:%d got %s with fd, %d, but target does not allow fds\n",
				  proc->pid, thread->pid,
				  in_reply_to ? "reply" : "transaction",
				  fd);
		ret = -EPERM;
		goto err_fd_not_accepted;
	}

	file = fget(fd);
	if (!file) {
		binder_user_error("%d:%d got transaction with invalid fd, %d\n",
				  proc->pid, thread->pid, fd);
		ret = -EBADF;
		goto err_fget;
	}
	ret = security_binder_transfer_file(proc->tsk, target_proc->tsk, file);
	if (ret < 0) {
		ret = -EPERM;
		goto err_security;
	}

	target_fd = task_get_unused_fd_flags(target_proc, O_CLOEXEC);
	if (target_fd < 0) {
		ret = -ENOMEM;
		goto err_get_unused_fd;
	}
	task_fd_install(target_proc, target_fd, file);
	trace_binder_transaction_fd(t, fd, target_fd);
	binder_debug(BINDER_DEBUG_TRANSACTION, "        fd %d -> %d\n",
		     fd, target_fd);

	return target_fd;

err_get_unused_fd:
err_security:
	fput(file);
err_fget:
err_fd_not_accepted:
	return ret;
}

static int binder_translate_fd_array(struct binder_fd_array_object *fda,
				     struct binder_buffer_object *parent,
				     struct binder_transaction *t,
				     struct binder_thread *thread,
				     struct binder_transaction *in_reply_to)
{
	binder_size_t fdi, fd_buf_size, num_installed_fds;
	int target_fd;
	uintptr_t parent_buffer;
	u32 *fd_array;
	struct binder_proc *proc = thread->proc;
	struct binder_proc *target_proc = t->to_proc;

	fd_buf_size = sizeof(u32) * fda->num_fds;
	if (fda->num_fds >= SIZE_MAX / sizeof(u32)) {
		binder_user_error("%d:%d got transaction with invalid number of fds (%lld)\n",
				  proc->pid, thread->pid, (u64)fda->num_fds);
		return -EINVAL;
	}
	if (fd_buf_size > parent->length ||
	    fda->parent_offset > parent->length - fd_buf_size) {
		/* No space for all file descriptors here. */
		binder_user_error("%d:%d not enough space to store %lld fds in buffer\n",
				  proc->pid, thread->pid, (u64)fda->num_fds);
		return -EINVAL;
	}
	/*
	 * Since the parent was already fixed up, convert it
	 * back to the kernel address space to access it
	 */
	parent_buffer = parent->buffer - target_proc->user_buffer_offset;
	fd_array = (u32 *)(parent_buffer + fda->parent_offset);
	if (!IS_ALIGNED((unsigned long)fd_array, sizeof(u32))) {
		binder_user_error("%d:%d parent offset not aligned correctly.\n",
				  proc->pid, thread->pid);
		return -EINVAL;
	}
	for (fdi = 0; fdi < fda->num_fds; fdi++) {
		target_fd = binder_translate_fd(fd_array[fdi], t, thread,
						in_reply_to);
		if (target_fd < 0)
			goto err_translate_fd_failed;
		fd_array[fdi] = target_fd;
	}
	return 0;

err_translate_fd_failed:
	/*
	 * Failed to allocate fd or security error, free fds
	 * installed so far.
	 */
	num_installed_fds = fdi;
	for (fdi = 0; fdi < num_installed_fds; fdi++)
		task_close_fd(target_proc, fd_array[fdi]);
	return target_fd;
}

static int binder_fixup_parent(struct binder_transaction *t,
			       struct binder_thread *thread,
			       struct binder_buffer_object *bp,
			       binder_size_t *off_start,
			       binder_size_t num_valid,
			       struct binder_buffer_object *last_fixup_obj,
			       binder_size_t last_fixup_min_off)
{
	struct binder_buffer_object *parent;
	u8 *parent_buffer;
	struct binder_buffer *b = t->buffer;
	struct binder_proc *proc = thread->proc;
	struct binder_proc *target_proc = t->to_proc;

	if (!(bp->flags & BINDER_BUFFER_FLAG_HAS_PARENT))
		return 0;

	parent = binder_validate_ptr(b, bp->parent, off_start, num_valid);
	if (!parent) {
		binder_user_error("%d:%d got transaction with invalid parent offset or type\n",
				  proc->pid, thread->pid);
		return -EINVAL;
	}

	if (!binder_validate_fixup(b, off_start,
				   parent, bp->parent_offset,
				   last_fixup_obj,
				   last_fixup_min_off)) {
		binder_user_error("%d:%d got transaction with out-of-order buffer fixup\n",
				  proc->pid, thread->pid);
		return -EINVAL;
	}

	if (parent->length < sizeof(binder_uintptr_t) ||
	    bp->parent_offset > parent->length - sizeof(binder_uintptr_t)) {
		/* No space for a pointer here! */
		binder_user_error("%d:%d got transaction with invalid parent offset\n",
				  proc->pid, thread->pid);
		return -EINVAL;
	}
	parent_buffer = (u8 *)(parent->buffer -
			       target_proc->user_buffer_offset);
	*(binder_uintptr_t *)(parent_buffer + bp->parent_offset) = bp->buffer;

	return 0;
}

static void binder_transaction(struct binder_proc *proc,
			       struct binder_thread *thread,
			       struct binder_transaction_data *tr, int reply,
			       binder_size_t extra_buffers_size)
{
	int ret;
	struct binder_transaction *t;
	struct binder_work *tcomplete;
	binder_size_t *offp, *off_end, *off_start;
	binder_size_t off_min;
	u8 *sg_bufp, *sg_buf_end;
	struct binder_proc *target_proc;
	struct binder_thread *target_thread = NULL;
	struct binder_node *target_node = NULL;
	struct list_head *target_list;
	wait_queue_head_t *target_wait;
	struct binder_transaction *in_reply_to = NULL;
	struct binder_transaction_log_entry *e;
	uint32_t return_error;
	struct binder_buffer_object *last_fixup_obj = NULL;
	binder_size_t last_fixup_min_off = 0;
	struct binder_context *context = proc->context;

	e = binder_transaction_log_add(&binder_transaction_log);
	e->call_type = reply ? 2 : !!(tr->flags & TF_ONE_WAY);
	e->from_proc = proc->pid;
	e->from_thread = thread->pid;
	e->target_handle = tr->target.handle;
	e->data_size = tr->data_size;
	e->offsets_size = tr->offsets_size;
	e->context_name = proc->context->name;

	if (reply) {
		in_reply_to = thread->transaction_stack;
		if (in_reply_to == NULL) {
			binder_user_error("%d:%d got reply transaction with no transaction stack\n",
					  proc->pid, thread->pid);
			return_error = BR_FAILED_REPLY;
			goto err_empty_call_stack;
		}
		binder_set_nice(in_reply_to->saved_priority);
		if (in_reply_to->to_thread != thread) {
			binder_user_error("%d:%d got reply transaction with bad transaction stack, transaction %d has target %d:%d\n",
				proc->pid, thread->pid, in_reply_to->debug_id,
				in_reply_to->to_proc ?
				in_reply_to->to_proc->pid : 0,
				in_reply_to->to_thread ?
				in_reply_to->to_thread->pid : 0);
			return_error = BR_FAILED_REPLY;
			in_reply_to = NULL;
			goto err_bad_call_stack;
		}
		thread->transaction_stack = in_reply_to->to_parent;
		target_thread = in_reply_to->from;
		if (target_thread == NULL) {
			return_error = BR_DEAD_REPLY;
			goto err_dead_binder;
		}
		if (target_thread->transaction_stack != in_reply_to) {
			binder_user_error("%d:%d got reply transaction with bad target transaction stack %d, expected %d\n",
				proc->pid, thread->pid,
				target_thread->transaction_stack ?
				target_thread->transaction_stack->debug_id : 0,
				in_reply_to->debug_id);
			return_error = BR_FAILED_REPLY;
			in_reply_to = NULL;
			target_thread = NULL;
			goto err_dead_binder;
		}
		target_proc = target_thread->proc;
	} else {
		if (tr->target.handle) {
			struct binder_ref *ref;

			ref = binder_get_ref(proc, tr->target.handle, true);
			if (ref == NULL) {
				binder_user_error("%d:%d got transaction to invalid handle\n",
					proc->pid, thread->pid);
				return_error = BR_FAILED_REPLY;
				goto err_invalid_target_handle;
			}
			target_node = ref->node;
		} else {
			target_node = context->binder_context_mgr_node;
			if (target_node == NULL) {
				return_error = BR_DEAD_REPLY;
				goto err_no_context_mgr_node;
			}
		}
		e->to_node = target_node->debug_id;
		target_proc = target_node->proc;
		if (target_proc == NULL) {
			return_error = BR_DEAD_REPLY;
			goto err_dead_binder;
		}
		if (security_binder_transaction(proc->tsk,
						target_proc->tsk) < 0) {
			return_error = BR_FAILED_REPLY;
			goto err_invalid_target_handle;
		}
		if (!(tr->flags & TF_ONE_WAY) && thread->transaction_stack) {
			struct binder_transaction *tmp;

			tmp = thread->transaction_stack;
			if (tmp->to_thread != thread) {
				binder_user_error("%d:%d got new transaction with bad transaction stack, transaction %d has target %d:%d\n",
					proc->pid, thread->pid, tmp->debug_id,
					tmp->to_proc ? tmp->to_proc->pid : 0,
					tmp->to_thread ?
					tmp->to_thread->pid : 0);
				return_error = BR_FAILED_REPLY;
				goto err_bad_call_stack;
			}
			while (tmp) {
				if (tmp->from && tmp->from->proc == target_proc)
					target_thread = tmp->from;
				tmp = tmp->from_parent;
			}
		}
	}
	if (target_thread) {
		e->to_thread = target_thread->pid;
		target_list = &target_thread->todo;
		target_wait = &target_thread->wait;
	} else {
		target_list = &target_proc->todo;
		target_wait = &target_proc->wait;
	}
	e->to_proc = target_proc->pid;

	/* TODO: reuse incoming transaction for reply */
	t = kzalloc_preempt_disabled(sizeof(*t));
	if (t == NULL) {
		return_error = BR_FAILED_REPLY;
		goto err_alloc_t_failed;
	}
	binder_stats_created(BINDER_STAT_TRANSACTION);

	tcomplete = kzalloc_preempt_disabled(sizeof(*tcomplete));
	if (tcomplete == NULL) {
		return_error = BR_FAILED_REPLY;
		goto err_alloc_tcomplete_failed;
	}
	binder_stats_created(BINDER_STAT_TRANSACTION_COMPLETE);

	t->debug_id = ++binder_last_id;
	e->debug_id = t->debug_id;

	if (reply)
		binder_debug(BINDER_DEBUG_TRANSACTION,
			     "%d:%d BC_REPLY %d -> %d:%d, data %016llx-%016llx size %lld-%lld-%lld\n",
			     proc->pid, thread->pid, t->debug_id,
			     target_proc->pid, target_thread->pid,
			     (u64)tr->data.ptr.buffer,
			     (u64)tr->data.ptr.offsets,
			     (u64)tr->data_size, (u64)tr->offsets_size,
			     (u64)extra_buffers_size);
	else
		binder_debug(BINDER_DEBUG_TRANSACTION,
			     "%d:%d BC_TRANSACTION %d -> %d - node %d, data %016llx-%016llx size %lld-%lld-%lld\n",
			     proc->pid, thread->pid, t->debug_id,
			     target_proc->pid, target_node->debug_id,
			     (u64)tr->data.ptr.buffer,
			     (u64)tr->data.ptr.offsets,
			     (u64)tr->data_size, (u64)tr->offsets_size,
			     (u64)extra_buffers_size);

	if (!reply && !(tr->flags & TF_ONE_WAY))
		t->from = thread;
	else
		t->from = NULL;
	t->sender_euid = task_euid(proc->tsk);
	t->to_proc = target_proc;
	t->to_thread = target_thread;
	t->code = tr->code;
	t->flags = tr->flags;
	t->priority = task_nice(current);

	trace_binder_transaction(reply, t, target_node);

	t->buffer = binder_alloc_buf(target_proc, tr->data_size,
		tr->offsets_size, extra_buffers_size,
		!reply && (t->flags & TF_ONE_WAY));
	if (t->buffer == NULL) {
		return_error = BR_FAILED_REPLY;
		goto err_binder_alloc_buf_failed;
	}
	t->buffer->allow_user_free = 0;
	t->buffer->debug_id = t->debug_id;
	t->buffer->transaction = t;
	t->buffer->target_node = target_node;
	trace_binder_transaction_alloc_buf(t->buffer);
	if (target_node)
		binder_inc_node(target_node, 1, 0, NULL);

	off_start = (binder_size_t *)(t->buffer->data +
				      ALIGN(tr->data_size, sizeof(void *)));
	offp = off_start;

	if (copy_from_user_preempt_disabled(t->buffer->data, (const void __user *)(uintptr_t)
			   tr->data.ptr.buffer, tr->data_size)) {
		binder_user_error("%d:%d got transaction with invalid data ptr\n",
				proc->pid, thread->pid);
		return_error = BR_FAILED_REPLY;
		goto err_copy_data_failed;
	}
	if (copy_from_user_preempt_disabled(offp, (const void __user *)(uintptr_t)
			   tr->data.ptr.offsets, tr->offsets_size)) {
		binder_user_error("%d:%d got transaction with invalid offsets ptr\n",
				proc->pid, thread->pid);
		return_error = BR_FAILED_REPLY;
		goto err_copy_data_failed;
	}
	if (!IS_ALIGNED(tr->offsets_size, sizeof(binder_size_t))) {
		binder_user_error("%d:%d got transaction with invalid offsets size, %lld\n",
				proc->pid, thread->pid, (u64)tr->offsets_size);
		return_error = BR_FAILED_REPLY;
		goto err_bad_offset;
	}
	if (!IS_ALIGNED(extra_buffers_size, sizeof(u64))) {
		binder_user_error("%d:%d got transaction with unaligned buffers size, %lld\n",
				  proc->pid, thread->pid,
				  (u64)extra_buffers_size);
		return_error = BR_FAILED_REPLY;
		goto err_bad_offset;
	}
	off_end = (void *)off_start + tr->offsets_size;
	sg_bufp = (u8 *)(PTR_ALIGN(off_end, sizeof(void *)));
	sg_buf_end = sg_bufp + extra_buffers_size;
	off_min = 0;
	for (; offp < off_end; offp++) {
		struct binder_object_header *hdr;
		size_t object_size = binder_validate_object(t->buffer, *offp);

		if (object_size == 0 || *offp < off_min) {
			binder_user_error("%d:%d got transaction with invalid offset (%lld, min %lld max %lld) or object.\n",
					  proc->pid, thread->pid, (u64)*offp,
					  (u64)off_min,
					  (u64)t->buffer->data_size);
			return_error = BR_FAILED_REPLY;
			goto err_bad_offset;
		}

		hdr = (struct binder_object_header *)(t->buffer->data + *offp);
		off_min = *offp + object_size;
		switch (hdr->type) {
		case BINDER_TYPE_BINDER:
		case BINDER_TYPE_WEAK_BINDER: {
			struct flat_binder_object *fp;

			fp = to_flat_binder_object(hdr);
			ret = binder_translate_binder(fp, t, thread);
			if (ret < 0) {
				return_error = BR_FAILED_REPLY;
				goto err_translate_failed;
			}
		} break;
		case BINDER_TYPE_HANDLE:
		case BINDER_TYPE_WEAK_HANDLE: {
			struct flat_binder_object *fp;

			fp = to_flat_binder_object(hdr);
			ret = binder_translate_handle(fp, t, thread);
			if (ret < 0) {
				return_error = BR_FAILED_REPLY;
				goto err_translate_failed;
			}
		} break;

		case BINDER_TYPE_FD: {
			struct binder_fd_object *fp = to_binder_fd_object(hdr);
			int target_fd = binder_translate_fd(fp->fd, t, thread,
							    in_reply_to);

			if (target_fd < 0) {
				return_error = BR_FAILED_REPLY;
				goto err_translate_failed;
			}
			fp->pad_binder = 0;
			fp->fd = target_fd;
		} break;
		case BINDER_TYPE_FDA: {
			struct binder_fd_array_object *fda =
				to_binder_fd_array_object(hdr);
			struct binder_buffer_object *parent =
				binder_validate_ptr(t->buffer, fda->parent,
						    off_start,
						    offp - off_start);
			if (!parent) {
				binder_user_error("%d:%d got transaction with invalid parent offset or type\n",
						  proc->pid, thread->pid);
				return_error = BR_FAILED_REPLY;
				goto err_bad_parent;
			}
			if (!binder_validate_fixup(t->buffer, off_start,
						   parent, fda->parent_offset,
						   last_fixup_obj,
						   last_fixup_min_off)) {
				binder_user_error("%d:%d got transaction with out-of-order buffer fixup\n",
						  proc->pid, thread->pid);
				return_error = BR_FAILED_REPLY;
				goto err_bad_parent;
			}
			ret = binder_translate_fd_array(fda, parent, t, thread,
							in_reply_to);
			if (ret < 0) {
				return_error = BR_FAILED_REPLY;
				goto err_translate_failed;
			}
			last_fixup_obj = parent;
			last_fixup_min_off =
				fda->parent_offset + sizeof(u32) * fda->num_fds;
		} break;
		case BINDER_TYPE_PTR: {
			struct binder_buffer_object *bp =
				to_binder_buffer_object(hdr);
			size_t buf_left = sg_buf_end - sg_bufp;

			if (bp->length > buf_left) {
				binder_user_error("%d:%d got transaction with too large buffer\n",
						  proc->pid, thread->pid);
				return_error = BR_FAILED_REPLY;
				goto err_bad_offset;
			}
			if (copy_from_user(sg_bufp,
					   (const void __user *)(uintptr_t)
					   bp->buffer, bp->length)) {
				binder_user_error("%d:%d got transaction with invalid offsets ptr\n",
						  proc->pid, thread->pid);
				return_error = BR_FAILED_REPLY;
				goto err_copy_data_failed;
			}
			/* Fixup buffer pointer to target proc address space */
			bp->buffer = (uintptr_t)sg_bufp +
				target_proc->user_buffer_offset;
			sg_bufp += ALIGN(bp->length, sizeof(u64));

			ret = binder_fixup_parent(t, thread, bp, off_start,
						  offp - off_start,
						  last_fixup_obj,
						  last_fixup_min_off);
			if (ret < 0) {
				return_error = BR_FAILED_REPLY;
				goto err_translate_failed;
			}
			last_fixup_obj = bp;
			last_fixup_min_off = 0;
		} break;
		default:
			binder_user_error("%d:%d got transaction with invalid object type, %x\n",
				proc->pid, thread->pid, hdr->type);
			return_error = BR_FAILED_REPLY;
			goto err_bad_object_type;
		}
	}
	if (reply) {
		BUG_ON(t->buffer->async_transaction != 0);
		binder_pop_transaction(target_thread, in_reply_to);
	} else if (!(t->flags & TF_ONE_WAY)) {
		BUG_ON(t->buffer->async_transaction != 0);
		t->need_reply = 1;
		t->from_parent = thread->transaction_stack;
		thread->transaction_stack = t;
	} else {
		BUG_ON(target_node == NULL);
		BUG_ON(t->buffer->async_transaction != 1);
		if (target_node->has_async_transaction) {
			target_list = &target_node->async_todo;
			target_wait = NULL;
		} else
			target_node->has_async_transaction = 1;
	}
	t->work.type = BINDER_WORK_TRANSACTION;
	list_add_tail(&t->work.entry, target_list);
	tcomplete->type = BINDER_WORK_TRANSACTION_COMPLETE;
	list_add_tail(&tcomplete->entry, &thread->todo);
	if (target_wait) {
<<<<<<< HEAD
		if (reply || !(t->flags & TF_ONE_WAY)) {
			wake_up_interruptible_sync(target_wait);
		} else {
			wake_up_interruptible(target_wait);
		}
=======
		if (reply || !(t->flags & TF_ONE_WAY))
			wake_up_interruptible_sync(target_wait);
		else
			wake_up_interruptible(target_wait);
>>>>>>> ae532833
	}
	return;

err_translate_failed:
err_bad_object_type:
err_bad_offset:
err_bad_parent:
err_copy_data_failed:
	trace_binder_transaction_failed_buffer_release(t->buffer);
	binder_transaction_buffer_release(target_proc, t->buffer, offp);
	t->buffer->transaction = NULL;
	binder_free_buf(target_proc, t->buffer);
err_binder_alloc_buf_failed:
	kfree(tcomplete);
	binder_stats_deleted(BINDER_STAT_TRANSACTION_COMPLETE);
err_alloc_tcomplete_failed:
	kfree(t);
	binder_stats_deleted(BINDER_STAT_TRANSACTION);
err_alloc_t_failed:
err_bad_call_stack:
err_empty_call_stack:
err_dead_binder:
err_invalid_target_handle:
err_no_context_mgr_node:
	binder_debug(BINDER_DEBUG_FAILED_TRANSACTION,
		     "%d:%d transaction failed %d, size %lld-%lld\n",
		     proc->pid, thread->pid, return_error,
		     (u64)tr->data_size, (u64)tr->offsets_size);

	{
		struct binder_transaction_log_entry *fe;

		fe = binder_transaction_log_add(&binder_transaction_log_failed);
		*fe = *e;
	}

	BUG_ON(thread->return_error != BR_OK);
	if (in_reply_to) {
		thread->return_error = BR_TRANSACTION_COMPLETE;
		binder_send_failed_reply(in_reply_to, return_error);
	} else
		thread->return_error = return_error;
}

static int binder_thread_write(struct binder_proc *proc,
			struct binder_thread *thread,
			binder_uintptr_t binder_buffer, size_t size,
			binder_size_t *consumed)
{
	uint32_t cmd;
	struct binder_context *context = proc->context;
	void __user *buffer = (void __user *)(uintptr_t)binder_buffer;
	void __user *ptr = buffer + *consumed;
	void __user *end = buffer + size;

	while (ptr < end && thread->return_error == BR_OK) {
		if (get_user_preempt_disabled(cmd, (uint32_t __user *)ptr))
			return -EFAULT;
		ptr += sizeof(uint32_t);
		trace_binder_command(cmd);
		if (_IOC_NR(cmd) < ARRAY_SIZE(binder_stats.bc)) {
			binder_stats.bc[_IOC_NR(cmd)]++;
			proc->stats.bc[_IOC_NR(cmd)]++;
			thread->stats.bc[_IOC_NR(cmd)]++;
		}
		switch (cmd) {
		case BC_INCREFS:
		case BC_ACQUIRE:
		case BC_RELEASE:
		case BC_DECREFS: {
			uint32_t target;
			struct binder_ref *ref;
			const char *debug_string;

			if (get_user_preempt_disabled(target, (uint32_t __user *)ptr))
				return -EFAULT;
			ptr += sizeof(uint32_t);
			if (target == 0 && context->binder_context_mgr_node &&
			    (cmd == BC_INCREFS || cmd == BC_ACQUIRE)) {
				ref = binder_get_ref_for_node(proc,
					context->binder_context_mgr_node);
				if (ref->desc != target) {
					binder_user_error("%d:%d tried to acquire reference to desc 0, got %d instead\n",
						proc->pid, thread->pid,
						ref->desc);
				}
			} else
				ref = binder_get_ref(proc, target,
						     cmd == BC_ACQUIRE ||
						     cmd == BC_RELEASE);
			if (ref == NULL) {
				binder_user_error("%d:%d refcount change on invalid ref %d\n",
					proc->pid, thread->pid, target);
				break;
			}
			switch (cmd) {
			case BC_INCREFS:
				debug_string = "IncRefs";
				binder_inc_ref(ref, 0, NULL);
				break;
			case BC_ACQUIRE:
				debug_string = "Acquire";
				binder_inc_ref(ref, 1, NULL);
				break;
			case BC_RELEASE:
				debug_string = "Release";
				binder_dec_ref(ref, 1);
				break;
			case BC_DECREFS:
			default:
				debug_string = "DecRefs";
				binder_dec_ref(ref, 0);
				break;
			}
			binder_debug(BINDER_DEBUG_USER_REFS,
				     "%d:%d %s ref %d desc %d s %d w %d for node %d\n",
				     proc->pid, thread->pid, debug_string, ref->debug_id,
				     ref->desc, ref->strong, ref->weak, ref->node->debug_id);
			break;
		}
		case BC_INCREFS_DONE:
		case BC_ACQUIRE_DONE: {
			binder_uintptr_t node_ptr;
			binder_uintptr_t cookie;
			struct binder_node *node;

			if (get_user_preempt_disabled(node_ptr, (binder_uintptr_t __user *)ptr))
				return -EFAULT;
			ptr += sizeof(binder_uintptr_t);
			if (get_user_preempt_disabled(cookie, (binder_uintptr_t __user *)ptr))
				return -EFAULT;
			ptr += sizeof(binder_uintptr_t);
			node = binder_get_node(proc, node_ptr);
			if (node == NULL) {
				binder_user_error("%d:%d %s u%016llx no match\n",
					proc->pid, thread->pid,
					cmd == BC_INCREFS_DONE ?
					"BC_INCREFS_DONE" :
					"BC_ACQUIRE_DONE",
					(u64)node_ptr);
				break;
			}
			if (cookie != node->cookie) {
				binder_user_error("%d:%d %s u%016llx node %d cookie mismatch %016llx != %016llx\n",
					proc->pid, thread->pid,
					cmd == BC_INCREFS_DONE ?
					"BC_INCREFS_DONE" : "BC_ACQUIRE_DONE",
					(u64)node_ptr, node->debug_id,
					(u64)cookie, (u64)node->cookie);
				break;
			}
			if (cmd == BC_ACQUIRE_DONE) {
				if (node->pending_strong_ref == 0) {
					binder_user_error("%d:%d BC_ACQUIRE_DONE node %d has no pending acquire request\n",
						proc->pid, thread->pid,
						node->debug_id);
					break;
				}
				node->pending_strong_ref = 0;
			} else {
				if (node->pending_weak_ref == 0) {
					binder_user_error("%d:%d BC_INCREFS_DONE node %d has no pending increfs request\n",
						proc->pid, thread->pid,
						node->debug_id);
					break;
				}
				node->pending_weak_ref = 0;
			}
			binder_dec_node(node, cmd == BC_ACQUIRE_DONE, 0);
			binder_debug(BINDER_DEBUG_USER_REFS,
				     "%d:%d %s node %d ls %d lw %d\n",
				     proc->pid, thread->pid,
				     cmd == BC_INCREFS_DONE ? "BC_INCREFS_DONE" : "BC_ACQUIRE_DONE",
				     node->debug_id, node->local_strong_refs, node->local_weak_refs);
			break;
		}
		case BC_ATTEMPT_ACQUIRE:
			pr_err("BC_ATTEMPT_ACQUIRE not supported\n");
			return -EINVAL;
		case BC_ACQUIRE_RESULT:
			pr_err("BC_ACQUIRE_RESULT not supported\n");
			return -EINVAL;

		case BC_FREE_BUFFER: {
			binder_uintptr_t data_ptr;
			struct binder_buffer *buffer;

			if (get_user_preempt_disabled(data_ptr, (binder_uintptr_t __user *)ptr))
				return -EFAULT;
			ptr += sizeof(binder_uintptr_t);

			buffer = binder_buffer_lookup(proc, data_ptr);
			if (buffer == NULL) {
				binder_user_error("%d:%d BC_FREE_BUFFER u%016llx no match\n",
					proc->pid, thread->pid, (u64)data_ptr);
				break;
			}
			if (!buffer->allow_user_free) {
				binder_user_error("%d:%d BC_FREE_BUFFER u%016llx matched unreturned buffer\n",
					proc->pid, thread->pid, (u64)data_ptr);
				break;
			}
			binder_debug(BINDER_DEBUG_FREE_BUFFER,
				     "%d:%d BC_FREE_BUFFER u%016llx found buffer %d for %s transaction\n",
				     proc->pid, thread->pid, (u64)data_ptr,
				     buffer->debug_id,
				     buffer->transaction ? "active" : "finished");

			if (buffer->transaction) {
				buffer->transaction->buffer = NULL;
				buffer->transaction = NULL;
			}
			if (buffer->async_transaction && buffer->target_node) {
				BUG_ON(!buffer->target_node->has_async_transaction);
				if (list_empty(&buffer->target_node->async_todo))
					buffer->target_node->has_async_transaction = 0;
				else
					list_move_tail(buffer->target_node->async_todo.next, &thread->todo);
			}
			trace_binder_transaction_buffer_release(buffer);
			binder_transaction_buffer_release(proc, buffer, NULL);
			binder_free_buf(proc, buffer);
			break;
		}

		case BC_TRANSACTION_SG:
		case BC_REPLY_SG: {
			struct binder_transaction_data_sg tr;

			if (copy_from_user(&tr, ptr, sizeof(tr)))
				return -EFAULT;
			ptr += sizeof(tr);
			binder_transaction(proc, thread, &tr.transaction_data,
					   cmd == BC_REPLY_SG, tr.buffers_size);
			break;
		}
		case BC_TRANSACTION:
		case BC_REPLY: {
			struct binder_transaction_data tr;

			if (copy_from_user_preempt_disabled(&tr, ptr, sizeof(tr)))
				return -EFAULT;
			ptr += sizeof(tr);
			binder_transaction(proc, thread, &tr,
					   cmd == BC_REPLY, 0);
			break;
		}

		case BC_REGISTER_LOOPER:
			binder_debug(BINDER_DEBUG_THREADS,
				     "%d:%d BC_REGISTER_LOOPER\n",
				     proc->pid, thread->pid);
			if (thread->looper & BINDER_LOOPER_STATE_ENTERED) {
				thread->looper |= BINDER_LOOPER_STATE_INVALID;
				binder_user_error("%d:%d ERROR: BC_REGISTER_LOOPER called after BC_ENTER_LOOPER\n",
					proc->pid, thread->pid);
			} else if (proc->requested_threads == 0) {
				thread->looper |= BINDER_LOOPER_STATE_INVALID;
				binder_user_error("%d:%d ERROR: BC_REGISTER_LOOPER called without request\n",
					proc->pid, thread->pid);
			} else {
				proc->requested_threads--;
				proc->requested_threads_started++;
			}
			thread->looper |= BINDER_LOOPER_STATE_REGISTERED;
			break;
		case BC_ENTER_LOOPER:
			binder_debug(BINDER_DEBUG_THREADS,
				     "%d:%d BC_ENTER_LOOPER\n",
				     proc->pid, thread->pid);
			if (thread->looper & BINDER_LOOPER_STATE_REGISTERED) {
				thread->looper |= BINDER_LOOPER_STATE_INVALID;
				binder_user_error("%d:%d ERROR: BC_ENTER_LOOPER called after BC_REGISTER_LOOPER\n",
					proc->pid, thread->pid);
			}
			thread->looper |= BINDER_LOOPER_STATE_ENTERED;
			break;
		case BC_EXIT_LOOPER:
			binder_debug(BINDER_DEBUG_THREADS,
				     "%d:%d BC_EXIT_LOOPER\n",
				     proc->pid, thread->pid);
			thread->looper |= BINDER_LOOPER_STATE_EXITED;
			break;

		case BC_REQUEST_DEATH_NOTIFICATION:
		case BC_CLEAR_DEATH_NOTIFICATION: {
			uint32_t target;
			binder_uintptr_t cookie;
			struct binder_ref *ref;
			struct binder_ref_death *death;

			if (get_user_preempt_disabled(target, (uint32_t __user *)ptr))
				return -EFAULT;
			ptr += sizeof(uint32_t);
			if (get_user_preempt_disabled(cookie, (binder_uintptr_t __user *)ptr))
				return -EFAULT;
			ptr += sizeof(binder_uintptr_t);
			ref = binder_get_ref(proc, target, false);
			if (ref == NULL) {
				binder_user_error("%d:%d %s invalid ref %d\n",
					proc->pid, thread->pid,
					cmd == BC_REQUEST_DEATH_NOTIFICATION ?
					"BC_REQUEST_DEATH_NOTIFICATION" :
					"BC_CLEAR_DEATH_NOTIFICATION",
					target);
				break;
			}

			binder_debug(BINDER_DEBUG_DEATH_NOTIFICATION,
				     "%d:%d %s %016llx ref %d desc %d s %d w %d for node %d\n",
				     proc->pid, thread->pid,
				     cmd == BC_REQUEST_DEATH_NOTIFICATION ?
				     "BC_REQUEST_DEATH_NOTIFICATION" :
				     "BC_CLEAR_DEATH_NOTIFICATION",
				     (u64)cookie, ref->debug_id, ref->desc,
				     ref->strong, ref->weak, ref->node->debug_id);

			if (cmd == BC_REQUEST_DEATH_NOTIFICATION) {
				if (ref->death) {
					binder_user_error("%d:%d BC_REQUEST_DEATH_NOTIFICATION death notification already set\n",
						proc->pid, thread->pid);
					break;
				}
				death = kzalloc_preempt_disabled(sizeof(*death));
				if (death == NULL) {
					thread->return_error = BR_ERROR;
					binder_debug(BINDER_DEBUG_FAILED_TRANSACTION,
						     "%d:%d BC_REQUEST_DEATH_NOTIFICATION failed\n",
						     proc->pid, thread->pid);
					break;
				}
				binder_stats_created(BINDER_STAT_DEATH);
				INIT_LIST_HEAD(&death->work.entry);
				death->cookie = cookie;
				ref->death = death;
				if (ref->node->proc == NULL) {
					ref->death->work.type = BINDER_WORK_DEAD_BINDER;
					if (thread->looper & (BINDER_LOOPER_STATE_REGISTERED | BINDER_LOOPER_STATE_ENTERED)) {
						list_add_tail(&ref->death->work.entry, &thread->todo);
					} else {
						list_add_tail(&ref->death->work.entry, &proc->todo);
						wake_up_interruptible(&proc->wait);
					}
				}
			} else {
				if (ref->death == NULL) {
					binder_user_error("%d:%d BC_CLEAR_DEATH_NOTIFICATION death notification not active\n",
						proc->pid, thread->pid);
					break;
				}
				death = ref->death;
				if (death->cookie != cookie) {
					binder_user_error("%d:%d BC_CLEAR_DEATH_NOTIFICATION death notification cookie mismatch %016llx != %016llx\n",
						proc->pid, thread->pid,
						(u64)death->cookie,
						(u64)cookie);
					break;
				}
				ref->death = NULL;
				if (list_empty(&death->work.entry)) {
					death->work.type = BINDER_WORK_CLEAR_DEATH_NOTIFICATION;
					if (thread->looper & (BINDER_LOOPER_STATE_REGISTERED | BINDER_LOOPER_STATE_ENTERED)) {
						list_add_tail(&death->work.entry, &thread->todo);
					} else {
						list_add_tail(&death->work.entry, &proc->todo);
						wake_up_interruptible(&proc->wait);
					}
				} else {
					BUG_ON(death->work.type != BINDER_WORK_DEAD_BINDER);
					death->work.type = BINDER_WORK_DEAD_BINDER_AND_CLEAR;
				}
			}
		} break;
		case BC_DEAD_BINDER_DONE: {
			struct binder_work *w;
			binder_uintptr_t cookie;
			struct binder_ref_death *death = NULL;

			if (get_user_preempt_disabled(cookie, (binder_uintptr_t __user *)ptr))
				return -EFAULT;

			ptr += sizeof(cookie);
			list_for_each_entry(w, &proc->delivered_death, entry) {
				struct binder_ref_death *tmp_death = container_of(w, struct binder_ref_death, work);

				if (tmp_death->cookie == cookie) {
					death = tmp_death;
					break;
				}
			}
			binder_debug(BINDER_DEBUG_DEAD_BINDER,
				     "%d:%d BC_DEAD_BINDER_DONE %016llx found %p\n",
				     proc->pid, thread->pid, (u64)cookie,
				     death);
			if (death == NULL) {
				binder_user_error("%d:%d BC_DEAD_BINDER_DONE %016llx not found\n",
					proc->pid, thread->pid, (u64)cookie);
				break;
			}

			list_del_init(&death->work.entry);
			if (death->work.type == BINDER_WORK_DEAD_BINDER_AND_CLEAR) {
				death->work.type = BINDER_WORK_CLEAR_DEATH_NOTIFICATION;
				if (thread->looper & (BINDER_LOOPER_STATE_REGISTERED | BINDER_LOOPER_STATE_ENTERED)) {
					list_add_tail(&death->work.entry, &thread->todo);
				} else {
					list_add_tail(&death->work.entry, &proc->todo);
					wake_up_interruptible(&proc->wait);
				}
			}
		} break;

		default:
			pr_err("%d:%d unknown command %d\n",
			       proc->pid, thread->pid, cmd);
			return -EINVAL;
		}
		*consumed = ptr - buffer;
	}
	return 0;
}

static void binder_stat_br(struct binder_proc *proc,
			   struct binder_thread *thread, uint32_t cmd)
{
	trace_binder_return(cmd);
	if (_IOC_NR(cmd) < ARRAY_SIZE(binder_stats.br)) {
		binder_stats.br[_IOC_NR(cmd)]++;
		proc->stats.br[_IOC_NR(cmd)]++;
		thread->stats.br[_IOC_NR(cmd)]++;
	}
}

static int binder_has_proc_work(struct binder_proc *proc,
				struct binder_thread *thread)
{
	return !list_empty(&proc->todo) ||
		(thread->looper & BINDER_LOOPER_STATE_NEED_RETURN);
}

static int binder_has_thread_work(struct binder_thread *thread)
{
	return !list_empty(&thread->todo) || thread->return_error != BR_OK ||
		(thread->looper & BINDER_LOOPER_STATE_NEED_RETURN);
}

static int binder_thread_read(struct binder_proc *proc,
			      struct binder_thread *thread,
			      binder_uintptr_t binder_buffer, size_t size,
			      binder_size_t *consumed, int non_block,
			      bool *binder_unlocked)
{
	void __user *buffer = (void __user *)(uintptr_t)binder_buffer;
	void __user *ptr = buffer + *consumed;
	void __user *end = buffer + size;

	int ret = 0;
	int wait_for_proc_work;

	if (*consumed == 0) {
		if (put_user_preempt_disabled(BR_NOOP, (uint32_t __user *)ptr))
			return -EFAULT;
		ptr += sizeof(uint32_t);
	}

	thread->looper &= ~BINDER_LOOPER_STATE_NEED_RETURN;

retry:
	wait_for_proc_work = thread->transaction_stack == NULL &&
				list_empty(&thread->todo);

	if (thread->return_error != BR_OK && ptr < end) {
		if (thread->return_error2 != BR_OK) {
			if (put_user_preempt_disabled(thread->return_error2, (uint32_t __user *)ptr))
				return -EFAULT;
			ptr += sizeof(uint32_t);
			binder_stat_br(proc, thread, thread->return_error2);
			if (ptr == end)
				goto done;
			thread->return_error2 = BR_OK;
		}
		if (put_user_preempt_disabled(thread->return_error, (uint32_t __user *)ptr))
			return -EFAULT;
		ptr += sizeof(uint32_t);
		binder_stat_br(proc, thread, thread->return_error);
		thread->return_error = BR_OK;
		goto done;
	}


	if (wait_for_proc_work)
		atomic_inc(&proc->ready_threads);

	binder_unlock(__func__);

	trace_binder_wait_for_work(wait_for_proc_work,
				   !!thread->transaction_stack,
				   !list_empty(&thread->todo));
	if (wait_for_proc_work) {
		if (!(thread->looper & (BINDER_LOOPER_STATE_REGISTERED |
					BINDER_LOOPER_STATE_ENTERED))) {
			binder_user_error("%d:%d ERROR: Thread waiting for process work before calling BC_REGISTER_LOOPER or BC_ENTER_LOOPER (state %x)\n",
				proc->pid, thread->pid, thread->looper);
			wait_event_interruptible(binder_user_error_wait,
						 binder_stop_on_user_error < 2);
		}
		binder_set_nice(proc->default_priority);
		if (non_block) {
			if (!binder_has_proc_work(proc, thread))
				ret = -EAGAIN;
		} else
			ret = wait_event_freezable_exclusive(proc->wait, binder_has_proc_work(proc, thread));
	} else {
		if (non_block) {
			if (!binder_has_thread_work(thread))
				ret = -EAGAIN;
		} else
			ret = wait_event_freezable(thread->wait, binder_has_thread_work(thread));
	}

	if (wait_for_proc_work)
		atomic_dec(&proc->ready_threads);

	if (!ret) {
		ret = binder_lock_interruptible(__func__);
		if (ret == -EINTR)
			ret = -ERESTARTSYS;
	}

	if (ret) {
		*binder_unlocked = true;
		return ret;
	}

	while (1) {
		uint32_t cmd;
		struct binder_transaction_data tr;
		struct binder_work *w;
		struct binder_transaction *t = NULL;

		if (!list_empty(&thread->todo)) {
			w = list_first_entry(&thread->todo, struct binder_work,
					     entry);
		} else if (!list_empty(&proc->todo) && wait_for_proc_work) {
			w = list_first_entry(&proc->todo, struct binder_work,
					     entry);
		} else {
			/* no data added */
			if (ptr - buffer == 4 &&
			    !(thread->looper & BINDER_LOOPER_STATE_NEED_RETURN))
				goto retry;
			break;
		}

		if (end - ptr < sizeof(tr) + 4)
			break;

		switch (w->type) {
		case BINDER_WORK_TRANSACTION: {
			t = container_of(w, struct binder_transaction, work);
		} break;
		case BINDER_WORK_TRANSACTION_COMPLETE: {
			cmd = BR_TRANSACTION_COMPLETE;
			if (put_user_preempt_disabled(cmd, (uint32_t __user *)ptr))
				return -EFAULT;
			ptr += sizeof(uint32_t);

			binder_stat_br(proc, thread, cmd);
			binder_debug(BINDER_DEBUG_TRANSACTION_COMPLETE,
				     "%d:%d BR_TRANSACTION_COMPLETE\n",
				     proc->pid, thread->pid);

			list_del(&w->entry);
			kfree(w);
			binder_stats_deleted(BINDER_STAT_TRANSACTION_COMPLETE);
		} break;
		case BINDER_WORK_NODE: {
			struct binder_node *node = container_of(w, struct binder_node, work);
			uint32_t cmd = BR_NOOP;
			const char *cmd_name;
			int strong = node->internal_strong_refs || node->local_strong_refs;
			int weak = !hlist_empty(&node->refs) || node->local_weak_refs || strong;

			if (weak && !node->has_weak_ref) {
				cmd = BR_INCREFS;
				cmd_name = "BR_INCREFS";
				node->has_weak_ref = 1;
				node->pending_weak_ref = 1;
				node->local_weak_refs++;
			} else if (strong && !node->has_strong_ref) {
				cmd = BR_ACQUIRE;
				cmd_name = "BR_ACQUIRE";
				node->has_strong_ref = 1;
				node->pending_strong_ref = 1;
				node->local_strong_refs++;
			} else if (!strong && node->has_strong_ref) {
				cmd = BR_RELEASE;
				cmd_name = "BR_RELEASE";
				node->has_strong_ref = 0;
			} else if (!weak && node->has_weak_ref) {
				cmd = BR_DECREFS;
				cmd_name = "BR_DECREFS";
				node->has_weak_ref = 0;
			}
			if (cmd != BR_NOOP) {
				if (put_user_preempt_disabled(cmd, (uint32_t __user *)ptr))
					return -EFAULT;
				ptr += sizeof(uint32_t);
				if (put_user_preempt_disabled(node->ptr,
					     (binder_uintptr_t __user *)ptr))
					return -EFAULT;
				ptr += sizeof(binder_uintptr_t);
				if (put_user_preempt_disabled(node->cookie,
					     (binder_uintptr_t __user *)ptr))
					return -EFAULT;
				ptr += sizeof(binder_uintptr_t);

				binder_stat_br(proc, thread, cmd);
				binder_debug(BINDER_DEBUG_USER_REFS,
					     "%d:%d %s %d u%016llx c%016llx\n",
					     proc->pid, thread->pid, cmd_name,
					     node->debug_id,
					     (u64)node->ptr, (u64)node->cookie);
			} else {
				list_del_init(&w->entry);
				if (!weak && !strong) {
					binder_debug(BINDER_DEBUG_INTERNAL_REFS,
						     "%d:%d node %d u%016llx c%016llx deleted\n",
						     proc->pid, thread->pid,
						     node->debug_id,
						     (u64)node->ptr,
						     (u64)node->cookie);
					rb_erase(&node->rb_node, &proc->nodes);
					kfree(node);
					binder_stats_deleted(BINDER_STAT_NODE);
				} else {
					binder_debug(BINDER_DEBUG_INTERNAL_REFS,
						     "%d:%d node %d u%016llx c%016llx state unchanged\n",
						     proc->pid, thread->pid,
						     node->debug_id,
						     (u64)node->ptr,
						     (u64)node->cookie);
				}
			}
		} break;
		case BINDER_WORK_DEAD_BINDER:
		case BINDER_WORK_DEAD_BINDER_AND_CLEAR:
		case BINDER_WORK_CLEAR_DEATH_NOTIFICATION: {
			struct binder_ref_death *death;
			uint32_t cmd;

			death = container_of(w, struct binder_ref_death, work);
			if (w->type == BINDER_WORK_CLEAR_DEATH_NOTIFICATION)
				cmd = BR_CLEAR_DEATH_NOTIFICATION_DONE;
			else
				cmd = BR_DEAD_BINDER;
			if (put_user_preempt_disabled(cmd, (uint32_t __user *)ptr))
				return -EFAULT;
			ptr += sizeof(uint32_t);
			if (put_user_preempt_disabled(death->cookie,
				     (binder_uintptr_t __user *)ptr))
				return -EFAULT;
			ptr += sizeof(binder_uintptr_t);
			binder_stat_br(proc, thread, cmd);
			binder_debug(BINDER_DEBUG_DEATH_NOTIFICATION,
				     "%d:%d %s %016llx\n",
				      proc->pid, thread->pid,
				      cmd == BR_DEAD_BINDER ?
				      "BR_DEAD_BINDER" :
				      "BR_CLEAR_DEATH_NOTIFICATION_DONE",
				      (u64)death->cookie);

			if (w->type == BINDER_WORK_CLEAR_DEATH_NOTIFICATION) {
				list_del(&w->entry);
				kfree(death);
				binder_stats_deleted(BINDER_STAT_DEATH);
			} else
				list_move(&w->entry, &proc->delivered_death);
			if (cmd == BR_DEAD_BINDER)
				goto done; /* DEAD_BINDER notifications can cause transactions */
		} break;
		}

		if (!t)
			continue;

		BUG_ON(t->buffer == NULL);
		if (t->buffer->target_node) {
			struct binder_node *target_node = t->buffer->target_node;

			tr.target.ptr = target_node->ptr;
			tr.cookie =  target_node->cookie;
			t->saved_priority = task_nice(current);
			if (t->priority < target_node->min_priority &&
			    !(t->flags & TF_ONE_WAY))
				binder_set_nice(t->priority);
			else if (!(t->flags & TF_ONE_WAY) ||
				 t->saved_priority > target_node->min_priority)
				binder_set_nice(target_node->min_priority);
			cmd = BR_TRANSACTION;
		} else {
			tr.target.ptr = 0;
			tr.cookie = 0;
			cmd = BR_REPLY;
		}
		tr.code = t->code;
		tr.flags = t->flags;
		tr.sender_euid = from_kuid(current_user_ns(), t->sender_euid);

		if (t->from) {
			struct task_struct *sender = t->from->proc->tsk;

			tr.sender_pid = task_tgid_nr_ns(sender,
							task_active_pid_ns(current));
		} else {
			tr.sender_pid = 0;
		}

		tr.data_size = t->buffer->data_size;
		tr.offsets_size = t->buffer->offsets_size;
		tr.data.ptr.buffer = (binder_uintptr_t)(
					(uintptr_t)t->buffer->data +
					proc->user_buffer_offset);
		tr.data.ptr.offsets = tr.data.ptr.buffer +
					ALIGN(t->buffer->data_size,
					    sizeof(void *));

		if (put_user_preempt_disabled(cmd, (uint32_t __user *)ptr))
			return -EFAULT;
		ptr += sizeof(uint32_t);
		if (copy_to_user_preempt_disabled(ptr, &tr, sizeof(tr)))
			return -EFAULT;
		ptr += sizeof(tr);

		trace_binder_transaction_received(t);
		binder_stat_br(proc, thread, cmd);
		binder_debug(BINDER_DEBUG_TRANSACTION,
			     "%d:%d %s %d %d:%d, cmd %d size %zd-%zd ptr %016llx-%016llx\n",
			     proc->pid, thread->pid,
			     (cmd == BR_TRANSACTION) ? "BR_TRANSACTION" :
			     "BR_REPLY",
			     t->debug_id, t->from ? t->from->proc->pid : 0,
			     t->from ? t->from->pid : 0, cmd,
			     t->buffer->data_size, t->buffer->offsets_size,
			     (u64)tr.data.ptr.buffer, (u64)tr.data.ptr.offsets);

		list_del(&t->work.entry);
		t->buffer->allow_user_free = 1;
		if (cmd == BR_TRANSACTION && !(t->flags & TF_ONE_WAY)) {
			t->to_parent = thread->transaction_stack;
			t->to_thread = thread;
			thread->transaction_stack = t;
		} else {
			t->buffer->transaction = NULL;
			kfree(t);
			binder_stats_deleted(BINDER_STAT_TRANSACTION);
		}
		break;
	}

done:

	*consumed = ptr - buffer;
	if (proc->requested_threads + atomic_read(&proc->ready_threads) == 0 &&
	    proc->requested_threads_started < proc->max_threads &&
	    (thread->looper & (BINDER_LOOPER_STATE_REGISTERED |
	     BINDER_LOOPER_STATE_ENTERED)) /* the user-space code fails to */
	     /*spawn a new thread if we leave this out */) {
		proc->requested_threads++;
		binder_debug(BINDER_DEBUG_THREADS,
			     "%d:%d BR_SPAWN_LOOPER\n",
			     proc->pid, thread->pid);
		if (put_user_preempt_disabled(BR_SPAWN_LOOPER, (uint32_t __user *)buffer))
			return -EFAULT;
		binder_stat_br(proc, thread, BR_SPAWN_LOOPER);
	}
	return 0;
}

static void binder_release_work(struct list_head *list)
{
	struct binder_work *w;

	while (!list_empty(list)) {
		w = list_first_entry(list, struct binder_work, entry);
		list_del_init(&w->entry);
		switch (w->type) {
		case BINDER_WORK_TRANSACTION: {
			struct binder_transaction *t;

			t = container_of(w, struct binder_transaction, work);
			if (t->buffer->target_node &&
			    !(t->flags & TF_ONE_WAY)) {
				binder_send_failed_reply(t, BR_DEAD_REPLY);
			} else {
				binder_debug(BINDER_DEBUG_DEAD_TRANSACTION,
					"undelivered transaction %d\n",
					t->debug_id);
				t->buffer->transaction = NULL;
				kfree(t);
				binder_stats_deleted(BINDER_STAT_TRANSACTION);
			}
		} break;
		case BINDER_WORK_TRANSACTION_COMPLETE: {
			binder_debug(BINDER_DEBUG_DEAD_TRANSACTION,
				"undelivered TRANSACTION_COMPLETE\n");
			kfree(w);
			binder_stats_deleted(BINDER_STAT_TRANSACTION_COMPLETE);
		} break;
		case BINDER_WORK_DEAD_BINDER_AND_CLEAR:
		case BINDER_WORK_CLEAR_DEATH_NOTIFICATION: {
			struct binder_ref_death *death;

			death = container_of(w, struct binder_ref_death, work);
			binder_debug(BINDER_DEBUG_DEAD_TRANSACTION,
				"undelivered death notification, %016llx\n",
				(u64)death->cookie);
			kfree(death);
			binder_stats_deleted(BINDER_STAT_DEATH);
		} break;
		default:
			pr_err("unexpected work type, %d, not freed\n",
			       w->type);
			break;
		}
	}

}

static struct binder_thread *binder_get_thread(struct binder_proc *proc,
					       bool create)
{
	struct binder_thread *thread;
	struct rb_node *parent = NULL;
	struct rb_node **p = &proc->threads.rb_node;

	while (*p) {
		parent = *p;
		thread = rb_entry(parent, struct binder_thread, rb_node);

		if (current->pid < thread->pid)
			p = &(*p)->rb_left;
		else if (current->pid > thread->pid)
			p = &(*p)->rb_right;
		else
			return thread;
	}

	if (!create)
		return NULL;

	thread = kzalloc_preempt_disabled(sizeof(*thread));
	if (!thread)
		return NULL;

	binder_stats_created(BINDER_STAT_THREAD);
	thread->proc = proc;
	thread->pid = current->pid;
	init_waitqueue_head(&thread->wait);
	INIT_LIST_HEAD(&thread->todo);
	rb_link_node(&thread->rb_node, parent, p);
	rb_insert_color(&thread->rb_node, &proc->threads);
	thread->return_error = BR_OK;
	thread->return_error2 = BR_OK;

	return thread;
}

static int binder_free_thread(struct binder_proc *proc,
			      struct binder_thread *thread)
{
	struct binder_transaction *t;
	struct binder_transaction *send_reply = NULL;
	int active_transactions = 0;

	rb_erase(&thread->rb_node, &proc->threads);
	t = thread->transaction_stack;
	if (t && t->to_thread == thread)
		send_reply = t;
	while (t) {
		active_transactions++;
		binder_debug(BINDER_DEBUG_DEAD_TRANSACTION,
			     "release %d:%d transaction %d %s, still active\n",
			      proc->pid, thread->pid,
			     t->debug_id,
			     (t->to_thread == thread) ? "in" : "out");

		if (t->to_thread == thread) {
			t->to_proc = NULL;
			t->to_thread = NULL;
			if (t->buffer) {
				t->buffer->transaction = NULL;
				t->buffer = NULL;
			}
			t = t->to_parent;
		} else if (t->from == thread) {
			t->from = NULL;
			t = t->from_parent;
		} else
			BUG();
	}
	if (send_reply)
		binder_send_failed_reply(send_reply, BR_DEAD_REPLY);
	binder_release_work(&thread->todo);
	kfree(thread);
	binder_stats_deleted(BINDER_STAT_THREAD);
	return active_transactions;
}

static int binder_free_current_thread(struct binder_proc *proc)
{
	struct binder_thread *thread;

	binder_lock(__func__);

	thread = binder_get_thread(proc, false);
	if (thread) {
		binder_debug(BINDER_DEBUG_THREADS, "%d:%d exit\n",
			     proc->pid, thread->pid);
		binder_free_thread(proc, thread);
	}

	binder_unlock(__func__);

	return 0;
}

static unsigned int binder_poll(struct file *filp,
				struct poll_table_struct *wait)
{
	struct binder_proc *proc = filp->private_data;
	struct binder_thread *thread;
	int wait_for_proc_work;

	binder_lock(__func__);

	thread = binder_get_thread(proc, true);
	if (thread) {
		thread->looper &= ~BINDER_LOOPER_STATE_NEED_RETURN;
		wait_for_proc_work = thread->transaction_stack == NULL &&
				     list_empty(&thread->todo) &&
				     thread->return_error == BR_OK;
	}

	binder_unlock(__func__);

	if (!thread)
		return POLLERR;

	if (wait_for_proc_work) {
		if (binder_has_proc_work(proc, thread))
			return POLLIN;
		poll_wait(filp, &proc->wait, wait);
		if (binder_has_proc_work(proc, thread))
			return POLLIN;
	} else {
		if (binder_has_thread_work(thread))
			return POLLIN;
		poll_wait(filp, &thread->wait, wait);
		if (binder_has_thread_work(thread))
			return POLLIN;
	}
	return 0;
}

static int binder_ioctl_write_read(struct binder_proc *proc,
				   void __user *ubuf, unsigned int size,
				   bool non_block)
{
	struct binder_thread *thread;
	struct binder_write_read bwr;
	int rd_ret = 0, wr_ret = 0, ret = 0;
	bool binder_unlocked = true;

	if (size != sizeof(struct binder_write_read))
		return -EINVAL;

	if (copy_from_user(&bwr, ubuf, sizeof(bwr)))
		return -EFAULT;

	ret = binder_lock_interruptible(__func__);
	if (ret) {
		if (ret == -EINTR)
			ret = -ERESTARTSYS;
		goto out;
	}

	binder_unlocked = false;

	thread = binder_get_thread(proc, true);
	if (!thread) {
		ret = -ENOMEM;
		goto out;
	}

	binder_debug(BINDER_DEBUG_READ_WRITE,
		     "%d:%d write %lld at %016llx, read %lld at %016llx\n",
		     proc->pid, thread->pid,
		     (u64)bwr.write_size, (u64)bwr.write_buffer,
		     (u64)bwr.read_size, (u64)bwr.read_buffer);

	if (bwr.write_size > 0) {
		ret = binder_thread_write(proc, thread,
					  bwr.write_buffer,
					  bwr.write_size,
					  &bwr.write_consumed);
		trace_binder_write_done(ret);
		wr_ret = ret;
		if (ret < 0)
			bwr.read_consumed = 0;
	}

	if (!ret && bwr.read_size > 0) {
		ret = binder_thread_read(proc, thread, bwr.read_buffer,
					 bwr.read_size,
					 &bwr.read_consumed,
					 non_block,
					 &binder_unlocked);
		trace_binder_read_done(ret);
		rd_ret = ret;

		/*
		 * If binder is unlocked it might not be safe to access
		 * the proc->todo list, so let's wake up waiter and
		 * let it sort it all out.
		 */
		if (binder_unlocked || !list_empty(&proc->todo))
			wake_up_interruptible(&proc->wait);
	}

	binder_debug(BINDER_DEBUG_READ_WRITE,
		     "%d:%d wrote %lld of %lld (%d), read return %lld of %lld (%d)\n",
		     proc->pid, thread->pid,
		     (u64)bwr.write_consumed, (u64)bwr.write_size, wr_ret,
		     (u64)bwr.read_consumed, (u64)bwr.read_size, rd_ret);

out:
	if (!binder_unlocked)
		binder_unlock(__func__);

	if (copy_to_user(ubuf, &bwr, sizeof(bwr)))
		ret = -EFAULT;

	return ret;
}

static int binder_ioctl_set_ctx_mgr(struct binder_proc *proc)
{
	int ret = 0;
	struct binder_context *context = proc->context;

	kuid_t curr_euid = current_euid();

	binder_lock(__func__);

	if (context->binder_context_mgr_node) {
		pr_err("BINDER_SET_CONTEXT_MGR already set\n");
		ret = -EBUSY;
		goto out;
	}
	ret = security_binder_set_context_mgr(proc->tsk);
	if (ret < 0)
		goto out;
	if (uid_valid(context->binder_context_mgr_uid)) {
		if (!uid_eq(context->binder_context_mgr_uid, curr_euid)) {
			pr_err("BINDER_SET_CONTEXT_MGR bad uid %d != %d\n",
			       from_kuid(&init_user_ns, curr_euid),
			       from_kuid(&init_user_ns,
					 context->binder_context_mgr_uid));
			ret = -EPERM;
			goto out;
		}
	} else {
		context->binder_context_mgr_uid = curr_euid;
	}
	context->binder_context_mgr_node = binder_new_node(proc, 0, 0);
	if (!context->binder_context_mgr_node) {
		ret = -ENOMEM;
		goto out;
	}
	context->binder_context_mgr_node->local_weak_refs++;
	context->binder_context_mgr_node->local_strong_refs++;
	context->binder_context_mgr_node->has_strong_ref = 1;
	context->binder_context_mgr_node->has_weak_ref = 1;
out:
	binder_unlock(__func__);
	return ret;
}

static long binder_ioctl(struct file *filp, unsigned int cmd, unsigned long arg)
{
	int ret;
	struct binder_proc *proc = filp->private_data;
	unsigned int size = _IOC_SIZE(cmd);
	void __user *ubuf = (void __user *)arg;

	/*pr_info("binder_ioctl: %d:%d %x %lx\n",
			proc->pid, current->pid, cmd, arg);*/

	trace_binder_ioctl(cmd, arg);

	ret = wait_event_interruptible(binder_user_error_wait, binder_stop_on_user_error < 2);
	if (ret)
		goto err;

	switch (cmd) {
	case BINDER_WRITE_READ:
		ret = binder_ioctl_write_read(proc, ubuf, size,
					      filp->f_flags & O_NONBLOCK);
		break;
	case BINDER_SET_MAX_THREADS: {
		int max_threads;

		ret = get_user(max_threads, (int __user *)ubuf) ? -EINVAL : 0;
		if (!ret) {
			binder_lock(__func__);
			proc->max_threads = max_threads;
			binder_unlock(__func__);
		}
		break;
	}
	case BINDER_SET_CONTEXT_MGR:
		ret = binder_ioctl_set_ctx_mgr(proc);
		break;
	case BINDER_THREAD_EXIT:
		ret = binder_free_current_thread(proc);
		break;
	case BINDER_VERSION: {
		struct binder_version __user *ver = ubuf;

		if (size != sizeof(struct binder_version))
			ret = -EINVAL;
		else if (put_user(BINDER_CURRENT_PROTOCOL_VERSION,
				  &ver->protocol_version))
			ret = -EINVAL;
		else
			ret = 0;
		break;
	}
	default:
		ret = -EINVAL;
		break;
	}

	wait_event_interruptible(binder_user_error_wait, binder_stop_on_user_error < 2);
	if (ret && ret != -ERESTARTSYS)
		pr_info("%d:%d ioctl %x %lx returned %d\n", proc->pid, current->pid, cmd, arg, ret);
err:
	trace_binder_ioctl_done(ret);
	return ret;
}

static void binder_vma_open(struct vm_area_struct *vma)
{
	struct binder_proc *proc = vma->vm_private_data;

	binder_debug(BINDER_DEBUG_OPEN_CLOSE,
		     "%d open vm area %lx-%lx (%ld K) vma %lx pagep %lx\n",
		     proc->pid, vma->vm_start, vma->vm_end,
		     (vma->vm_end - vma->vm_start) / SZ_1K, vma->vm_flags,
		     (unsigned long)pgprot_val(vma->vm_page_prot));
}

static void binder_vma_close(struct vm_area_struct *vma)
{
	struct binder_proc *proc = vma->vm_private_data;

	binder_debug(BINDER_DEBUG_OPEN_CLOSE,
		     "%d close vm area %lx-%lx (%ld K) vma %lx pagep %lx\n",
		     proc->pid, vma->vm_start, vma->vm_end,
		     (vma->vm_end - vma->vm_start) / SZ_1K, vma->vm_flags,
		     (unsigned long)pgprot_val(vma->vm_page_prot));
	proc->vma = NULL;
	proc->vma_vm_mm = NULL;
	binder_defer_work(proc, BINDER_DEFERRED_PUT_FILES);
}

static int binder_vm_fault(struct vm_area_struct *vma, struct vm_fault *vmf)
{
	return VM_FAULT_SIGBUS;
}

static const struct vm_operations_struct binder_vm_ops = {
	.open = binder_vma_open,
	.close = binder_vma_close,
	.fault = binder_vm_fault,
};

static int binder_mmap(struct file *filp, struct vm_area_struct *vma)
{
	int ret;

	struct vm_struct *area;
	struct binder_proc *proc = filp->private_data;
	const char *failure_string;
	struct binder_buffer *buffer;

	if (proc->tsk != current->group_leader)
		return -EINVAL;

	if ((vma->vm_end - vma->vm_start) > SZ_4M)
		vma->vm_end = vma->vm_start + SZ_4M;

	binder_debug(BINDER_DEBUG_OPEN_CLOSE,
		     "binder_mmap: %d %lx-%lx (%ld K) vma %lx pagep %lx\n",
		     proc->pid, vma->vm_start, vma->vm_end,
		     (vma->vm_end - vma->vm_start) / SZ_1K, vma->vm_flags,
		     (unsigned long)pgprot_val(vma->vm_page_prot));

	if (vma->vm_flags & FORBIDDEN_MMAP_FLAGS) {
		ret = -EPERM;
		failure_string = "bad vm_flags";
		goto err_bad_arg;
	}
	vma->vm_flags = (vma->vm_flags | VM_DONTCOPY) & ~VM_MAYWRITE;

	mutex_lock(&binder_mmap_lock);
	if (proc->buffer) {
		ret = -EBUSY;
		failure_string = "already mapped";
		goto err_already_mapped;
	}

	area = get_vm_area(vma->vm_end - vma->vm_start, VM_IOREMAP);
	if (area == NULL) {
		ret = -ENOMEM;
		failure_string = "get_vm_area";
		goto err_get_vm_area_failed;
	}
	proc->buffer = area->addr;
	proc->user_buffer_offset = vma->vm_start - (uintptr_t)proc->buffer;
	mutex_unlock(&binder_mmap_lock);

#ifdef CONFIG_CPU_CACHE_VIPT
	if (cache_is_vipt_aliasing()) {
		while (CACHE_COLOUR((vma->vm_start ^ (uint32_t)proc->buffer))) {
			pr_info("binder_mmap: %d %lx-%lx maps %p bad alignment\n", proc->pid, vma->vm_start, vma->vm_end, proc->buffer);
			vma->vm_start += PAGE_SIZE;
		}
	}
#endif
	proc->pages = kzalloc(sizeof(proc->pages[0]) * ((vma->vm_end - vma->vm_start) / PAGE_SIZE), GFP_KERNEL);
	if (proc->pages == NULL) {
		ret = -ENOMEM;
		failure_string = "alloc page array";
		goto err_alloc_pages_failed;
	}
	proc->buffer_size = vma->vm_end - vma->vm_start;

	vma->vm_ops = &binder_vm_ops;
	vma->vm_private_data = proc;

	/* binder_update_page_range assumes preemption is disabled */
	preempt_disable();
	ret = binder_update_page_range(proc, 1, proc->buffer, proc->buffer + PAGE_SIZE, vma);
	preempt_enable_no_resched();
	if (ret) {
		ret = -ENOMEM;
		failure_string = "alloc small buf";
		goto err_alloc_small_buf_failed;
	}
	buffer = proc->buffer;
	INIT_LIST_HEAD(&proc->buffers);
	list_add(&buffer->entry, &proc->buffers);
	buffer->free = 1;
	binder_insert_free_buffer(proc, buffer);
	proc->free_async_space = proc->buffer_size / 2;
	barrier();
	proc->files = get_files_struct(current);
	proc->vma = vma;
	proc->vma_vm_mm = vma->vm_mm;

	/*pr_info("binder_mmap: %d %lx-%lx maps %p\n",
		 proc->pid, vma->vm_start, vma->vm_end, proc->buffer);*/
	return 0;

err_alloc_small_buf_failed:
	kfree(proc->pages);
	proc->pages = NULL;
err_alloc_pages_failed:
	mutex_lock(&binder_mmap_lock);
	vfree(proc->buffer);
	proc->buffer = NULL;
err_get_vm_area_failed:
err_already_mapped:
	mutex_unlock(&binder_mmap_lock);
err_bad_arg:
	pr_err("binder_mmap: %d %lx-%lx %s failed %d\n",
	       proc->pid, vma->vm_start, vma->vm_end, failure_string, ret);
	return ret;
}

static int binder_open(struct inode *nodp, struct file *filp)
{
	struct binder_proc *proc;
	struct binder_device *binder_dev;

	binder_debug(BINDER_DEBUG_OPEN_CLOSE, "binder_open: %d:%d\n",
		     current->group_leader->pid, current->pid);

	proc = kzalloc(sizeof(*proc), GFP_KERNEL);
	if (proc == NULL)
		return -ENOMEM;
	get_task_struct(current->group_leader);
	proc->tsk = current->group_leader;
	INIT_LIST_HEAD(&proc->todo);
	init_waitqueue_head(&proc->wait);
	proc->default_priority = task_nice(current);
	binder_dev = container_of(filp->private_data, struct binder_device,
				  miscdev);
	proc->context = &binder_dev->context;

	binder_lock(__func__);

	binder_stats_created(BINDER_STAT_PROC);
	hlist_add_head(&proc->proc_node, &binder_procs);
	proc->pid = current->group_leader->pid;
	INIT_LIST_HEAD(&proc->delivered_death);
	filp->private_data = proc;

	binder_unlock(__func__);

	if (binder_debugfs_dir_entry_proc) {
		char strbuf[11];

		snprintf(strbuf, sizeof(strbuf), "%u", proc->pid);
		/*
		 * proc debug entries are shared between contexts, so
		 * this will fail if the process tries to open the driver
		 * again with a different context. The priting code will
		 * anyway print all contexts that a given PID has, so this
		 * is not a problem.
		 */
		proc->debugfs_entry = debugfs_create_file(strbuf, S_IRUGO,
			binder_debugfs_dir_entry_proc,
			(void *)(unsigned long)proc->pid,
			&binder_proc_fops);
	}

	return 0;
}

static int binder_flush(struct file *filp, fl_owner_t id)
{
	struct binder_proc *proc = filp->private_data;

	binder_defer_work(proc, BINDER_DEFERRED_FLUSH);

	return 0;
}

static void binder_deferred_flush(struct binder_proc *proc)
{
	struct rb_node *n;
	int wake_count = 0;

	for (n = rb_first(&proc->threads); n != NULL; n = rb_next(n)) {
		struct binder_thread *thread = rb_entry(n, struct binder_thread, rb_node);

		thread->looper |= BINDER_LOOPER_STATE_NEED_RETURN;
		wake_up(&thread->wait);
		wake_count++;
	}
	wake_up_interruptible_all(&proc->wait);

	binder_debug(BINDER_DEBUG_OPEN_CLOSE,
		     "binder_flush: %d attempted to wake %d threads\n",
		     proc->pid, wake_count);
}

static int binder_release(struct inode *nodp, struct file *filp)
{
	struct binder_proc *proc = filp->private_data;

	debugfs_remove(proc->debugfs_entry);
	binder_defer_work(proc, BINDER_DEFERRED_RELEASE);

	return 0;
}

static int binder_node_release(struct binder_node *node, int refs)
{
	struct binder_ref *ref;
	int death = 0;

	list_del_init(&node->work.entry);
	binder_release_work(&node->async_todo);

	if (hlist_empty(&node->refs)) {
		kfree(node);
		binder_stats_deleted(BINDER_STAT_NODE);

		return refs;
	}

	node->proc = NULL;
	node->local_strong_refs = 0;
	node->local_weak_refs = 0;
	hlist_add_head(&node->dead_node, &binder_dead_nodes);

	hlist_for_each_entry(ref, &node->refs, node_entry) {
		refs++;

		if (!ref->death)
			continue;

		death++;

		if (list_empty(&ref->death->work.entry)) {
			ref->death->work.type = BINDER_WORK_DEAD_BINDER;
			list_add_tail(&ref->death->work.entry,
				      &ref->proc->todo);
			wake_up_interruptible(&ref->proc->wait);
		} else
			BUG();
	}

	binder_debug(BINDER_DEBUG_DEAD_BINDER,
		     "node %d now dead, refs %d, death %d\n",
		     node->debug_id, refs, death);

	return refs;
}

static void binder_deferred_release(struct binder_proc *proc)
{
	struct binder_transaction *t;
	struct binder_context *context = proc->context;
	struct rb_node *n;
	int threads, nodes, incoming_refs, outgoing_refs, buffers,
		active_transactions, page_count;

	BUG_ON(proc->vma);
	BUG_ON(proc->files);

	hlist_del(&proc->proc_node);

	if (context->binder_context_mgr_node &&
	    context->binder_context_mgr_node->proc == proc) {
		binder_debug(BINDER_DEBUG_DEAD_BINDER,
			     "%s: %d context_mgr_node gone\n",
			     __func__, proc->pid);
		context->binder_context_mgr_node = NULL;
	}

	threads = 0;
	active_transactions = 0;
	while ((n = rb_first(&proc->threads))) {
		struct binder_thread *thread;

		thread = rb_entry(n, struct binder_thread, rb_node);
		threads++;
		active_transactions += binder_free_thread(proc, thread);
	}

	nodes = 0;
	incoming_refs = 0;
	while ((n = rb_first(&proc->nodes))) {
		struct binder_node *node;

		node = rb_entry(n, struct binder_node, rb_node);
		nodes++;
		rb_erase(&node->rb_node, &proc->nodes);
		incoming_refs = binder_node_release(node, incoming_refs);
	}

	outgoing_refs = 0;
	while ((n = rb_first(&proc->refs_by_desc))) {
		struct binder_ref *ref;

		ref = rb_entry(n, struct binder_ref, rb_node_desc);
		outgoing_refs++;
		binder_delete_ref(ref);
	}

	binder_release_work(&proc->todo);
	binder_release_work(&proc->delivered_death);

	buffers = 0;
	while ((n = rb_first(&proc->allocated_buffers))) {
		struct binder_buffer *buffer;

		buffer = rb_entry(n, struct binder_buffer, rb_node);

		t = buffer->transaction;
		if (t) {
			t->buffer = NULL;
			buffer->transaction = NULL;
			pr_err("release proc %d, transaction %d, not freed\n",
			       proc->pid, t->debug_id);
			/*BUG();*/
		}

		binder_free_buf(proc, buffer);
		buffers++;
	}

	binder_stats_deleted(BINDER_STAT_PROC);

	page_count = 0;
	if (proc->pages) {
		int i;

		for (i = 0; i < proc->buffer_size / PAGE_SIZE; i++) {
			void *page_addr;

			if (!proc->pages[i])
				continue;

			page_addr = proc->buffer + i * PAGE_SIZE;
			binder_debug(BINDER_DEBUG_BUFFER_ALLOC,
				     "%s: %d: page %d at %p not freed\n",
				     __func__, proc->pid, i, page_addr);
			unmap_kernel_range((unsigned long)page_addr, PAGE_SIZE);
			__free_page(proc->pages[i]);
			page_count++;
		}
		kfree(proc->pages);
		vfree(proc->buffer);
	}

	put_task_struct(proc->tsk);

	binder_debug(BINDER_DEBUG_OPEN_CLOSE,
		     "%s: %d threads %d, nodes %d (ref %d), refs %d, active transactions %d, buffers %d, pages %d\n",
		     __func__, proc->pid, threads, nodes, incoming_refs,
		     outgoing_refs, active_transactions, buffers, page_count);

	kfree(proc);
}

static void binder_deferred_func(struct work_struct *work)
{
	struct binder_proc *proc;
	struct files_struct *files;

	int defer;

	do {
		trace_binder_lock(__func__);
		mutex_lock(&binder_main_lock);
		trace_binder_locked(__func__);

		mutex_lock(&binder_deferred_lock);
		preempt_disable();
		if (!hlist_empty(&binder_deferred_list)) {
			proc = hlist_entry(binder_deferred_list.first,
					struct binder_proc, deferred_work_node);
			hlist_del_init(&proc->deferred_work_node);
			defer = proc->deferred_work;
			proc->deferred_work = 0;
		} else {
			proc = NULL;
			defer = 0;
		}
		mutex_unlock(&binder_deferred_lock);

		files = NULL;
		if (defer & BINDER_DEFERRED_PUT_FILES) {
			files = proc->files;
			if (files)
				proc->files = NULL;
		}

		if (defer & BINDER_DEFERRED_FLUSH)
			binder_deferred_flush(proc);

		if (defer & BINDER_DEFERRED_RELEASE)
			binder_deferred_release(proc); /* frees proc */

		trace_binder_unlock(__func__);
		mutex_unlock(&binder_main_lock);
		preempt_enable_no_resched();
		if (files)
			put_files_struct(files);
	} while (proc);
}
static DECLARE_WORK(binder_deferred_work, binder_deferred_func);

static void
binder_defer_work(struct binder_proc *proc, enum binder_deferred_state defer)
{
	mutex_lock(&binder_deferred_lock);
	proc->deferred_work |= defer;
	if (hlist_unhashed(&proc->deferred_work_node)) {
		hlist_add_head(&proc->deferred_work_node,
				&binder_deferred_list);
		queue_work(binder_deferred_workqueue, &binder_deferred_work);
	}
	mutex_unlock(&binder_deferred_lock);
}

static void print_binder_transaction(struct seq_file *m, const char *prefix,
				     struct binder_transaction *t)
{
	seq_printf(m,
		   "%s %d: %p from %d:%d to %d:%d code %x flags %x pri %ld r%d",
		   prefix, t->debug_id, t,
		   t->from ? t->from->proc->pid : 0,
		   t->from ? t->from->pid : 0,
		   t->to_proc ? t->to_proc->pid : 0,
		   t->to_thread ? t->to_thread->pid : 0,
		   t->code, t->flags, t->priority, t->need_reply);
	if (t->buffer == NULL) {
		seq_puts(m, " buffer free\n");
		return;
	}
	if (t->buffer->target_node)
		seq_printf(m, " node %d",
			   t->buffer->target_node->debug_id);
	seq_printf(m, " size %zd:%zd data %p\n",
		   t->buffer->data_size, t->buffer->offsets_size,
		   t->buffer->data);
}

static void print_binder_buffer(struct seq_file *m, const char *prefix,
				struct binder_buffer *buffer)
{
	seq_printf(m, "%s %d: %p size %zd:%zd %s\n",
		   prefix, buffer->debug_id, buffer->data,
		   buffer->data_size, buffer->offsets_size,
		   buffer->transaction ? "active" : "delivered");
}

static void print_binder_work(struct seq_file *m, const char *prefix,
			      const char *transaction_prefix,
			      struct binder_work *w)
{
	struct binder_node *node;
	struct binder_transaction *t;

	switch (w->type) {
	case BINDER_WORK_TRANSACTION:
		t = container_of(w, struct binder_transaction, work);
		print_binder_transaction(m, transaction_prefix, t);
		break;
	case BINDER_WORK_TRANSACTION_COMPLETE:
		seq_printf(m, "%stransaction complete\n", prefix);
		break;
	case BINDER_WORK_NODE:
		node = container_of(w, struct binder_node, work);
		seq_printf(m, "%snode work %d: u%016llx c%016llx\n",
			   prefix, node->debug_id,
			   (u64)node->ptr, (u64)node->cookie);
		break;
	case BINDER_WORK_DEAD_BINDER:
		seq_printf(m, "%shas dead binder\n", prefix);
		break;
	case BINDER_WORK_DEAD_BINDER_AND_CLEAR:
		seq_printf(m, "%shas cleared dead binder\n", prefix);
		break;
	case BINDER_WORK_CLEAR_DEATH_NOTIFICATION:
		seq_printf(m, "%shas cleared death notification\n", prefix);
		break;
	default:
		seq_printf(m, "%sunknown work: type %d\n", prefix, w->type);
		break;
	}
}

static void print_binder_thread(struct seq_file *m,
				struct binder_thread *thread,
				int print_always)
{
	struct binder_transaction *t;
	struct binder_work *w;
	size_t start_pos = m->count;
	size_t header_pos;

	seq_printf(m, "  thread %d: l %02x\n", thread->pid, thread->looper);
	header_pos = m->count;
	t = thread->transaction_stack;
	while (t) {
		if (t->from == thread) {
			print_binder_transaction(m,
						 "    outgoing transaction", t);
			t = t->from_parent;
		} else if (t->to_thread == thread) {
			print_binder_transaction(m,
						 "    incoming transaction", t);
			t = t->to_parent;
		} else {
			print_binder_transaction(m, "    bad transaction", t);
			t = NULL;
		}
	}
	list_for_each_entry(w, &thread->todo, entry) {
		print_binder_work(m, "    ", "    pending transaction", w);
	}
	if (!print_always && m->count == header_pos)
		m->count = start_pos;
}

static void print_binder_node(struct seq_file *m, struct binder_node *node)
{
	struct binder_ref *ref;
	struct binder_work *w;
	int count;

	count = 0;
	hlist_for_each_entry(ref, &node->refs, node_entry)
		count++;

	seq_printf(m, "  node %d: u%016llx c%016llx hs %d hw %d ls %d lw %d is %d iw %d",
		   node->debug_id, (u64)node->ptr, (u64)node->cookie,
		   node->has_strong_ref, node->has_weak_ref,
		   node->local_strong_refs, node->local_weak_refs,
		   node->internal_strong_refs, count);
	if (count) {
		seq_puts(m, " proc");
		hlist_for_each_entry(ref, &node->refs, node_entry)
			seq_printf(m, " %d", ref->proc->pid);
	}
	seq_puts(m, "\n");
	list_for_each_entry(w, &node->async_todo, entry)
		print_binder_work(m, "    ",
				  "    pending async transaction", w);
}

static void print_binder_ref(struct seq_file *m, struct binder_ref *ref)
{
	seq_printf(m, "  ref %d: desc %d %snode %d s %d w %d d %p\n",
		   ref->debug_id, ref->desc, ref->node->proc ? "" : "dead ",
		   ref->node->debug_id, ref->strong, ref->weak, ref->death);
}

static void print_binder_proc(struct seq_file *m,
			      struct binder_proc *proc, int print_all)
{
	struct binder_work *w;
	struct rb_node *n;
	size_t start_pos = m->count;
	size_t header_pos;

	seq_printf(m, "proc %d\n", proc->pid);
	seq_printf(m, "context %s\n", proc->context->name);
	header_pos = m->count;

	for (n = rb_first(&proc->threads); n != NULL; n = rb_next(n))
		print_binder_thread(m, rb_entry(n, struct binder_thread,
						rb_node), print_all);
	for (n = rb_first(&proc->nodes); n != NULL; n = rb_next(n)) {
		struct binder_node *node = rb_entry(n, struct binder_node,
						    rb_node);
		if (print_all || node->has_async_transaction)
			print_binder_node(m, node);
	}
	if (print_all) {
		for (n = rb_first(&proc->refs_by_desc);
		     n != NULL;
		     n = rb_next(n))
			print_binder_ref(m, rb_entry(n, struct binder_ref,
						     rb_node_desc));
	}
	for (n = rb_first(&proc->allocated_buffers); n != NULL; n = rb_next(n))
		print_binder_buffer(m, "  buffer",
				    rb_entry(n, struct binder_buffer, rb_node));
	list_for_each_entry(w, &proc->todo, entry)
		print_binder_work(m, "  ", "  pending transaction", w);
	list_for_each_entry(w, &proc->delivered_death, entry) {
		seq_puts(m, "  has delivered dead binder\n");
		break;
	}
	if (!print_all && m->count == header_pos)
		m->count = start_pos;
}

static const char * const binder_return_strings[] = {
	"BR_ERROR",
	"BR_OK",
	"BR_TRANSACTION",
	"BR_REPLY",
	"BR_ACQUIRE_RESULT",
	"BR_DEAD_REPLY",
	"BR_TRANSACTION_COMPLETE",
	"BR_INCREFS",
	"BR_ACQUIRE",
	"BR_RELEASE",
	"BR_DECREFS",
	"BR_ATTEMPT_ACQUIRE",
	"BR_NOOP",
	"BR_SPAWN_LOOPER",
	"BR_FINISHED",
	"BR_DEAD_BINDER",
	"BR_CLEAR_DEATH_NOTIFICATION_DONE",
	"BR_FAILED_REPLY"
};

static const char * const binder_command_strings[] = {
	"BC_TRANSACTION",
	"BC_REPLY",
	"BC_ACQUIRE_RESULT",
	"BC_FREE_BUFFER",
	"BC_INCREFS",
	"BC_ACQUIRE",
	"BC_RELEASE",
	"BC_DECREFS",
	"BC_INCREFS_DONE",
	"BC_ACQUIRE_DONE",
	"BC_ATTEMPT_ACQUIRE",
	"BC_REGISTER_LOOPER",
	"BC_ENTER_LOOPER",
	"BC_EXIT_LOOPER",
	"BC_REQUEST_DEATH_NOTIFICATION",
	"BC_CLEAR_DEATH_NOTIFICATION",
	"BC_DEAD_BINDER_DONE",
	"BC_TRANSACTION_SG",
	"BC_REPLY_SG",
};

static const char * const binder_objstat_strings[] = {
	"proc",
	"thread",
	"node",
	"ref",
	"death",
	"transaction",
	"transaction_complete"
};

static void print_binder_stats(struct seq_file *m, const char *prefix,
			       struct binder_stats *stats)
{
	int i;

	BUILD_BUG_ON(ARRAY_SIZE(stats->bc) !=
		     ARRAY_SIZE(binder_command_strings));
	for (i = 0; i < ARRAY_SIZE(stats->bc); i++) {
		if (stats->bc[i])
			seq_printf(m, "%s%s: %d\n", prefix,
				   binder_command_strings[i], stats->bc[i]);
	}

	BUILD_BUG_ON(ARRAY_SIZE(stats->br) !=
		     ARRAY_SIZE(binder_return_strings));
	for (i = 0; i < ARRAY_SIZE(stats->br); i++) {
		if (stats->br[i])
			seq_printf(m, "%s%s: %d\n", prefix,
				   binder_return_strings[i], stats->br[i]);
	}

	BUILD_BUG_ON(ARRAY_SIZE(stats->obj_created) !=
		     ARRAY_SIZE(binder_objstat_strings));
	BUILD_BUG_ON(ARRAY_SIZE(stats->obj_created) !=
		     ARRAY_SIZE(stats->obj_deleted));
	for (i = 0; i < ARRAY_SIZE(stats->obj_created); i++) {
		if (stats->obj_created[i] || stats->obj_deleted[i])
			seq_printf(m, "%s%s: active %d total %d\n", prefix,
				binder_objstat_strings[i],
				stats->obj_created[i] - stats->obj_deleted[i],
				stats->obj_created[i]);
	}
}

static void print_binder_proc_stats(struct seq_file *m,
				    struct binder_proc *proc)
{
	struct binder_work *w;
	struct rb_node *n;
	int count, strong, weak;

	seq_printf(m, "proc %d\n", proc->pid);
	seq_printf(m, "context %s\n", proc->context->name);
	count = 0;
	for (n = rb_first(&proc->threads); n != NULL; n = rb_next(n))
		count++;
	seq_printf(m, "  threads: %d\n", count);
	seq_printf(m, "  requested threads: %d+%d/%d\n"
			"  ready threads %d\n"
			"  free async space %zd\n", proc->requested_threads,
			proc->requested_threads_started, proc->max_threads,
			atomic_read(&proc->ready_threads),
			proc->free_async_space);
	count = 0;
	for (n = rb_first(&proc->nodes); n != NULL; n = rb_next(n))
		count++;
	seq_printf(m, "  nodes: %d\n", count);
	count = 0;
	strong = 0;
	weak = 0;
	for (n = rb_first(&proc->refs_by_desc); n != NULL; n = rb_next(n)) {
		struct binder_ref *ref = rb_entry(n, struct binder_ref,
						  rb_node_desc);
		count++;
		strong += ref->strong;
		weak += ref->weak;
	}
	seq_printf(m, "  refs: %d s %d w %d\n", count, strong, weak);

	count = 0;
	for (n = rb_first(&proc->allocated_buffers); n != NULL; n = rb_next(n))
		count++;
	seq_printf(m, "  buffers: %d\n", count);

	count = 0;
	list_for_each_entry(w, &proc->todo, entry) {
		switch (w->type) {
		case BINDER_WORK_TRANSACTION:
			count++;
			break;
		default:
			break;
		}
	}
	seq_printf(m, "  pending transactions: %d\n", count);

	print_binder_stats(m, "  ", &proc->stats);
}


static int binder_state_show(struct seq_file *m, void *unused)
{
	struct binder_proc *proc;
	struct binder_node *node;
	int do_lock = !binder_debug_no_lock;

	if (do_lock)
		binder_lock(__func__);

	seq_puts(m, "binder state:\n");

	if (!hlist_empty(&binder_dead_nodes))
		seq_puts(m, "dead nodes:\n");
	hlist_for_each_entry(node, &binder_dead_nodes, dead_node)
		print_binder_node(m, node);

	hlist_for_each_entry(proc, &binder_procs, proc_node)
		print_binder_proc(m, proc, 1);
	if (do_lock)
		binder_unlock(__func__);
	return 0;
}

static int binder_stats_show(struct seq_file *m, void *unused)
{
	struct binder_proc *proc;
	int do_lock = !binder_debug_no_lock;

	if (do_lock)
		binder_lock(__func__);

	seq_puts(m, "binder stats:\n");

	print_binder_stats(m, "", &binder_stats);

	hlist_for_each_entry(proc, &binder_procs, proc_node)
		print_binder_proc_stats(m, proc);
	if (do_lock)
		binder_unlock(__func__);
	return 0;
}

static int binder_transactions_show(struct seq_file *m, void *unused)
{
	struct binder_proc *proc;
	int do_lock = !binder_debug_no_lock;

	if (do_lock)
		binder_lock(__func__);

	seq_puts(m, "binder transactions:\n");
	hlist_for_each_entry(proc, &binder_procs, proc_node)
		print_binder_proc(m, proc, 0);
	if (do_lock)
		binder_unlock(__func__);
	return 0;
}

static int binder_proc_show(struct seq_file *m, void *unused)
{
	struct binder_proc *itr;
	int pid = (unsigned long)m->private;
	int do_lock = !binder_debug_no_lock;

	if (do_lock)
		binder_lock(__func__);

	hlist_for_each_entry(itr, &binder_procs, proc_node) {
		if (itr->pid == pid) {
			seq_puts(m, "binder proc state:\n");
			print_binder_proc(m, itr, 1);
		}
	}
	if (do_lock)
		binder_unlock(__func__);
	return 0;
}

static void print_binder_transaction_log_entry(struct seq_file *m,
					struct binder_transaction_log_entry *e)
{
	seq_printf(m,
		   "%d: %s from %d:%d to %d:%d context %s node %d handle %d size %d:%d\n",
		   e->debug_id, (e->call_type == 2) ? "reply" :
		   ((e->call_type == 1) ? "async" : "call "), e->from_proc,
		   e->from_thread, e->to_proc, e->to_thread, e->context_name,
		   e->to_node, e->target_handle, e->data_size, e->offsets_size);
}

static int binder_transaction_log_show(struct seq_file *m, void *unused)
{
	struct binder_transaction_log *log = m->private;
	int i;

	if (log->full) {
		for (i = log->next; i < ARRAY_SIZE(log->entry); i++)
			print_binder_transaction_log_entry(m, &log->entry[i]);
	}
	for (i = 0; i < log->next; i++)
		print_binder_transaction_log_entry(m, &log->entry[i]);
	return 0;
}

static const struct file_operations binder_fops = {
	.owner = THIS_MODULE,
	.poll = binder_poll,
	.unlocked_ioctl = binder_ioctl,
	.compat_ioctl = binder_ioctl,
	.mmap = binder_mmap,
	.open = binder_open,
	.flush = binder_flush,
	.release = binder_release,
};

BINDER_DEBUG_ENTRY(state);
BINDER_DEBUG_ENTRY(stats);
BINDER_DEBUG_ENTRY(transactions);
BINDER_DEBUG_ENTRY(transaction_log);

static int __init init_binder_device(const char *name)
{
	int ret;
	struct binder_device *binder_device;

	binder_device = kzalloc(sizeof(*binder_device), GFP_KERNEL);
	if (!binder_device)
		return -ENOMEM;

	binder_device->miscdev.fops = &binder_fops;
	binder_device->miscdev.minor = MISC_DYNAMIC_MINOR;
	binder_device->miscdev.name = name;

	binder_device->context.binder_context_mgr_uid = INVALID_UID;
	binder_device->context.name = name;

	ret = misc_register(&binder_device->miscdev);
	if (ret < 0) {
		kfree(binder_device);
		return ret;
	}

	hlist_add_head(&binder_device->hlist, &binder_devices);

	return ret;
}

static int __init binder_init(void)
{
	int ret;
	char *device_name, *device_names;
	struct binder_device *device;
	struct hlist_node *tmp;

	binder_deferred_workqueue = create_singlethread_workqueue("binder");
	if (!binder_deferred_workqueue)
		return -ENOMEM;

	binder_debugfs_dir_entry_root = debugfs_create_dir("binder", NULL);
	if (binder_debugfs_dir_entry_root)
		binder_debugfs_dir_entry_proc = debugfs_create_dir("proc",
						 binder_debugfs_dir_entry_root);

	if (binder_debugfs_dir_entry_root) {
		debugfs_create_file("state",
				    S_IRUGO,
				    binder_debugfs_dir_entry_root,
				    NULL,
				    &binder_state_fops);
		debugfs_create_file("stats",
				    S_IRUGO,
				    binder_debugfs_dir_entry_root,
				    NULL,
				    &binder_stats_fops);
		debugfs_create_file("transactions",
				    S_IRUGO,
				    binder_debugfs_dir_entry_root,
				    NULL,
				    &binder_transactions_fops);
		debugfs_create_file("transaction_log",
				    S_IRUGO,
				    binder_debugfs_dir_entry_root,
				    &binder_transaction_log,
				    &binder_transaction_log_fops);
		debugfs_create_file("failed_transaction_log",
				    S_IRUGO,
				    binder_debugfs_dir_entry_root,
				    &binder_transaction_log_failed,
				    &binder_transaction_log_fops);
	}

	/*
	 * Copy the module_parameter string, because we don't want to
	 * tokenize it in-place.
	 */
	device_names = kzalloc(strlen(binder_devices_param) + 1, GFP_KERNEL);
	if (!device_names) {
		ret = -ENOMEM;
		goto err_alloc_device_names_failed;
	}
	strcpy(device_names, binder_devices_param);

	while ((device_name = strsep(&device_names, ","))) {
		ret = init_binder_device(device_name);
		if (ret)
			goto err_init_binder_device_failed;
	}

	return ret;

err_init_binder_device_failed:
	hlist_for_each_entry_safe(device, tmp, &binder_devices, hlist) {
		misc_deregister(&device->miscdev);
		hlist_del(&device->hlist);
		kfree(device);
	}
err_alloc_device_names_failed:
	debugfs_remove_recursive(binder_debugfs_dir_entry_root);

	return ret;
}

device_initcall(binder_init);

#define CREATE_TRACE_POINTS
#include "binder_trace.h"

MODULE_LICENSE("GPL v2");<|MERGE_RESOLUTION|>--- conflicted
+++ resolved
@@ -2285,18 +2285,10 @@
 	tcomplete->type = BINDER_WORK_TRANSACTION_COMPLETE;
 	list_add_tail(&tcomplete->entry, &thread->todo);
 	if (target_wait) {
-<<<<<<< HEAD
-		if (reply || !(t->flags & TF_ONE_WAY)) {
-			wake_up_interruptible_sync(target_wait);
-		} else {
-			wake_up_interruptible(target_wait);
-		}
-=======
 		if (reply || !(t->flags & TF_ONE_WAY))
 			wake_up_interruptible_sync(target_wait);
 		else
 			wake_up_interruptible(target_wait);
->>>>>>> ae532833
 	}
 	return;
 
