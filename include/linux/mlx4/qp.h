/*
 * Copyright (c) 2007 Cisco Systems, Inc.  All rights reserved.
 *
 * This software is available to you under a choice of one of two
 * licenses.  You may choose to be licensed under the terms of the GNU
 * General Public License (GPL) Version 2, available from the file
 * COPYING in the main directory of this source tree, or the
 * OpenIB.org BSD license below:
 *
 *     Redistribution and use in source and binary forms, with or
 *     without modification, are permitted provided that the following
 *     conditions are met:
 *
 *	- Redistributions of source code must retain the above
 *	  copyright notice, this list of conditions and the following
 *	  disclaimer.
 *
 *	- Redistributions in binary form must reproduce the above
 *	  copyright notice, this list of conditions and the following
 *	  disclaimer in the documentation and/or other materials
 *	  provided with the distribution.
 *
 * THE SOFTWARE IS PROVIDED "AS IS", WITHOUT WARRANTY OF ANY KIND,
 * EXPRESS OR IMPLIED, INCLUDING BUT NOT LIMITED TO THE WARRANTIES OF
 * MERCHANTABILITY, FITNESS FOR A PARTICULAR PURPOSE AND
 * NONINFRINGEMENT. IN NO EVENT SHALL THE AUTHORS OR COPYRIGHT HOLDERS
 * BE LIABLE FOR ANY CLAIM, DAMAGES OR OTHER LIABILITY, WHETHER IN AN
 * ACTION OF CONTRACT, TORT OR OTHERWISE, ARISING FROM, OUT OF OR IN
 * CONNECTION WITH THE SOFTWARE OR THE USE OR OTHER DEALINGS IN THE
 * SOFTWARE.
 */

#ifndef MLX4_QP_H
#define MLX4_QP_H

#include <linux/types.h>

#include <linux/mlx4/device.h>

#define MLX4_INVALID_LKEY	0x100

enum mlx4_qp_optpar {
	MLX4_QP_OPTPAR_ALT_ADDR_PATH		= 1 << 0,
	MLX4_QP_OPTPAR_RRE			= 1 << 1,
	MLX4_QP_OPTPAR_RAE			= 1 << 2,
	MLX4_QP_OPTPAR_RWE			= 1 << 3,
	MLX4_QP_OPTPAR_PKEY_INDEX		= 1 << 4,
	MLX4_QP_OPTPAR_Q_KEY			= 1 << 5,
	MLX4_QP_OPTPAR_RNR_TIMEOUT		= 1 << 6,
	MLX4_QP_OPTPAR_PRIMARY_ADDR_PATH	= 1 << 7,
	MLX4_QP_OPTPAR_SRA_MAX			= 1 << 8,
	MLX4_QP_OPTPAR_RRA_MAX			= 1 << 9,
	MLX4_QP_OPTPAR_PM_STATE			= 1 << 10,
	MLX4_QP_OPTPAR_RETRY_COUNT		= 1 << 12,
	MLX4_QP_OPTPAR_RNR_RETRY		= 1 << 13,
	MLX4_QP_OPTPAR_ACK_TIMEOUT		= 1 << 14,
	MLX4_QP_OPTPAR_SCHED_QUEUE		= 1 << 16,
	MLX4_QP_OPTPAR_COUNTER_INDEX		= 1 << 20
};

enum mlx4_qp_state {
	MLX4_QP_STATE_RST			= 0,
	MLX4_QP_STATE_INIT			= 1,
	MLX4_QP_STATE_RTR			= 2,
	MLX4_QP_STATE_RTS			= 3,
	MLX4_QP_STATE_SQER			= 4,
	MLX4_QP_STATE_SQD			= 5,
	MLX4_QP_STATE_ERR			= 6,
	MLX4_QP_STATE_SQ_DRAINING		= 7,
	MLX4_QP_NUM_STATE
};

enum {
	MLX4_QP_ST_RC				= 0x0,
	MLX4_QP_ST_UC				= 0x1,
	MLX4_QP_ST_RD				= 0x2,
	MLX4_QP_ST_UD				= 0x3,
	MLX4_QP_ST_XRC				= 0x6,
	MLX4_QP_ST_MLX				= 0x7
};

enum {
	MLX4_QP_PM_MIGRATED			= 0x3,
	MLX4_QP_PM_ARMED			= 0x0,
	MLX4_QP_PM_REARM			= 0x1
};

enum {
	/* params1 */
	MLX4_QP_BIT_SRE				= 1 << 15,
	MLX4_QP_BIT_SWE				= 1 << 14,
	MLX4_QP_BIT_SAE				= 1 << 13,
	/* params2 */
	MLX4_QP_BIT_RRE				= 1 << 15,
	MLX4_QP_BIT_RWE				= 1 << 14,
	MLX4_QP_BIT_RAE				= 1 << 13,
	MLX4_QP_BIT_RIC				= 1 <<	4,
};

enum {
	MLX4_RSS_HASH_XOR			= 0,
	MLX4_RSS_HASH_TOP			= 1,

	MLX4_RSS_UDP_IPV6			= 1 << 0,
	MLX4_RSS_UDP_IPV4			= 1 << 1,
	MLX4_RSS_TCP_IPV6			= 1 << 2,
	MLX4_RSS_IPV6				= 1 << 3,
	MLX4_RSS_TCP_IPV4			= 1 << 4,
	MLX4_RSS_IPV4				= 1 << 5,

	/* offset of mlx4_rss_context within mlx4_qp_context.pri_path */
	MLX4_RSS_OFFSET_IN_QPC_PRI_PATH		= 0x24,
	/* offset of being RSS indirection QP within mlx4_qp_context.flags */
	MLX4_RSS_QPC_FLAG_OFFSET		= 13,
};

struct mlx4_rss_context {
	__be32			base_qpn;
	__be32			default_qpn;
	u16			reserved;
	u8			hash_fn;
	u8			flags;
	__be32			rss_key[10];
	__be32			base_qpn_udp;
};

struct mlx4_qp_path {
	u8			fl;
	u8			vlan_control;
	u8			disable_pkey_check;
	u8			pkey_index;
	u8			counter_index;
	u8			grh_mylmc;
	__be16			rlid;
	u8			ackto;
	u8			mgid_index;
	u8			static_rate;
	u8			hop_limit;
	__be32			tclass_flowlabel;
	u8			rgid[16];
	u8			sched_queue;
	u8			vlan_index;
	u8			feup;
	u8			fvl_rx;
	u8			reserved4[2];
	u8			dmac[6];
};

enum { /* fl */
	MLX4_FL_CV      = 1 << 6,
	MLX4_FL_ETH_HIDE_CQE_VLAN       = 1 << 2
};
enum { /* vlan_control */
	MLX4_VLAN_CTRL_ETH_TX_BLOCK_TAGGED	= 1 << 6,
<<<<<<< HEAD
=======
	MLX4_VLAN_CTRL_ETH_TX_BLOCK_PRIO_TAGGED	= 1 << 5, /* 802.1p priority tag */
	MLX4_VLAN_CTRL_ETH_TX_BLOCK_UNTAGGED	= 1 << 4,
>>>>>>> 23a3647b
	MLX4_VLAN_CTRL_ETH_RX_BLOCK_TAGGED	= 1 << 2,
	MLX4_VLAN_CTRL_ETH_RX_BLOCK_PRIO_TAGGED	= 1 << 1, /* 802.1p priority tag */
	MLX4_VLAN_CTRL_ETH_RX_BLOCK_UNTAGGED	= 1 << 0
};

enum { /* feup */
	MLX4_FEUP_FORCE_ETH_UP          = 1 << 6, /* force Eth UP */
	MLX4_FSM_FORCE_ETH_SRC_MAC      = 1 << 5, /* force Source MAC */
	MLX4_FVL_FORCE_ETH_VLAN         = 1 << 3  /* force Eth vlan */
};

enum { /* fvl_rx */
	MLX4_FVL_RX_FORCE_ETH_VLAN      = 1 << 0 /* enforce Eth rx vlan */
};

struct mlx4_qp_context {
	__be32			flags;
	__be32			pd;
	u8			mtu_msgmax;
	u8			rq_size_stride;
	u8			sq_size_stride;
	u8			rlkey;
	__be32			usr_page;
	__be32			local_qpn;
	__be32			remote_qpn;
	struct			mlx4_qp_path pri_path;
	struct			mlx4_qp_path alt_path;
	__be32			params1;
	u32			reserved1;
	__be32			next_send_psn;
	__be32			cqn_send;
	u32			reserved2[2];
	__be32			last_acked_psn;
	__be32			ssn;
	__be32			params2;
	__be32			rnr_nextrecvpsn;
	__be32			xrcd;
	__be32			cqn_recv;
	__be64			db_rec_addr;
	__be32			qkey;
	__be32			srqn;
	__be32			msn;
	__be16			rq_wqe_counter;
	__be16			sq_wqe_counter;
	u32			reserved3[2];
	__be32			param3;
	__be32			nummmcpeers_basemkey;
	u8			log_page_size;
	u8			reserved4[2];
	u8			mtt_base_addr_h;
	__be32			mtt_base_addr_l;
	u32			reserved5[10];
};

<<<<<<< HEAD
=======
struct mlx4_update_qp_context {
	__be64			qp_mask;
	__be64			primary_addr_path_mask;
	__be64			secondary_addr_path_mask;
	u64			reserved1;
	struct mlx4_qp_context	qp_context;
	u64			reserved2[58];
};

enum {
	MLX4_UPD_QP_MASK_PM_STATE	= 32,
	MLX4_UPD_QP_MASK_VSD		= 33,
};

enum {
	MLX4_UPD_QP_PATH_MASK_PKEY_INDEX		= 0 + 32,
	MLX4_UPD_QP_PATH_MASK_FSM			= 1 + 32,
	MLX4_UPD_QP_PATH_MASK_MAC_INDEX			= 2 + 32,
	MLX4_UPD_QP_PATH_MASK_FVL			= 3 + 32,
	MLX4_UPD_QP_PATH_MASK_CV			= 4 + 32,
	MLX4_UPD_QP_PATH_MASK_VLAN_INDEX		= 5 + 32,
	MLX4_UPD_QP_PATH_MASK_ETH_HIDE_CQE_VLAN		= 6 + 32,
	MLX4_UPD_QP_PATH_MASK_ETH_TX_BLOCK_UNTAGGED	= 7 + 32,
	MLX4_UPD_QP_PATH_MASK_ETH_TX_BLOCK_1P		= 8 + 32,
	MLX4_UPD_QP_PATH_MASK_ETH_TX_BLOCK_TAGGED	= 9 + 32,
	MLX4_UPD_QP_PATH_MASK_ETH_RX_BLOCK_UNTAGGED	= 10 + 32,
	MLX4_UPD_QP_PATH_MASK_ETH_RX_BLOCK_1P		= 11 + 32,
	MLX4_UPD_QP_PATH_MASK_ETH_RX_BLOCK_TAGGED	= 12 + 32,
	MLX4_UPD_QP_PATH_MASK_FEUP			= 13 + 32,
	MLX4_UPD_QP_PATH_MASK_SCHED_QUEUE		= 14 + 32,
	MLX4_UPD_QP_PATH_MASK_IF_COUNTER_INDEX		= 15 + 32,
	MLX4_UPD_QP_PATH_MASK_FVL_RX			= 16 + 32,
};

>>>>>>> 23a3647b
enum { /* param3 */
	MLX4_STRIP_VLAN = 1 << 30
};

/* Which firmware version adds support for NEC (NoErrorCompletion) bit */
#define MLX4_FW_VER_WQE_CTRL_NEC mlx4_fw_ver(2, 2, 232)

enum {
	MLX4_WQE_CTRL_NEC		= 1 << 29,
	MLX4_WQE_CTRL_FENCE		= 1 << 6,
	MLX4_WQE_CTRL_CQ_UPDATE		= 3 << 2,
	MLX4_WQE_CTRL_SOLICITED		= 1 << 1,
	MLX4_WQE_CTRL_IP_CSUM		= 1 << 4,
	MLX4_WQE_CTRL_TCP_UDP_CSUM	= 1 << 5,
	MLX4_WQE_CTRL_INS_VLAN		= 1 << 6,
	MLX4_WQE_CTRL_STRONG_ORDER	= 1 << 7,
	MLX4_WQE_CTRL_FORCE_LOOPBACK	= 1 << 0,
};

struct mlx4_wqe_ctrl_seg {
	__be32			owner_opcode;
	__be16			vlan_tag;
	u8			ins_vlan;
	u8			fence_size;
	/*
	 * High 24 bits are SRC remote buffer; low 8 bits are flags:
	 * [7]   SO (strong ordering)
	 * [5]   TCP/UDP checksum
	 * [4]   IP checksum
	 * [3:2] C (generate completion queue entry)
	 * [1]   SE (solicited event)
	 * [0]   FL (force loopback)
	 */
	union {
		__be32			srcrb_flags;
		__be16			srcrb_flags16[2];
	};
	/*
	 * imm is immediate data for send/RDMA write w/ immediate;
	 * also invalidation key for send with invalidate; input
	 * modifier for WQEs on CCQs.
	 */
	__be32			imm;
};

enum {
	MLX4_WQE_MLX_VL15	= 1 << 17,
	MLX4_WQE_MLX_SLR	= 1 << 16
};

struct mlx4_wqe_mlx_seg {
	u8			owner;
	u8			reserved1[2];
	u8			opcode;
	__be16			sched_prio;
	u8			reserved2;
	u8			size;
	/*
	 * [17]    VL15
	 * [16]    SLR
	 * [15:12] static rate
	 * [11:8]  SL
	 * [4]     ICRC
	 * [3:2]   C
	 * [0]     FL (force loopback)
	 */
	__be32			flags;
	__be16			rlid;
	u16			reserved3;
};

struct mlx4_wqe_datagram_seg {
	__be32			av[8];
	__be32			dqpn;
	__be32			qkey;
	__be16			vlan;
	u8			mac[6];
};

struct mlx4_wqe_lso_seg {
	__be32			mss_hdr_size;
	__be32			header[0];
};

enum mlx4_wqe_bind_seg_flags2 {
	MLX4_WQE_BIND_ZERO_BASED = (1 << 30),
	MLX4_WQE_BIND_TYPE_2     = (1 << 31),
};

struct mlx4_wqe_bind_seg {
	__be32			flags1;
	__be32			flags2;
	__be32			new_rkey;
	__be32			lkey;
	__be64			addr;
	__be64			length;
};

enum {
	MLX4_WQE_FMR_PERM_LOCAL_READ	= 1 << 27,
	MLX4_WQE_FMR_PERM_LOCAL_WRITE	= 1 << 28,
	MLX4_WQE_FMR_AND_BIND_PERM_REMOTE_READ	= 1 << 29,
	MLX4_WQE_FMR_AND_BIND_PERM_REMOTE_WRITE	= 1 << 30,
	MLX4_WQE_FMR_AND_BIND_PERM_ATOMIC	= 1 << 31
};

struct mlx4_wqe_fmr_seg {
	__be32			flags;
	__be32			mem_key;
	__be64			buf_list;
	__be64			start_addr;
	__be64			reg_len;
	__be32			offset;
	__be32			page_size;
	u32			reserved[2];
};

struct mlx4_wqe_fmr_ext_seg {
	u8			flags;
	u8			reserved;
	__be16			app_mask;
	__be16			wire_app_tag;
	__be16			mem_app_tag;
	__be32			wire_ref_tag_base;
	__be32			mem_ref_tag_base;
};

struct mlx4_wqe_local_inval_seg {
	u64			reserved1;
	__be32			mem_key;
	u32			reserved2;
	u64			reserved3[2];
};

struct mlx4_wqe_raddr_seg {
	__be64			raddr;
	__be32			rkey;
	u32			reserved;
};

struct mlx4_wqe_atomic_seg {
	__be64			swap_add;
	__be64			compare;
};

struct mlx4_wqe_masked_atomic_seg {
	__be64			swap_add;
	__be64			compare;
	__be64			swap_add_mask;
	__be64			compare_mask;
};

struct mlx4_wqe_data_seg {
	__be32			byte_count;
	__be32			lkey;
	__be64			addr;
};

enum {
	MLX4_INLINE_ALIGN	= 64,
	MLX4_INLINE_SEG		= 1 << 31,
};

struct mlx4_wqe_inline_seg {
	__be32			byte_count;
};

int mlx4_qp_modify(struct mlx4_dev *dev, struct mlx4_mtt *mtt,
		   enum mlx4_qp_state cur_state, enum mlx4_qp_state new_state,
		   struct mlx4_qp_context *context, enum mlx4_qp_optpar optpar,
		   int sqd_event, struct mlx4_qp *qp);

int mlx4_qp_query(struct mlx4_dev *dev, struct mlx4_qp *qp,
		  struct mlx4_qp_context *context);

int mlx4_qp_to_ready(struct mlx4_dev *dev, struct mlx4_mtt *mtt,
		     struct mlx4_qp_context *context,
		     struct mlx4_qp *qp, enum mlx4_qp_state *qp_state);

static inline struct mlx4_qp *__mlx4_qp_lookup(struct mlx4_dev *dev, u32 qpn)
{
	return radix_tree_lookup(&dev->qp_table_tree, qpn & (dev->caps.num_qps - 1));
}

void mlx4_qp_remove(struct mlx4_dev *dev, struct mlx4_qp *qp);

#endif /* MLX4_QP_H */<|MERGE_RESOLUTION|>--- conflicted
+++ resolved
@@ -152,11 +152,8 @@
 };
 enum { /* vlan_control */
 	MLX4_VLAN_CTRL_ETH_TX_BLOCK_TAGGED	= 1 << 6,
-<<<<<<< HEAD
-=======
 	MLX4_VLAN_CTRL_ETH_TX_BLOCK_PRIO_TAGGED	= 1 << 5, /* 802.1p priority tag */
 	MLX4_VLAN_CTRL_ETH_TX_BLOCK_UNTAGGED	= 1 << 4,
->>>>>>> 23a3647b
 	MLX4_VLAN_CTRL_ETH_RX_BLOCK_TAGGED	= 1 << 2,
 	MLX4_VLAN_CTRL_ETH_RX_BLOCK_PRIO_TAGGED	= 1 << 1, /* 802.1p priority tag */
 	MLX4_VLAN_CTRL_ETH_RX_BLOCK_UNTAGGED	= 1 << 0
@@ -211,8 +208,6 @@
 	u32			reserved5[10];
 };
 
-<<<<<<< HEAD
-=======
 struct mlx4_update_qp_context {
 	__be64			qp_mask;
 	__be64			primary_addr_path_mask;
@@ -247,7 +242,6 @@
 	MLX4_UPD_QP_PATH_MASK_FVL_RX			= 16 + 32,
 };
 
->>>>>>> 23a3647b
 enum { /* param3 */
 	MLX4_STRIP_VLAN = 1 << 30
 };
