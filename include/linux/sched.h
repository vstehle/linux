/* SPDX-License-Identifier: GPL-2.0 */
#ifndef _LINUX_SCHED_H
#define _LINUX_SCHED_H

/*
 * Define 'struct task_struct' and provide the main scheduler
 * APIs (schedule(), wakeup variants, etc.)
 */

#include <uapi/linux/sched.h>

#include <asm/current.h>

#include <linux/pid.h>
#include <linux/sem.h>
#include <linux/shm.h>
#include <linux/kcov.h>
#include <linux/mutex.h>
#include <linux/plist.h>
#include <linux/hrtimer.h>
#include <linux/seccomp.h>
#include <linux/nodemask.h>
#include <linux/rcupdate.h>
#include <linux/refcount.h>
#include <linux/resource.h>
#include <linux/latencytop.h>
#include <linux/sched/prio.h>
#include <linux/sched/types.h>
#include <linux/signal_types.h>
#include <linux/mm_types_task.h>
#include <linux/task_io_accounting.h>
#include <linux/posix-timers.h>
#include <linux/rseq.h>
#include <linux/kcsan.h>

/* task_struct member predeclarations (sorted alphabetically): */
struct audit_context;
struct backing_dev_info;
struct bio_list;
struct blk_plug;
struct capture_control;
struct cfs_rq;
struct fs_struct;
struct futex_pi_state;
struct io_context;
struct mempolicy;
struct nameidata;
struct nsproxy;
struct perf_event_context;
struct pid_namespace;
struct pipe_inode_info;
struct rcu_node;
struct reclaim_state;
struct robust_list_head;
struct root_domain;
struct rq;
struct sched_attr;
struct sched_param;
struct seq_file;
struct sighand_struct;
struct signal_struct;
struct task_delay_info;
struct task_group;

/*
 * Task state bitmask. NOTE! These bits are also
 * encoded in fs/proc/array.c: get_task_state().
 *
 * We have two separate sets of flags: task->state
 * is about runnability, while task->exit_state are
 * about the task exiting. Confusing, but this way
 * modifying one set can't modify the other one by
 * mistake.
 */

/* Used in tsk->state: */
#define TASK_RUNNING			0x0000
#define TASK_INTERRUPTIBLE		0x0001
#define TASK_UNINTERRUPTIBLE		0x0002
#define __TASK_STOPPED			0x0004
#define __TASK_TRACED			0x0008
/* Used in tsk->exit_state: */
#define EXIT_DEAD			0x0010
#define EXIT_ZOMBIE			0x0020
#define EXIT_TRACE			(EXIT_ZOMBIE | EXIT_DEAD)
/* Used in tsk->state again: */
#define TASK_PARKED			0x0040
#define TASK_DEAD			0x0080
#define TASK_WAKEKILL			0x0100
#define TASK_WAKING			0x0200
#define TASK_NOLOAD			0x0400
#define TASK_NEW			0x0800
#define TASK_STATE_MAX			0x1000

/* Convenience macros for the sake of set_current_state: */
#define TASK_KILLABLE			(TASK_WAKEKILL | TASK_UNINTERRUPTIBLE)
#define TASK_STOPPED			(TASK_WAKEKILL | __TASK_STOPPED)
#define TASK_TRACED			(TASK_WAKEKILL | __TASK_TRACED)

#define TASK_IDLE			(TASK_UNINTERRUPTIBLE | TASK_NOLOAD)

/* Convenience macros for the sake of wake_up(): */
#define TASK_NORMAL			(TASK_INTERRUPTIBLE | TASK_UNINTERRUPTIBLE)

/* get_task_state(): */
#define TASK_REPORT			(TASK_RUNNING | TASK_INTERRUPTIBLE | \
					 TASK_UNINTERRUPTIBLE | __TASK_STOPPED | \
					 __TASK_TRACED | EXIT_DEAD | EXIT_ZOMBIE | \
					 TASK_PARKED)

#define task_is_traced(task)		((task->state & __TASK_TRACED) != 0)

#define task_is_stopped(task)		((task->state & __TASK_STOPPED) != 0)

#define task_is_stopped_or_traced(task)	((task->state & (__TASK_STOPPED | __TASK_TRACED)) != 0)

#ifdef CONFIG_DEBUG_ATOMIC_SLEEP

/*
 * Special states are those that do not use the normal wait-loop pattern. See
 * the comment with set_special_state().
 */
#define is_special_task_state(state)				\
	((state) & (__TASK_STOPPED | __TASK_TRACED | TASK_PARKED | TASK_DEAD))

#define __set_current_state(state_value)			\
	do {							\
		WARN_ON_ONCE(is_special_task_state(state_value));\
		current->task_state_change = _THIS_IP_;		\
		current->state = (state_value);			\
	} while (0)

#define set_current_state(state_value)				\
	do {							\
		WARN_ON_ONCE(is_special_task_state(state_value));\
		current->task_state_change = _THIS_IP_;		\
		smp_store_mb(current->state, (state_value));	\
	} while (0)

#define set_special_state(state_value)					\
	do {								\
		unsigned long flags; /* may shadow */			\
		WARN_ON_ONCE(!is_special_task_state(state_value));	\
		raw_spin_lock_irqsave(&current->pi_lock, flags);	\
		current->task_state_change = _THIS_IP_;			\
		current->state = (state_value);				\
		raw_spin_unlock_irqrestore(&current->pi_lock, flags);	\
	} while (0)
#else
/*
 * set_current_state() includes a barrier so that the write of current->state
 * is correctly serialised wrt the caller's subsequent test of whether to
 * actually sleep:
 *
 *   for (;;) {
 *	set_current_state(TASK_UNINTERRUPTIBLE);
 *	if (!need_sleep)
 *		break;
 *
 *	schedule();
 *   }
 *   __set_current_state(TASK_RUNNING);
 *
 * If the caller does not need such serialisation (because, for instance, the
 * condition test and condition change and wakeup are under the same lock) then
 * use __set_current_state().
 *
 * The above is typically ordered against the wakeup, which does:
 *
 *   need_sleep = false;
 *   wake_up_state(p, TASK_UNINTERRUPTIBLE);
 *
 * where wake_up_state() executes a full memory barrier before accessing the
 * task state.
 *
 * Wakeup will do: if (@state & p->state) p->state = TASK_RUNNING, that is,
 * once it observes the TASK_UNINTERRUPTIBLE store the waking CPU can issue a
 * TASK_RUNNING store which can collide with __set_current_state(TASK_RUNNING).
 *
 * However, with slightly different timing the wakeup TASK_RUNNING store can
 * also collide with the TASK_UNINTERRUPTIBLE store. Losing that store is not
 * a problem either because that will result in one extra go around the loop
 * and our @cond test will save the day.
 *
 * Also see the comments of try_to_wake_up().
 */
#define __set_current_state(state_value)				\
	current->state = (state_value)

#define set_current_state(state_value)					\
	smp_store_mb(current->state, (state_value))

/*
 * set_special_state() should be used for those states when the blocking task
 * can not use the regular condition based wait-loop. In that case we must
 * serialize against wakeups such that any possible in-flight TASK_RUNNING stores
 * will not collide with our state change.
 */
#define set_special_state(state_value)					\
	do {								\
		unsigned long flags; /* may shadow */			\
		raw_spin_lock_irqsave(&current->pi_lock, flags);	\
		current->state = (state_value);				\
		raw_spin_unlock_irqrestore(&current->pi_lock, flags);	\
	} while (0)

#endif

/* Task command name length: */
#define TASK_COMM_LEN			16

extern void scheduler_tick(void);

#define	MAX_SCHEDULE_TIMEOUT		LONG_MAX

extern long schedule_timeout(long timeout);
extern long schedule_timeout_interruptible(long timeout);
extern long schedule_timeout_killable(long timeout);
extern long schedule_timeout_uninterruptible(long timeout);
extern long schedule_timeout_idle(long timeout);
asmlinkage void schedule(void);
extern void schedule_preempt_disabled(void);
asmlinkage void preempt_schedule_irq(void);

extern int __must_check io_schedule_prepare(void);
extern void io_schedule_finish(int token);
extern long io_schedule_timeout(long timeout);
extern void io_schedule(void);

/**
 * struct prev_cputime - snapshot of system and user cputime
 * @utime: time spent in user mode
 * @stime: time spent in system mode
 * @lock: protects the above two fields
 *
 * Stores previous user/system time values such that we can guarantee
 * monotonicity.
 */
struct prev_cputime {
#ifndef CONFIG_VIRT_CPU_ACCOUNTING_NATIVE
	u64				utime;
	u64				stime;
	raw_spinlock_t			lock;
#endif
};

enum vtime_state {
	/* Task is sleeping or running in a CPU with VTIME inactive: */
	VTIME_INACTIVE = 0,
	/* Task is idle */
	VTIME_IDLE,
	/* Task runs in kernelspace in a CPU with VTIME active: */
	VTIME_SYS,
	/* Task runs in userspace in a CPU with VTIME active: */
	VTIME_USER,
	/* Task runs as guests in a CPU with VTIME active: */
	VTIME_GUEST,
};

struct vtime {
	seqcount_t		seqcount;
	unsigned long long	starttime;
	enum vtime_state	state;
	unsigned int		cpu;
	u64			utime;
	u64			stime;
	u64			gtime;
};

/*
 * Utilization clamp constraints.
 * @UCLAMP_MIN:	Minimum utilization
 * @UCLAMP_MAX:	Maximum utilization
 * @UCLAMP_CNT:	Utilization clamp constraints count
 */
enum uclamp_id {
	UCLAMP_MIN = 0,
	UCLAMP_MAX,
	UCLAMP_CNT
};

#ifdef CONFIG_SMP
extern struct root_domain def_root_domain;
extern struct mutex sched_domains_mutex;
#endif

struct sched_info {
#ifdef CONFIG_SCHED_INFO
	/* Cumulative counters: */

	/* # of times we have run on this CPU: */
	unsigned long			pcount;

	/* Time spent waiting on a runqueue: */
	unsigned long long		run_delay;

	/* Timestamps: */

	/* When did we last run on a CPU? */
	unsigned long long		last_arrival;

	/* When were we last queued to run? */
	unsigned long long		last_queued;

#endif /* CONFIG_SCHED_INFO */
};

/*
 * Integer metrics need fixed point arithmetic, e.g., sched/fair
 * has a few: load, load_avg, util_avg, freq, and capacity.
 *
 * We define a basic fixed point arithmetic range, and then formalize
 * all these metrics based on that basic range.
 */
# define SCHED_FIXEDPOINT_SHIFT		10
# define SCHED_FIXEDPOINT_SCALE		(1L << SCHED_FIXEDPOINT_SHIFT)

/* Increase resolution of cpu_capacity calculations */
# define SCHED_CAPACITY_SHIFT		SCHED_FIXEDPOINT_SHIFT
# define SCHED_CAPACITY_SCALE		(1L << SCHED_CAPACITY_SHIFT)

struct load_weight {
	unsigned long			weight;
	u32				inv_weight;
};

/**
 * struct util_est - Estimation utilization of FAIR tasks
 * @enqueued: instantaneous estimated utilization of a task/cpu
 * @ewma:     the Exponential Weighted Moving Average (EWMA)
 *            utilization of a task
 *
 * Support data structure to track an Exponential Weighted Moving Average
 * (EWMA) of a FAIR task's utilization. New samples are added to the moving
 * average each time a task completes an activation. Sample's weight is chosen
 * so that the EWMA will be relatively insensitive to transient changes to the
 * task's workload.
 *
 * The enqueued attribute has a slightly different meaning for tasks and cpus:
 * - task:   the task's util_avg at last task dequeue time
 * - cfs_rq: the sum of util_est.enqueued for each RUNNABLE task on that CPU
 * Thus, the util_est.enqueued of a task represents the contribution on the
 * estimated utilization of the CPU where that task is currently enqueued.
 *
 * Only for tasks we track a moving average of the past instantaneous
 * estimated utilization. This allows to absorb sporadic drops in utilization
 * of an otherwise almost periodic task.
 */
struct util_est {
	unsigned int			enqueued;
	unsigned int			ewma;
#define UTIL_EST_WEIGHT_SHIFT		2
} __attribute__((__aligned__(sizeof(u64))));

/*
 * The load/runnable/util_avg accumulates an infinite geometric series
 * (see __update_load_avg_cfs_rq() in kernel/sched/pelt.c).
 *
 * [load_avg definition]
 *
 *   load_avg = runnable% * scale_load_down(load)
 *
 * [runnable_avg definition]
 *
 *   runnable_avg = runnable% * SCHED_CAPACITY_SCALE
 *
 * [util_avg definition]
 *
 *   util_avg = running% * SCHED_CAPACITY_SCALE
 *
 * where runnable% is the time ratio that a sched_entity is runnable and
 * running% the time ratio that a sched_entity is running.
 *
 * For cfs_rq, they are the aggregated values of all runnable and blocked
 * sched_entities.
 *
 * The load/runnable/util_avg doesn't direcly factor frequency scaling and CPU
 * capacity scaling. The scaling is done through the rq_clock_pelt that is used
 * for computing those signals (see update_rq_clock_pelt())
 *
 * N.B., the above ratios (runnable% and running%) themselves are in the
 * range of [0, 1]. To do fixed point arithmetics, we therefore scale them
 * to as large a range as necessary. This is for example reflected by
 * util_avg's SCHED_CAPACITY_SCALE.
 *
 * [Overflow issue]
 *
 * The 64-bit load_sum can have 4353082796 (=2^64/47742/88761) entities
 * with the highest load (=88761), always runnable on a single cfs_rq,
 * and should not overflow as the number already hits PID_MAX_LIMIT.
 *
 * For all other cases (including 32-bit kernels), struct load_weight's
 * weight will overflow first before we do, because:
 *
 *    Max(load_avg) <= Max(load.weight)
 *
 * Then it is the load_weight's responsibility to consider overflow
 * issues.
 */
struct sched_avg {
	u64				last_update_time;
	u64				load_sum;
	u64				runnable_sum;
	u32				util_sum;
	u32				period_contrib;
	unsigned long			load_avg;
	unsigned long			runnable_avg;
	unsigned long			util_avg;
	struct util_est			util_est;
} ____cacheline_aligned;

struct sched_statistics {
#ifdef CONFIG_SCHEDSTATS
	u64				wait_start;
	u64				wait_max;
	u64				wait_count;
	u64				wait_sum;
	u64				iowait_count;
	u64				iowait_sum;

	u64				sleep_start;
	u64				sleep_max;
	s64				sum_sleep_runtime;

	u64				block_start;
	u64				block_max;
	u64				exec_max;
	u64				slice_max;

	u64				nr_migrations_cold;
	u64				nr_failed_migrations_affine;
	u64				nr_failed_migrations_running;
	u64				nr_failed_migrations_hot;
	u64				nr_forced_migrations;

	u64				nr_wakeups;
	u64				nr_wakeups_sync;
	u64				nr_wakeups_migrate;
	u64				nr_wakeups_local;
	u64				nr_wakeups_remote;
	u64				nr_wakeups_affine;
	u64				nr_wakeups_affine_attempts;
	u64				nr_wakeups_passive;
	u64				nr_wakeups_idle;
#endif
};

struct sched_entity {
	/* For load-balancing: */
	struct load_weight		load;
	struct rb_node			run_node;
	struct list_head		group_node;
	unsigned int			on_rq;

	u64				exec_start;
	u64				sum_exec_runtime;
	u64				vruntime;
	u64				prev_sum_exec_runtime;

	u64				nr_migrations;

	struct sched_statistics		statistics;

#ifdef CONFIG_FAIR_GROUP_SCHED
	int				depth;
	struct sched_entity		*parent;
	/* rq on which this entity is (to be) queued: */
	struct cfs_rq			*cfs_rq;
	/* rq "owned" by this entity/group: */
	struct cfs_rq			*my_q;
	/* cached value of my_q->h_nr_running */
	unsigned long			runnable_weight;
#endif

#ifdef CONFIG_SMP
	/*
	 * Per entity load average tracking.
	 *
	 * Put into separate cache line so it does not
	 * collide with read-mostly values above.
	 */
	struct sched_avg		avg;
#endif
};

struct sched_rt_entity {
	struct list_head		run_list;
	unsigned long			timeout;
	unsigned long			watchdog_stamp;
	unsigned int			time_slice;
	unsigned short			on_rq;
	unsigned short			on_list;

	struct sched_rt_entity		*back;
#ifdef CONFIG_RT_GROUP_SCHED
	struct sched_rt_entity		*parent;
	/* rq on which this entity is (to be) queued: */
	struct rt_rq			*rt_rq;
	/* rq "owned" by this entity/group: */
	struct rt_rq			*my_q;
#endif
} __randomize_layout;

struct sched_dl_entity {
	struct rb_node			rb_node;

	/*
	 * Original scheduling parameters. Copied here from sched_attr
	 * during sched_setattr(), they will remain the same until
	 * the next sched_setattr().
	 */
	u64				dl_runtime;	/* Maximum runtime for each instance	*/
	u64				dl_deadline;	/* Relative deadline of each instance	*/
	u64				dl_period;	/* Separation of two instances (period) */
	u64				dl_bw;		/* dl_runtime / dl_period		*/
	u64				dl_density;	/* dl_runtime / dl_deadline		*/

	/*
	 * Actual scheduling parameters. Initialized with the values above,
	 * they are continuously updated during task execution. Note that
	 * the remaining runtime could be < 0 in case we are in overrun.
	 */
	s64				runtime;	/* Remaining runtime for this instance	*/
	u64				deadline;	/* Absolute deadline for this instance	*/
	unsigned int			flags;		/* Specifying the scheduler behaviour	*/

	/*
	 * Some bool flags:
	 *
	 * @dl_throttled tells if we exhausted the runtime. If so, the
	 * task has to wait for a replenishment to be performed at the
	 * next firing of dl_timer.
	 *
	 * @dl_boosted tells if we are boosted due to DI. If so we are
	 * outside bandwidth enforcement mechanism (but only until we
	 * exit the critical section);
	 *
	 * @dl_yielded tells if task gave up the CPU before consuming
	 * all its available runtime during the last job.
	 *
	 * @dl_non_contending tells if the task is inactive while still
	 * contributing to the active utilization. In other words, it
	 * indicates if the inactive timer has been armed and its handler
	 * has not been executed yet. This flag is useful to avoid race
	 * conditions between the inactive timer handler and the wakeup
	 * code.
	 *
	 * @dl_overrun tells if the task asked to be informed about runtime
	 * overruns.
	 */
	unsigned int			dl_throttled      : 1;
	unsigned int			dl_boosted        : 1;
	unsigned int			dl_yielded        : 1;
	unsigned int			dl_non_contending : 1;
	unsigned int			dl_overrun	  : 1;

	/*
	 * Bandwidth enforcement timer. Each -deadline task has its
	 * own bandwidth to be enforced, thus we need one timer per task.
	 */
	struct hrtimer			dl_timer;

	/*
	 * Inactive timer, responsible for decreasing the active utilization
	 * at the "0-lag time". When a -deadline task blocks, it contributes
	 * to GRUB's active utilization until the "0-lag time", hence a
	 * timer is needed to decrease the active utilization at the correct
	 * time.
	 */
	struct hrtimer inactive_timer;
};

#ifdef CONFIG_UCLAMP_TASK
/* Number of utilization clamp buckets (shorter alias) */
#define UCLAMP_BUCKETS CONFIG_UCLAMP_BUCKETS_COUNT

/*
 * Utilization clamp for a scheduling entity
 * @value:		clamp value "assigned" to a se
 * @bucket_id:		bucket index corresponding to the "assigned" value
 * @active:		the se is currently refcounted in a rq's bucket
 * @user_defined:	the requested clamp value comes from user-space
 *
 * The bucket_id is the index of the clamp bucket matching the clamp value
 * which is pre-computed and stored to avoid expensive integer divisions from
 * the fast path.
 *
 * The active bit is set whenever a task has got an "effective" value assigned,
 * which can be different from the clamp value "requested" from user-space.
 * This allows to know a task is refcounted in the rq's bucket corresponding
 * to the "effective" bucket_id.
 *
 * The user_defined bit is set whenever a task has got a task-specific clamp
 * value requested from userspace, i.e. the system defaults apply to this task
 * just as a restriction. This allows to relax default clamps when a less
 * restrictive task-specific value has been requested, thus allowing to
 * implement a "nice" semantic. For example, a task running with a 20%
 * default boost can still drop its own boosting to 0%.
 */
struct uclamp_se {
	unsigned int value		: bits_per(SCHED_CAPACITY_SCALE);
	unsigned int bucket_id		: bits_per(UCLAMP_BUCKETS);
	unsigned int active		: 1;
	unsigned int user_defined	: 1;
};
#endif /* CONFIG_UCLAMP_TASK */

union rcu_special {
	struct {
		u8			blocked;
		u8			need_qs;
		u8			exp_hint; /* Hint for performance. */
		u8			need_mb; /* Readers need smp_mb(). */
	} b; /* Bits. */
	u32 s; /* Set of bits. */
};

enum perf_event_task_context {
	perf_invalid_context = -1,
	perf_hw_context = 0,
	perf_sw_context,
	perf_nr_task_contexts,
};

struct wake_q_node {
	struct wake_q_node *next;
};

struct task_struct {
#ifdef CONFIG_THREAD_INFO_IN_TASK
	/*
	 * For reasons of header soup (see current_thread_info()), this
	 * must be the first element of task_struct.
	 */
	struct thread_info		thread_info;
#endif
	/* -1 unrunnable, 0 runnable, >0 stopped: */
	volatile long			state;

	/*
	 * This begins the randomizable portion of task_struct. Only
	 * scheduling-critical items should be added above here.
	 */
	randomized_struct_fields_start

	void				*stack;
	refcount_t			usage;
	/* Per task flags (PF_*), defined further below: */
	unsigned int			flags;
	unsigned int			ptrace;

#ifdef CONFIG_SMP
<<<<<<< HEAD
	struct llist_node		wake_entry;
	unsigned int			wake_entry_type;
=======
>>>>>>> 84569f32
	int				on_cpu;
	struct __call_single_node	wake_entry;
#ifdef CONFIG_THREAD_INFO_IN_TASK
	/* Current CPU: */
	unsigned int			cpu;
#endif
	unsigned int			wakee_flips;
	unsigned long			wakee_flip_decay_ts;
	struct task_struct		*last_wakee;

	/*
	 * recent_used_cpu is initially set as the last CPU used by a task
	 * that wakes affine another task. Waker/wakee relationships can
	 * push tasks around a CPU where each wakeup moves to the next one.
	 * Tracking a recently used CPU allows a quick search for a recently
	 * used CPU that may be idle.
	 */
	int				recent_used_cpu;
	int				wake_cpu;
#endif
	int				on_rq;

	int				prio;
	int				static_prio;
	int				normal_prio;
	unsigned int			rt_priority;

	const struct sched_class	*sched_class;
	struct sched_entity		se;
	struct sched_rt_entity		rt;
#ifdef CONFIG_CGROUP_SCHED
	struct task_group		*sched_task_group;
#endif
	struct sched_dl_entity		dl;

#ifdef CONFIG_UCLAMP_TASK
	/* Clamp values requested for a scheduling entity */
	struct uclamp_se		uclamp_req[UCLAMP_CNT];
	/* Effective clamp values used for a scheduling entity */
	struct uclamp_se		uclamp[UCLAMP_CNT];
#endif

#ifdef CONFIG_PREEMPT_NOTIFIERS
	/* List of struct preempt_notifier: */
	struct hlist_head		preempt_notifiers;
#endif

#ifdef CONFIG_BLK_DEV_IO_TRACE
	unsigned int			btrace_seq;
#endif

	unsigned int			policy;
	int				nr_cpus_allowed;
	const cpumask_t			*cpus_ptr;
	cpumask_t			cpus_mask;

#ifdef CONFIG_PREEMPT_RCU
	int				rcu_read_lock_nesting;
	union rcu_special		rcu_read_unlock_special;
	struct list_head		rcu_node_entry;
	struct rcu_node			*rcu_blocked_node;
#endif /* #ifdef CONFIG_PREEMPT_RCU */

#ifdef CONFIG_TASKS_RCU
	unsigned long			rcu_tasks_nvcsw;
	u8				rcu_tasks_holdout;
	u8				rcu_tasks_idx;
	int				rcu_tasks_idle_cpu;
	struct list_head		rcu_tasks_holdout_list;
#endif /* #ifdef CONFIG_TASKS_RCU */

#ifdef CONFIG_TASKS_TRACE_RCU
	int				trc_reader_nesting;
	int				trc_ipi_to_cpu;
	union rcu_special		trc_reader_special;
	bool				trc_reader_checked;
	struct list_head		trc_holdout_list;
#endif /* #ifdef CONFIG_TASKS_TRACE_RCU */

	struct sched_info		sched_info;

	struct list_head		tasks;
#ifdef CONFIG_SMP
	struct plist_node		pushable_tasks;
	struct rb_node			pushable_dl_tasks;
#endif

	struct mm_struct		*mm;
	struct mm_struct		*active_mm;

	/* Per-thread vma caching: */
	struct vmacache			vmacache;

#ifdef SPLIT_RSS_COUNTING
	struct task_rss_stat		rss_stat;
#endif
	int				exit_state;
	int				exit_code;
	int				exit_signal;
	/* The signal sent when the parent dies: */
	int				pdeath_signal;
	/* JOBCTL_*, siglock protected: */
	unsigned long			jobctl;

	/* Used for emulating ABI behavior of previous Linux versions: */
	unsigned int			personality;

	/* Scheduler bits, serialized by scheduler locks: */
	unsigned			sched_reset_on_fork:1;
	unsigned			sched_contributes_to_load:1;
	unsigned			sched_migrated:1;
	unsigned			sched_remote_wakeup:1;
#ifdef CONFIG_PSI
	unsigned			sched_psi_wake_requeue:1;
#endif

	/* Force alignment to the next boundary: */
	unsigned			:0;

	/* Unserialized, strictly 'current' */

	/* Bit to tell LSMs we're in execve(): */
	unsigned			in_execve:1;
	unsigned			in_iowait:1;
#ifndef TIF_RESTORE_SIGMASK
	unsigned			restore_sigmask:1;
#endif
#ifdef CONFIG_MEMCG
	unsigned			in_user_fault:1;
#endif
#ifdef CONFIG_COMPAT_BRK
	unsigned			brk_randomized:1;
#endif
#ifdef CONFIG_CGROUPS
	/* disallow userland-initiated cgroup migration */
	unsigned			no_cgroup_migration:1;
	/* task is frozen/stopped (used by the cgroup freezer) */
	unsigned			frozen:1;
#endif
#ifdef CONFIG_BLK_CGROUP
	unsigned			use_memdelay:1;
#endif
#ifdef CONFIG_PSI
	/* Stalled due to lack of memory */
	unsigned			in_memstall:1;
#endif

	unsigned long			atomic_flags; /* Flags requiring atomic access. */

	struct restart_block		restart_block;

	pid_t				pid;
	pid_t				tgid;

#ifdef CONFIG_STACKPROTECTOR
	/* Canary value for the -fstack-protector GCC feature: */
	unsigned long			stack_canary;
#endif
	/*
	 * Pointers to the (original) parent process, youngest child, younger sibling,
	 * older sibling, respectively.  (p->father can be replaced with
	 * p->real_parent->pid)
	 */

	/* Real parent process: */
	struct task_struct __rcu	*real_parent;

	/* Recipient of SIGCHLD, wait4() reports: */
	struct task_struct __rcu	*parent;

	/*
	 * Children/sibling form the list of natural children:
	 */
	struct list_head		children;
	struct list_head		sibling;
	struct task_struct		*group_leader;

	/*
	 * 'ptraced' is the list of tasks this task is using ptrace() on.
	 *
	 * This includes both natural children and PTRACE_ATTACH targets.
	 * 'ptrace_entry' is this task's link on the p->parent->ptraced list.
	 */
	struct list_head		ptraced;
	struct list_head		ptrace_entry;

	/* PID/PID hash table linkage. */
	struct pid			*thread_pid;
	struct hlist_node		pid_links[PIDTYPE_MAX];
	struct list_head		thread_group;
	struct list_head		thread_node;

	struct completion		*vfork_done;

	/* CLONE_CHILD_SETTID: */
	int __user			*set_child_tid;

	/* CLONE_CHILD_CLEARTID: */
	int __user			*clear_child_tid;

	u64				utime;
	u64				stime;
#ifdef CONFIG_ARCH_HAS_SCALED_CPUTIME
	u64				utimescaled;
	u64				stimescaled;
#endif
	u64				gtime;
	struct prev_cputime		prev_cputime;
#ifdef CONFIG_VIRT_CPU_ACCOUNTING_GEN
	struct vtime			vtime;
#endif

#ifdef CONFIG_NO_HZ_FULL
	atomic_t			tick_dep_mask;
#endif
	/* Context switch counts: */
	unsigned long			nvcsw;
	unsigned long			nivcsw;

	/* Monotonic time in nsecs: */
	u64				start_time;

	/* Boot based time in nsecs: */
	u64				start_boottime;

	/* MM fault and swap info: this can arguably be seen as either mm-specific or thread-specific: */
	unsigned long			min_flt;
	unsigned long			maj_flt;

	/* Empty if CONFIG_POSIX_CPUTIMERS=n */
	struct posix_cputimers		posix_cputimers;

	/* Process credentials: */

	/* Tracer's credentials at attach: */
	const struct cred __rcu		*ptracer_cred;

	/* Objective and real subjective task credentials (COW): */
	const struct cred __rcu		*real_cred;

	/* Effective (overridable) subjective task credentials (COW): */
	const struct cred __rcu		*cred;

#ifdef CONFIG_KEYS
	/* Cached requested key. */
	struct key			*cached_requested_key;
#endif

	/*
	 * executable name, excluding path.
	 *
	 * - normally initialized setup_new_exec()
	 * - access it with [gs]et_task_comm()
	 * - lock it with task_lock()
	 */
	char				comm[TASK_COMM_LEN];

	struct nameidata		*nameidata;

#ifdef CONFIG_SYSVIPC
	struct sysv_sem			sysvsem;
	struct sysv_shm			sysvshm;
#endif
#ifdef CONFIG_DETECT_HUNG_TASK
	unsigned long			last_switch_count;
	unsigned long			last_switch_time;
#endif
	/* Filesystem information: */
	struct fs_struct		*fs;

	/* Open file information: */
	struct files_struct		*files;

	/* Namespaces: */
	struct nsproxy			*nsproxy;

	/* Signal handlers: */
	struct signal_struct		*signal;
	struct sighand_struct __rcu		*sighand;
	sigset_t			blocked;
	sigset_t			real_blocked;
	/* Restored if set_restore_sigmask() was used: */
	sigset_t			saved_sigmask;
	struct sigpending		pending;
	unsigned long			sas_ss_sp;
	size_t				sas_ss_size;
	unsigned int			sas_ss_flags;

	struct callback_head		*task_works;

#ifdef CONFIG_AUDIT
#ifdef CONFIG_AUDITSYSCALL
	struct audit_context		*audit_context;
#endif
	kuid_t				loginuid;
	unsigned int			sessionid;
#endif
	struct seccomp			seccomp;

	/* Thread group tracking: */
	u64				parent_exec_id;
	u64				self_exec_id;

	/* Protection against (de-)allocation: mm, files, fs, tty, keyrings, mems_allowed, mempolicy: */
	spinlock_t			alloc_lock;

	/* Protection of the PI data structures: */
	raw_spinlock_t			pi_lock;

	struct wake_q_node		wake_q;

#ifdef CONFIG_RT_MUTEXES
	/* PI waiters blocked on a rt_mutex held by this task: */
	struct rb_root_cached		pi_waiters;
	/* Updated under owner's pi_lock and rq lock */
	struct task_struct		*pi_top_task;
	/* Deadlock detection and priority inheritance handling: */
	struct rt_mutex_waiter		*pi_blocked_on;
#endif

#ifdef CONFIG_DEBUG_MUTEXES
	/* Mutex deadlock detection: */
	struct mutex_waiter		*blocked_on;
#endif

#ifdef CONFIG_DEBUG_ATOMIC_SLEEP
	int				non_block_count;
#endif

#ifdef CONFIG_TRACE_IRQFLAGS
	unsigned int			irq_events;
	unsigned int			hardirq_threaded;
	unsigned long			hardirq_enable_ip;
	unsigned long			hardirq_disable_ip;
	unsigned int			hardirq_enable_event;
	unsigned int			hardirq_disable_event;
	int				hardirqs_enabled;
	int				hardirq_context;
	u64				hardirq_chain_key;
	unsigned long			softirq_disable_ip;
	unsigned long			softirq_enable_ip;
	unsigned int			softirq_disable_event;
	unsigned int			softirq_enable_event;
	int				softirqs_enabled;
	int				softirq_context;
	int				irq_config;
#endif

#ifdef CONFIG_LOCKDEP
# define MAX_LOCK_DEPTH			48UL
	u64				curr_chain_key;
	int				lockdep_depth;
	unsigned int			lockdep_recursion;
	struct held_lock		held_locks[MAX_LOCK_DEPTH];
#endif

#ifdef CONFIG_UBSAN
	unsigned int			in_ubsan;
#endif

	/* Journalling filesystem info: */
	void				*journal_info;

	/* Stacked block device info: */
	struct bio_list			*bio_list;

#ifdef CONFIG_BLOCK
	/* Stack plugging: */
	struct blk_plug			*plug;
#endif

	/* VM state: */
	struct reclaim_state		*reclaim_state;

	struct backing_dev_info		*backing_dev_info;

	struct io_context		*io_context;

#ifdef CONFIG_COMPACTION
	struct capture_control		*capture_control;
#endif
	/* Ptrace state: */
	unsigned long			ptrace_message;
	kernel_siginfo_t		*last_siginfo;

	struct task_io_accounting	ioac;
#ifdef CONFIG_PSI
	/* Pressure stall state */
	unsigned int			psi_flags;
#endif
#ifdef CONFIG_TASK_XACCT
	/* Accumulated RSS usage: */
	u64				acct_rss_mem1;
	/* Accumulated virtual memory usage: */
	u64				acct_vm_mem1;
	/* stime + utime since last update: */
	u64				acct_timexpd;
#endif
#ifdef CONFIG_CPUSETS
	/* Protected by ->alloc_lock: */
	nodemask_t			mems_allowed;
	/* Seqence number to catch updates: */
	seqcount_t			mems_allowed_seq;
	int				cpuset_mem_spread_rotor;
	int				cpuset_slab_spread_rotor;
#endif
#ifdef CONFIG_CGROUPS
	/* Control Group info protected by css_set_lock: */
	struct css_set __rcu		*cgroups;
	/* cg_list protected by css_set_lock and tsk->alloc_lock: */
	struct list_head		cg_list;
#endif
#ifdef CONFIG_X86_CPU_RESCTRL
	u32				closid;
	u32				rmid;
#endif
#ifdef CONFIG_FUTEX
	struct robust_list_head __user	*robust_list;
#ifdef CONFIG_COMPAT
	struct compat_robust_list_head __user *compat_robust_list;
#endif
	struct list_head		pi_state_list;
	struct futex_pi_state		*pi_state_cache;
	struct mutex			futex_exit_mutex;
	unsigned int			futex_state;
#endif
#ifdef CONFIG_PERF_EVENTS
	struct perf_event_context	*perf_event_ctxp[perf_nr_task_contexts];
	struct mutex			perf_event_mutex;
	struct list_head		perf_event_list;
#endif
#ifdef CONFIG_DEBUG_PREEMPT
	unsigned long			preempt_disable_ip;
#endif
#ifdef CONFIG_NUMA
	/* Protected by alloc_lock: */
	struct mempolicy		*mempolicy;
	short				il_prev;
	short				pref_node_fork;
#endif
#ifdef CONFIG_NUMA_BALANCING
	int				numa_scan_seq;
	unsigned int			numa_scan_period;
	unsigned int			numa_scan_period_max;
	int				numa_preferred_nid;
	unsigned long			numa_migrate_retry;
	/* Migration stamp: */
	u64				node_stamp;
	u64				last_task_numa_placement;
	u64				last_sum_exec_runtime;
	struct callback_head		numa_work;

	/*
	 * This pointer is only modified for current in syscall and
	 * pagefault context (and for tasks being destroyed), so it can be read
	 * from any of the following contexts:
	 *  - RCU read-side critical section
	 *  - current->numa_group from everywhere
	 *  - task's runqueue locked, task not running
	 */
	struct numa_group __rcu		*numa_group;

	/*
	 * numa_faults is an array split into four regions:
	 * faults_memory, faults_cpu, faults_memory_buffer, faults_cpu_buffer
	 * in this precise order.
	 *
	 * faults_memory: Exponential decaying average of faults on a per-node
	 * basis. Scheduling placement decisions are made based on these
	 * counts. The values remain static for the duration of a PTE scan.
	 * faults_cpu: Track the nodes the process was running on when a NUMA
	 * hinting fault was incurred.
	 * faults_memory_buffer and faults_cpu_buffer: Record faults per node
	 * during the current scan window. When the scan completes, the counts
	 * in faults_memory and faults_cpu decay and these values are copied.
	 */
	unsigned long			*numa_faults;
	unsigned long			total_numa_faults;

	/*
	 * numa_faults_locality tracks if faults recorded during the last
	 * scan window were remote/local or failed to migrate. The task scan
	 * period is adapted based on the locality of the faults with different
	 * weights depending on whether they were shared or private faults
	 */
	unsigned long			numa_faults_locality[3];

	unsigned long			numa_pages_migrated;
#endif /* CONFIG_NUMA_BALANCING */

#ifdef CONFIG_RSEQ
	struct rseq __user *rseq;
	u32 rseq_sig;
	/*
	 * RmW on rseq_event_mask must be performed atomically
	 * with respect to preemption.
	 */
	unsigned long rseq_event_mask;
#endif

	struct tlbflush_unmap_batch	tlb_ubc;

	union {
		refcount_t		rcu_users;
		struct rcu_head		rcu;
	};

	/* Cache last used pipe for splice(): */
	struct pipe_inode_info		*splice_pipe;

	struct page_frag		task_frag;

#ifdef CONFIG_TASK_DELAY_ACCT
	struct task_delay_info		*delays;
#endif

#ifdef CONFIG_FAULT_INJECTION
	int				make_it_fail;
	unsigned int			fail_nth;
#endif
	/*
	 * When (nr_dirtied >= nr_dirtied_pause), it's time to call
	 * balance_dirty_pages() for a dirty throttling pause:
	 */
	int				nr_dirtied;
	int				nr_dirtied_pause;
	/* Start of a write-and-pause period: */
	unsigned long			dirty_paused_when;

#ifdef CONFIG_LATENCYTOP
	int				latency_record_count;
	struct latency_record		latency_record[LT_SAVECOUNT];
#endif
	/*
	 * Time slack values; these are used to round up poll() and
	 * select() etc timeout values. These are in nanoseconds.
	 */
	u64				timer_slack_ns;
	u64				default_timer_slack_ns;

#ifdef CONFIG_KASAN
	unsigned int			kasan_depth;
#endif
#ifdef CONFIG_KCSAN
	struct kcsan_ctx		kcsan_ctx;
#endif

#ifdef CONFIG_FUNCTION_GRAPH_TRACER
	/* Index of current stored address in ret_stack: */
	int				curr_ret_stack;
	int				curr_ret_depth;

	/* Stack of return addresses for return function tracing: */
	struct ftrace_ret_stack		*ret_stack;

	/* Timestamp for last schedule: */
	unsigned long long		ftrace_timestamp;

	/*
	 * Number of functions that haven't been traced
	 * because of depth overrun:
	 */
	atomic_t			trace_overrun;

	/* Pause tracing: */
	atomic_t			tracing_graph_pause;
#endif

#ifdef CONFIG_TRACING
	/* State flags for use by tracers: */
	unsigned long			trace;

	/* Bitmask and counter of trace recursion: */
	unsigned long			trace_recursion;
#endif /* CONFIG_TRACING */

#ifdef CONFIG_KCOV
	/* See kernel/kcov.c for more details. */

	/* Coverage collection mode enabled for this task (0 if disabled): */
	unsigned int			kcov_mode;

	/* Size of the kcov_area: */
	unsigned int			kcov_size;

	/* Buffer for coverage collection: */
	void				*kcov_area;

	/* KCOV descriptor wired with this task or NULL: */
	struct kcov			*kcov;

	/* KCOV common handle for remote coverage collection: */
	u64				kcov_handle;

	/* KCOV sequence number: */
	int				kcov_sequence;

	/* Collect coverage from softirq context: */
	unsigned int			kcov_softirq;
#endif

#ifdef CONFIG_MEMCG
	struct mem_cgroup		*memcg_in_oom;
	gfp_t				memcg_oom_gfp_mask;
	int				memcg_oom_order;

	/* Number of pages to reclaim on returning to userland: */
	unsigned int			memcg_nr_pages_over_high;

	/* Used by memcontrol for targeted memcg charge: */
	struct mem_cgroup		*active_memcg;
#endif

#ifdef CONFIG_BLK_CGROUP
	struct request_queue		*throttle_queue;
#endif

#ifdef CONFIG_UPROBES
	struct uprobe_task		*utask;
#endif
#if defined(CONFIG_BCACHE) || defined(CONFIG_BCACHE_MODULE)
	unsigned int			sequential_io;
	unsigned int			sequential_io_avg;
#endif
#ifdef CONFIG_DEBUG_ATOMIC_SLEEP
	unsigned long			task_state_change;
#endif
	int				pagefault_disabled;
#ifdef CONFIG_MMU
	struct task_struct		*oom_reaper_list;
#endif
#ifdef CONFIG_VMAP_STACK
	struct vm_struct		*stack_vm_area;
#endif
#ifdef CONFIG_THREAD_INFO_IN_TASK
	/* A live task holds one reference: */
	refcount_t			stack_refcount;
#endif
#ifdef CONFIG_LIVEPATCH
	int patch_state;
#endif
#ifdef CONFIG_SECURITY
	/* Used by LSM modules for access restriction: */
	void				*security;
#endif

#ifdef CONFIG_GCC_PLUGIN_STACKLEAK
	unsigned long			lowest_stack;
	unsigned long			prev_lowest_stack;
#endif

#ifdef CONFIG_X86_MCE
	u64				mce_addr;
	__u64				mce_ripv : 1,
					mce_whole_page : 1,
					__mce_reserved : 62;
	struct callback_head		mce_kill_me;
#endif

	/*
	 * New fields for task_struct should be added above here, so that
	 * they are included in the randomized portion of task_struct.
	 */
	randomized_struct_fields_end

	/* CPU-specific state of this task: */
	struct thread_struct		thread;

	/*
	 * WARNING: on x86, 'thread_struct' contains a variable-sized
	 * structure.  It *MUST* be at the end of 'task_struct'.
	 *
	 * Do not put anything below here!
	 */
};

static inline struct pid *task_pid(struct task_struct *task)
{
	return task->thread_pid;
}

/*
 * the helpers to get the task's different pids as they are seen
 * from various namespaces
 *
 * task_xid_nr()     : global id, i.e. the id seen from the init namespace;
 * task_xid_vnr()    : virtual id, i.e. the id seen from the pid namespace of
 *                     current.
 * task_xid_nr_ns()  : id seen from the ns specified;
 *
 * see also pid_nr() etc in include/linux/pid.h
 */
pid_t __task_pid_nr_ns(struct task_struct *task, enum pid_type type, struct pid_namespace *ns);

static inline pid_t task_pid_nr(struct task_struct *tsk)
{
	return tsk->pid;
}

static inline pid_t task_pid_nr_ns(struct task_struct *tsk, struct pid_namespace *ns)
{
	return __task_pid_nr_ns(tsk, PIDTYPE_PID, ns);
}

static inline pid_t task_pid_vnr(struct task_struct *tsk)
{
	return __task_pid_nr_ns(tsk, PIDTYPE_PID, NULL);
}


static inline pid_t task_tgid_nr(struct task_struct *tsk)
{
	return tsk->tgid;
}

/**
 * pid_alive - check that a task structure is not stale
 * @p: Task structure to be checked.
 *
 * Test if a process is not yet dead (at most zombie state)
 * If pid_alive fails, then pointers within the task structure
 * can be stale and must not be dereferenced.
 *
 * Return: 1 if the process is alive. 0 otherwise.
 */
static inline int pid_alive(const struct task_struct *p)
{
	return p->thread_pid != NULL;
}

static inline pid_t task_pgrp_nr_ns(struct task_struct *tsk, struct pid_namespace *ns)
{
	return __task_pid_nr_ns(tsk, PIDTYPE_PGID, ns);
}

static inline pid_t task_pgrp_vnr(struct task_struct *tsk)
{
	return __task_pid_nr_ns(tsk, PIDTYPE_PGID, NULL);
}


static inline pid_t task_session_nr_ns(struct task_struct *tsk, struct pid_namespace *ns)
{
	return __task_pid_nr_ns(tsk, PIDTYPE_SID, ns);
}

static inline pid_t task_session_vnr(struct task_struct *tsk)
{
	return __task_pid_nr_ns(tsk, PIDTYPE_SID, NULL);
}

static inline pid_t task_tgid_nr_ns(struct task_struct *tsk, struct pid_namespace *ns)
{
	return __task_pid_nr_ns(tsk, PIDTYPE_TGID, ns);
}

static inline pid_t task_tgid_vnr(struct task_struct *tsk)
{
	return __task_pid_nr_ns(tsk, PIDTYPE_TGID, NULL);
}

static inline pid_t task_ppid_nr_ns(const struct task_struct *tsk, struct pid_namespace *ns)
{
	pid_t pid = 0;

	rcu_read_lock();
	if (pid_alive(tsk))
		pid = task_tgid_nr_ns(rcu_dereference(tsk->real_parent), ns);
	rcu_read_unlock();

	return pid;
}

static inline pid_t task_ppid_nr(const struct task_struct *tsk)
{
	return task_ppid_nr_ns(tsk, &init_pid_ns);
}

/* Obsolete, do not use: */
static inline pid_t task_pgrp_nr(struct task_struct *tsk)
{
	return task_pgrp_nr_ns(tsk, &init_pid_ns);
}

#define TASK_REPORT_IDLE	(TASK_REPORT + 1)
#define TASK_REPORT_MAX		(TASK_REPORT_IDLE << 1)

static inline unsigned int task_state_index(struct task_struct *tsk)
{
	unsigned int tsk_state = READ_ONCE(tsk->state);
	unsigned int state = (tsk_state | tsk->exit_state) & TASK_REPORT;

	BUILD_BUG_ON_NOT_POWER_OF_2(TASK_REPORT_MAX);

	if (tsk_state == TASK_IDLE)
		state = TASK_REPORT_IDLE;

	return fls(state);
}

static inline char task_index_to_char(unsigned int state)
{
	static const char state_char[] = "RSDTtXZPI";

	BUILD_BUG_ON(1 + ilog2(TASK_REPORT_MAX) != sizeof(state_char) - 1);

	return state_char[state];
}

static inline char task_state_to_char(struct task_struct *tsk)
{
	return task_index_to_char(task_state_index(tsk));
}

/**
 * is_global_init - check if a task structure is init. Since init
 * is free to have sub-threads we need to check tgid.
 * @tsk: Task structure to be checked.
 *
 * Check if a task structure is the first user space task the kernel created.
 *
 * Return: 1 if the task structure is init. 0 otherwise.
 */
static inline int is_global_init(struct task_struct *tsk)
{
	return task_tgid_nr(tsk) == 1;
}

extern struct pid *cad_pid;

/*
 * Per process flags
 */
#define PF_IDLE			0x00000002	/* I am an IDLE thread */
#define PF_EXITING		0x00000004	/* Getting shut down */
#define PF_VCPU			0x00000010	/* I'm a virtual CPU */
#define PF_WQ_WORKER		0x00000020	/* I'm a workqueue worker */
#define PF_FORKNOEXEC		0x00000040	/* Forked but didn't exec */
#define PF_MCE_PROCESS		0x00000080      /* Process policy on mce errors */
#define PF_SUPERPRIV		0x00000100	/* Used super-user privileges */
#define PF_DUMPCORE		0x00000200	/* Dumped core */
#define PF_SIGNALED		0x00000400	/* Killed by a signal */
#define PF_MEMALLOC		0x00000800	/* Allocating memory */
#define PF_NPROC_EXCEEDED	0x00001000	/* set_user() noticed that RLIMIT_NPROC was exceeded */
#define PF_USED_MATH		0x00002000	/* If unset the fpu must be initialized before use */
#define PF_USED_ASYNC		0x00004000	/* Used async_schedule*(), used by module init */
#define PF_NOFREEZE		0x00008000	/* This thread should not be frozen */
#define PF_FROZEN		0x00010000	/* Frozen for system suspend */
#define PF_KSWAPD		0x00020000	/* I am kswapd */
#define PF_MEMALLOC_NOFS	0x00040000	/* All allocation requests will inherit GFP_NOFS */
#define PF_MEMALLOC_NOIO	0x00080000	/* All allocation requests will inherit GFP_NOIO */
#define PF_LOCAL_THROTTLE	0x00100000	/* Throttle writes only against the bdi I write to,
						 * I am cleaning dirty pages from some other bdi. */
#define PF_KTHREAD		0x00200000	/* I am a kernel thread */
#define PF_RANDOMIZE		0x00400000	/* Randomize virtual address space */
#define PF_SWAPWRITE		0x00800000	/* Allowed to write to swap */
#define PF_UMH			0x02000000	/* I'm an Usermodehelper process */
#define PF_NO_SETAFFINITY	0x04000000	/* Userland is not allowed to meddle with cpus_mask */
#define PF_MCE_EARLY		0x08000000      /* Early kill for mce process policy */
#define PF_MEMALLOC_NOCMA	0x10000000	/* All allocation request will have _GFP_MOVABLE cleared */
#define PF_IO_WORKER		0x20000000	/* Task is an IO worker */
#define PF_FREEZER_SKIP		0x40000000	/* Freezer should not count it as freezable */
#define PF_SUSPEND_TASK		0x80000000      /* This thread called freeze_processes() and should not be frozen */

/*
 * Only the _current_ task can read/write to tsk->flags, but other
 * tasks can access tsk->flags in readonly mode for example
 * with tsk_used_math (like during threaded core dumping).
 * There is however an exception to this rule during ptrace
 * or during fork: the ptracer task is allowed to write to the
 * child->flags of its traced child (same goes for fork, the parent
 * can write to the child->flags), because we're guaranteed the
 * child is not running and in turn not changing child->flags
 * at the same time the parent does it.
 */
#define clear_stopped_child_used_math(child)	do { (child)->flags &= ~PF_USED_MATH; } while (0)
#define set_stopped_child_used_math(child)	do { (child)->flags |= PF_USED_MATH; } while (0)
#define clear_used_math()			clear_stopped_child_used_math(current)
#define set_used_math()				set_stopped_child_used_math(current)

#define conditional_stopped_child_used_math(condition, child) \
	do { (child)->flags &= ~PF_USED_MATH, (child)->flags |= (condition) ? PF_USED_MATH : 0; } while (0)

#define conditional_used_math(condition)	conditional_stopped_child_used_math(condition, current)

#define copy_to_stopped_child_used_math(child) \
	do { (child)->flags &= ~PF_USED_MATH, (child)->flags |= current->flags & PF_USED_MATH; } while (0)

/* NOTE: this will return 0 or PF_USED_MATH, it will never return 1 */
#define tsk_used_math(p)			((p)->flags & PF_USED_MATH)
#define used_math()				tsk_used_math(current)

static inline bool is_percpu_thread(void)
{
#ifdef CONFIG_SMP
	return (current->flags & PF_NO_SETAFFINITY) &&
		(current->nr_cpus_allowed  == 1);
#else
	return true;
#endif
}

/* Per-process atomic flags. */
#define PFA_NO_NEW_PRIVS		0	/* May not gain new privileges. */
#define PFA_SPREAD_PAGE			1	/* Spread page cache over cpuset */
#define PFA_SPREAD_SLAB			2	/* Spread some slab caches over cpuset */
#define PFA_SPEC_SSB_DISABLE		3	/* Speculative Store Bypass disabled */
#define PFA_SPEC_SSB_FORCE_DISABLE	4	/* Speculative Store Bypass force disabled*/
#define PFA_SPEC_IB_DISABLE		5	/* Indirect branch speculation restricted */
#define PFA_SPEC_IB_FORCE_DISABLE	6	/* Indirect branch speculation permanently restricted */
#define PFA_SPEC_SSB_NOEXEC		7	/* Speculative Store Bypass clear on execve() */

#define TASK_PFA_TEST(name, func)					\
	static inline bool task_##func(struct task_struct *p)		\
	{ return test_bit(PFA_##name, &p->atomic_flags); }

#define TASK_PFA_SET(name, func)					\
	static inline void task_set_##func(struct task_struct *p)	\
	{ set_bit(PFA_##name, &p->atomic_flags); }

#define TASK_PFA_CLEAR(name, func)					\
	static inline void task_clear_##func(struct task_struct *p)	\
	{ clear_bit(PFA_##name, &p->atomic_flags); }

TASK_PFA_TEST(NO_NEW_PRIVS, no_new_privs)
TASK_PFA_SET(NO_NEW_PRIVS, no_new_privs)

TASK_PFA_TEST(SPREAD_PAGE, spread_page)
TASK_PFA_SET(SPREAD_PAGE, spread_page)
TASK_PFA_CLEAR(SPREAD_PAGE, spread_page)

TASK_PFA_TEST(SPREAD_SLAB, spread_slab)
TASK_PFA_SET(SPREAD_SLAB, spread_slab)
TASK_PFA_CLEAR(SPREAD_SLAB, spread_slab)

TASK_PFA_TEST(SPEC_SSB_DISABLE, spec_ssb_disable)
TASK_PFA_SET(SPEC_SSB_DISABLE, spec_ssb_disable)
TASK_PFA_CLEAR(SPEC_SSB_DISABLE, spec_ssb_disable)

TASK_PFA_TEST(SPEC_SSB_NOEXEC, spec_ssb_noexec)
TASK_PFA_SET(SPEC_SSB_NOEXEC, spec_ssb_noexec)
TASK_PFA_CLEAR(SPEC_SSB_NOEXEC, spec_ssb_noexec)

TASK_PFA_TEST(SPEC_SSB_FORCE_DISABLE, spec_ssb_force_disable)
TASK_PFA_SET(SPEC_SSB_FORCE_DISABLE, spec_ssb_force_disable)

TASK_PFA_TEST(SPEC_IB_DISABLE, spec_ib_disable)
TASK_PFA_SET(SPEC_IB_DISABLE, spec_ib_disable)
TASK_PFA_CLEAR(SPEC_IB_DISABLE, spec_ib_disable)

TASK_PFA_TEST(SPEC_IB_FORCE_DISABLE, spec_ib_force_disable)
TASK_PFA_SET(SPEC_IB_FORCE_DISABLE, spec_ib_force_disable)

static inline void
current_restore_flags(unsigned long orig_flags, unsigned long flags)
{
	current->flags &= ~flags;
	current->flags |= orig_flags & flags;
}

extern int cpuset_cpumask_can_shrink(const struct cpumask *cur, const struct cpumask *trial);
extern int task_can_attach(struct task_struct *p, const struct cpumask *cs_cpus_allowed);
#ifdef CONFIG_SMP
extern void do_set_cpus_allowed(struct task_struct *p, const struct cpumask *new_mask);
extern int set_cpus_allowed_ptr(struct task_struct *p, const struct cpumask *new_mask);
#else
static inline void do_set_cpus_allowed(struct task_struct *p, const struct cpumask *new_mask)
{
}
static inline int set_cpus_allowed_ptr(struct task_struct *p, const struct cpumask *new_mask)
{
	if (!cpumask_test_cpu(0, new_mask))
		return -EINVAL;
	return 0;
}
#endif

extern int yield_to(struct task_struct *p, bool preempt);
extern void set_user_nice(struct task_struct *p, long nice);
extern int task_prio(const struct task_struct *p);

/**
 * task_nice - return the nice value of a given task.
 * @p: the task in question.
 *
 * Return: The nice value [ -20 ... 0 ... 19 ].
 */
static inline int task_nice(const struct task_struct *p)
{
	return PRIO_TO_NICE((p)->static_prio);
}

extern int can_nice(const struct task_struct *p, const int nice);
extern int task_curr(const struct task_struct *p);
extern int idle_cpu(int cpu);
extern int available_idle_cpu(int cpu);
extern int sched_setscheduler(struct task_struct *, int, const struct sched_param *);
extern int sched_setscheduler_nocheck(struct task_struct *, int, const struct sched_param *);
extern int sched_setattr(struct task_struct *, const struct sched_attr *);
extern int sched_setattr_nocheck(struct task_struct *, const struct sched_attr *);
extern struct task_struct *idle_task(int cpu);

/**
 * is_idle_task - is the specified task an idle task?
 * @p: the task in question.
 *
 * Return: 1 if @p is an idle task. 0 otherwise.
 */
static inline bool is_idle_task(const struct task_struct *p)
{
	return !!(p->flags & PF_IDLE);
}

extern struct task_struct *curr_task(int cpu);
extern void ia64_set_curr_task(int cpu, struct task_struct *p);

void yield(void);

union thread_union {
#ifndef CONFIG_ARCH_TASK_STRUCT_ON_STACK
	struct task_struct task;
#endif
#ifndef CONFIG_THREAD_INFO_IN_TASK
	struct thread_info thread_info;
#endif
	unsigned long stack[THREAD_SIZE/sizeof(long)];
};

#ifndef CONFIG_THREAD_INFO_IN_TASK
extern struct thread_info init_thread_info;
#endif

extern unsigned long init_stack[THREAD_SIZE / sizeof(unsigned long)];

#ifdef CONFIG_THREAD_INFO_IN_TASK
static inline struct thread_info *task_thread_info(struct task_struct *task)
{
	return &task->thread_info;
}
#elif !defined(__HAVE_THREAD_FUNCTIONS)
# define task_thread_info(task)	((struct thread_info *)(task)->stack)
#endif

/*
 * find a task by one of its numerical ids
 *
 * find_task_by_pid_ns():
 *      finds a task by its pid in the specified namespace
 * find_task_by_vpid():
 *      finds a task by its virtual pid
 *
 * see also find_vpid() etc in include/linux/pid.h
 */

extern struct task_struct *find_task_by_vpid(pid_t nr);
extern struct task_struct *find_task_by_pid_ns(pid_t nr, struct pid_namespace *ns);

/*
 * find a task by its virtual pid and get the task struct
 */
extern struct task_struct *find_get_task_by_vpid(pid_t nr);

extern int wake_up_state(struct task_struct *tsk, unsigned int state);
extern int wake_up_process(struct task_struct *tsk);
extern void wake_up_new_task(struct task_struct *tsk);

#ifdef CONFIG_SMP
extern void kick_process(struct task_struct *tsk);
#else
static inline void kick_process(struct task_struct *tsk) { }
#endif

extern void __set_task_comm(struct task_struct *tsk, const char *from, bool exec);

static inline void set_task_comm(struct task_struct *tsk, const char *from)
{
	__set_task_comm(tsk, from, false);
}

extern char *__get_task_comm(char *to, size_t len, struct task_struct *tsk);
#define get_task_comm(buf, tsk) ({			\
	BUILD_BUG_ON(sizeof(buf) != TASK_COMM_LEN);	\
	__get_task_comm(buf, sizeof(buf), tsk);		\
})

#ifdef CONFIG_SMP
static __always_inline void scheduler_ipi(void)
{
	/*
	 * Fold TIF_NEED_RESCHED into the preempt_count; anybody setting
	 * TIF_NEED_RESCHED remotely (for the first time) will also send
	 * this IPI.
	 */
	preempt_fold_need_resched();
}
extern unsigned long wait_task_inactive(struct task_struct *, long match_state);
#else
static inline void scheduler_ipi(void) { }
static inline unsigned long wait_task_inactive(struct task_struct *p, long match_state)
{
	return 1;
}
#endif

/*
 * Set thread flags in other task's structures.
 * See asm/thread_info.h for TIF_xxxx flags available:
 */
static inline void set_tsk_thread_flag(struct task_struct *tsk, int flag)
{
	set_ti_thread_flag(task_thread_info(tsk), flag);
}

static inline void clear_tsk_thread_flag(struct task_struct *tsk, int flag)
{
	clear_ti_thread_flag(task_thread_info(tsk), flag);
}

static inline void update_tsk_thread_flag(struct task_struct *tsk, int flag,
					  bool value)
{
	update_ti_thread_flag(task_thread_info(tsk), flag, value);
}

static inline int test_and_set_tsk_thread_flag(struct task_struct *tsk, int flag)
{
	return test_and_set_ti_thread_flag(task_thread_info(tsk), flag);
}

static inline int test_and_clear_tsk_thread_flag(struct task_struct *tsk, int flag)
{
	return test_and_clear_ti_thread_flag(task_thread_info(tsk), flag);
}

static inline int test_tsk_thread_flag(struct task_struct *tsk, int flag)
{
	return test_ti_thread_flag(task_thread_info(tsk), flag);
}

static inline void set_tsk_need_resched(struct task_struct *tsk)
{
	set_tsk_thread_flag(tsk,TIF_NEED_RESCHED);
}

static inline void clear_tsk_need_resched(struct task_struct *tsk)
{
	clear_tsk_thread_flag(tsk,TIF_NEED_RESCHED);
}

static inline int test_tsk_need_resched(struct task_struct *tsk)
{
	return unlikely(test_tsk_thread_flag(tsk,TIF_NEED_RESCHED));
}

/*
 * cond_resched() and cond_resched_lock(): latency reduction via
 * explicit rescheduling in places that are safe. The return
 * value indicates whether a reschedule was done in fact.
 * cond_resched_lock() will drop the spinlock before scheduling,
 */
#ifndef CONFIG_PREEMPTION
extern int _cond_resched(void);
#else
static inline int _cond_resched(void) { return 0; }
#endif

#define cond_resched() ({			\
	___might_sleep(__FILE__, __LINE__, 0);	\
	_cond_resched();			\
})

extern int __cond_resched_lock(spinlock_t *lock);

#define cond_resched_lock(lock) ({				\
	___might_sleep(__FILE__, __LINE__, PREEMPT_LOCK_OFFSET);\
	__cond_resched_lock(lock);				\
})

static inline void cond_resched_rcu(void)
{
#if defined(CONFIG_DEBUG_ATOMIC_SLEEP) || !defined(CONFIG_PREEMPT_RCU)
	rcu_read_unlock();
	cond_resched();
	rcu_read_lock();
#endif
}

/*
 * Does a critical section need to be broken due to another
 * task waiting?: (technically does not depend on CONFIG_PREEMPTION,
 * but a general need for low latency)
 */
static inline int spin_needbreak(spinlock_t *lock)
{
#ifdef CONFIG_PREEMPTION
	return spin_is_contended(lock);
#else
	return 0;
#endif
}

static __always_inline bool need_resched(void)
{
	return unlikely(tif_need_resched());
}

/*
 * Wrappers for p->thread_info->cpu access. No-op on UP.
 */
#ifdef CONFIG_SMP

static inline unsigned int task_cpu(const struct task_struct *p)
{
#ifdef CONFIG_THREAD_INFO_IN_TASK
	return READ_ONCE(p->cpu);
#else
	return READ_ONCE(task_thread_info(p)->cpu);
#endif
}

extern void set_task_cpu(struct task_struct *p, unsigned int cpu);

#else

static inline unsigned int task_cpu(const struct task_struct *p)
{
	return 0;
}

static inline void set_task_cpu(struct task_struct *p, unsigned int cpu)
{
}

#endif /* CONFIG_SMP */

/*
 * In order to reduce various lock holder preemption latencies provide an
 * interface to see if a vCPU is currently running or not.
 *
 * This allows us to terminate optimistic spin loops and block, analogous to
 * the native optimistic spin heuristic of testing if the lock owner task is
 * running or not.
 */
#ifndef vcpu_is_preempted
static inline bool vcpu_is_preempted(int cpu)
{
	return false;
}
#endif

extern long sched_setaffinity(pid_t pid, const struct cpumask *new_mask);
extern long sched_getaffinity(pid_t pid, struct cpumask *mask);

#ifndef TASK_SIZE_OF
#define TASK_SIZE_OF(tsk)	TASK_SIZE
#endif

#ifdef CONFIG_RSEQ

/*
 * Map the event mask on the user-space ABI enum rseq_cs_flags
 * for direct mask checks.
 */
enum rseq_event_mask_bits {
	RSEQ_EVENT_PREEMPT_BIT	= RSEQ_CS_FLAG_NO_RESTART_ON_PREEMPT_BIT,
	RSEQ_EVENT_SIGNAL_BIT	= RSEQ_CS_FLAG_NO_RESTART_ON_SIGNAL_BIT,
	RSEQ_EVENT_MIGRATE_BIT	= RSEQ_CS_FLAG_NO_RESTART_ON_MIGRATE_BIT,
};

enum rseq_event_mask {
	RSEQ_EVENT_PREEMPT	= (1U << RSEQ_EVENT_PREEMPT_BIT),
	RSEQ_EVENT_SIGNAL	= (1U << RSEQ_EVENT_SIGNAL_BIT),
	RSEQ_EVENT_MIGRATE	= (1U << RSEQ_EVENT_MIGRATE_BIT),
};

static inline void rseq_set_notify_resume(struct task_struct *t)
{
	if (t->rseq)
		set_tsk_thread_flag(t, TIF_NOTIFY_RESUME);
}

void __rseq_handle_notify_resume(struct ksignal *sig, struct pt_regs *regs);

static inline void rseq_handle_notify_resume(struct ksignal *ksig,
					     struct pt_regs *regs)
{
	if (current->rseq)
		__rseq_handle_notify_resume(ksig, regs);
}

static inline void rseq_signal_deliver(struct ksignal *ksig,
				       struct pt_regs *regs)
{
	preempt_disable();
	__set_bit(RSEQ_EVENT_SIGNAL_BIT, &current->rseq_event_mask);
	preempt_enable();
	rseq_handle_notify_resume(ksig, regs);
}

/* rseq_preempt() requires preemption to be disabled. */
static inline void rseq_preempt(struct task_struct *t)
{
	__set_bit(RSEQ_EVENT_PREEMPT_BIT, &t->rseq_event_mask);
	rseq_set_notify_resume(t);
}

/* rseq_migrate() requires preemption to be disabled. */
static inline void rseq_migrate(struct task_struct *t)
{
	__set_bit(RSEQ_EVENT_MIGRATE_BIT, &t->rseq_event_mask);
	rseq_set_notify_resume(t);
}

/*
 * If parent process has a registered restartable sequences area, the
 * child inherits. Unregister rseq for a clone with CLONE_VM set.
 */
static inline void rseq_fork(struct task_struct *t, unsigned long clone_flags)
{
	if (clone_flags & CLONE_VM) {
		t->rseq = NULL;
		t->rseq_sig = 0;
		t->rseq_event_mask = 0;
	} else {
		t->rseq = current->rseq;
		t->rseq_sig = current->rseq_sig;
		t->rseq_event_mask = current->rseq_event_mask;
	}
}

static inline void rseq_execve(struct task_struct *t)
{
	t->rseq = NULL;
	t->rseq_sig = 0;
	t->rseq_event_mask = 0;
}

#else

static inline void rseq_set_notify_resume(struct task_struct *t)
{
}
static inline void rseq_handle_notify_resume(struct ksignal *ksig,
					     struct pt_regs *regs)
{
}
static inline void rseq_signal_deliver(struct ksignal *ksig,
				       struct pt_regs *regs)
{
}
static inline void rseq_preempt(struct task_struct *t)
{
}
static inline void rseq_migrate(struct task_struct *t)
{
}
static inline void rseq_fork(struct task_struct *t, unsigned long clone_flags)
{
}
static inline void rseq_execve(struct task_struct *t)
{
}

#endif

void __exit_umh(struct task_struct *tsk);

static inline void exit_umh(struct task_struct *tsk)
{
	if (unlikely(tsk->flags & PF_UMH))
		__exit_umh(tsk);
}

#ifdef CONFIG_DEBUG_RSEQ

void rseq_syscall(struct pt_regs *regs);

#else

static inline void rseq_syscall(struct pt_regs *regs)
{
}

#endif

const struct sched_avg *sched_trace_cfs_rq_avg(struct cfs_rq *cfs_rq);
char *sched_trace_cfs_rq_path(struct cfs_rq *cfs_rq, char *str, int len);
int sched_trace_cfs_rq_cpu(struct cfs_rq *cfs_rq);

const struct sched_avg *sched_trace_rq_avg_rt(struct rq *rq);
const struct sched_avg *sched_trace_rq_avg_dl(struct rq *rq);
const struct sched_avg *sched_trace_rq_avg_irq(struct rq *rq);

int sched_trace_rq_cpu(struct rq *rq);

const struct cpumask *sched_trace_rd_span(struct root_domain *rd);

#endif<|MERGE_RESOLUTION|>--- conflicted
+++ resolved
@@ -650,11 +650,6 @@
 	unsigned int			ptrace;
 
 #ifdef CONFIG_SMP
-<<<<<<< HEAD
-	struct llist_node		wake_entry;
-	unsigned int			wake_entry_type;
-=======
->>>>>>> 84569f32
 	int				on_cpu;
 	struct __call_single_node	wake_entry;
 #ifdef CONFIG_THREAD_INFO_IN_TASK
