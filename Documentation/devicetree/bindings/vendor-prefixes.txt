--- conflicted
+++ resolved
@@ -42,10 +42,7 @@
 img	Imagination Technologies Ltd.
 intercontrol	Inter Control Group
 lg	LG Corporation
-<<<<<<< HEAD
 isl	Intersil
-=======
->>>>>>> 95e770a5
 linux	Linux-specific binding
 lsi	LSI Corp. (LSI Logic)
 marvell	Marvell Technology Group Ltd.
