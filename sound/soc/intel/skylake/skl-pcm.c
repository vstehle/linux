/*
 *  skl-pcm.c -ASoC HDA Platform driver file implementing PCM functionality
 *
 *  Copyright (C) 2014-2015 Intel Corp
 *  Author:  Jeeja KP <jeeja.kp@intel.com>
 *
 *  ~~~~~~~~~~~~~~~~~~~~~~~~~~~~~~~~~~~~~~~~~~~~~~~~~~~~~~~~~~~~~~~~~~~~~~~~~~
 *
 *  This program is free software; you can redistribute it and/or modify
 *  it under the terms of the GNU General Public License as published by
 *  the Free Software Foundation; version 2 of the License.
 *
 *  This program is distributed in the hope that it will be useful, but
 *  WITHOUT ANY WARRANTY; without even the implied warranty of
 *  MERCHANTABILITY or FITNESS FOR A PARTICULAR PURPOSE.  See the GNU
 *  General Public License for more details.
 *
 * ~~~~~~~~~~~~~~~~~~~~~~~~~~~~~~~~~~~~~~~~~~~~~~~~~~~~~~~~~~~~~~~~~~~~~~~~~~
 *
 */

#include <linux/pci.h>
#include <linux/pm_runtime.h>
#include <linux/delay.h>
#include <sound/pcm_params.h>
#include <sound/soc.h>
#include "skl.h"
#include "skl-topology.h"
#include "skl-sst-dsp.h"
#include "skl-sst-ipc.h"

#define HDA_MONO 1
#define HDA_STEREO 2
#define HDA_QUAD 4

static const struct snd_pcm_hardware azx_pcm_hw = {
	.info =			(SNDRV_PCM_INFO_MMAP |
				 SNDRV_PCM_INFO_INTERLEAVED |
				 SNDRV_PCM_INFO_BLOCK_TRANSFER |
				 SNDRV_PCM_INFO_MMAP_VALID |
				 SNDRV_PCM_INFO_PAUSE |
				 SNDRV_PCM_INFO_RESUME |
				 SNDRV_PCM_INFO_SYNC_START |
				 SNDRV_PCM_INFO_HAS_WALL_CLOCK | /* legacy */
				 SNDRV_PCM_INFO_HAS_LINK_ATIME |
				 SNDRV_PCM_INFO_NO_PERIOD_WAKEUP),
	.formats =		SNDRV_PCM_FMTBIT_S16_LE |
				SNDRV_PCM_FMTBIT_S32_LE |
				SNDRV_PCM_FMTBIT_S24_LE,
	.rates =		SNDRV_PCM_RATE_48000 | SNDRV_PCM_RATE_16000 |
				SNDRV_PCM_RATE_8000,
	.rate_min =		8000,
	.rate_max =		48000,
	.channels_min =		1,
	.channels_max =		8,
	.buffer_bytes_max =	AZX_MAX_BUF_SIZE,
	.period_bytes_min =	128,
	.period_bytes_max =	AZX_MAX_BUF_SIZE / 2,
	.periods_min =		2,
	.periods_max =		AZX_MAX_FRAG,
	.fifo_size =		0,
};

static inline
struct hdac_ext_stream *get_hdac_ext_stream(struct snd_pcm_substream *substream)
{
	return substream->runtime->private_data;
}

static struct hdac_ext_bus *get_bus_ctx(struct snd_pcm_substream *substream)
{
	struct hdac_ext_stream *stream = get_hdac_ext_stream(substream);
	struct hdac_stream *hstream = hdac_stream(stream);
	struct hdac_bus *bus = hstream->bus;

	return hbus_to_ebus(bus);
}

static int skl_substream_alloc_pages(struct hdac_ext_bus *ebus,
				 struct snd_pcm_substream *substream,
				 size_t size)
{
	struct hdac_ext_stream *stream = get_hdac_ext_stream(substream);

	hdac_stream(stream)->bufsize = 0;
	hdac_stream(stream)->period_bytes = 0;
	hdac_stream(stream)->format_val = 0;

	return snd_pcm_lib_malloc_pages(substream, size);
}

static int skl_substream_free_pages(struct hdac_bus *bus,
				struct snd_pcm_substream *substream)
{
	return snd_pcm_lib_free_pages(substream);
}

static void skl_set_pcm_constrains(struct hdac_ext_bus *ebus,
				 struct snd_pcm_runtime *runtime)
{
	snd_pcm_hw_constraint_integer(runtime, SNDRV_PCM_HW_PARAM_PERIODS);

	/* avoid wrap-around with wall-clock */
	snd_pcm_hw_constraint_minmax(runtime, SNDRV_PCM_HW_PARAM_BUFFER_TIME,
				     20, 178000000);
}

static enum hdac_ext_stream_type skl_get_host_stream_type(struct hdac_ext_bus *ebus)
{
	if ((ebus_to_hbus(ebus))->ppcap)
		return HDAC_EXT_STREAM_TYPE_HOST;
	else
		return HDAC_EXT_STREAM_TYPE_COUPLED;
}

/*
 * check if the stream opened is marked as ignore_suspend by machine, if so
 * then enable suspend_active refcount
 *
 * The count supend_active does not need lock as it is used in open/close
 * and suspend context
 */
static void skl_set_suspend_active(struct snd_pcm_substream *substream,
					 struct snd_soc_dai *dai, bool enable)
{
	struct hdac_ext_bus *ebus = dev_get_drvdata(dai->dev);
	struct snd_soc_dapm_widget *w;
	struct skl *skl = ebus_to_skl(ebus);

	if (substream->stream == SNDRV_PCM_STREAM_PLAYBACK)
		w = dai->playback_widget;
	else
		w = dai->capture_widget;

	if (w->ignore_suspend && enable)
		skl->supend_active++;
	else if (w->ignore_suspend && !enable)
		skl->supend_active--;
}

int skl_pcm_host_dma_prepare(struct device *dev, struct skl_pipe_params *params)
{
	struct hdac_ext_bus *ebus = dev_get_drvdata(dev);
	struct hdac_bus *bus = ebus_to_hbus(ebus);
	unsigned int format_val;
	struct hdac_stream *hstream;
	struct hdac_ext_stream *stream;
	int err;

	hstream = snd_hdac_get_stream(bus, params->stream,
					params->host_dma_id + 1);
	if (!hstream)
		return -EINVAL;

	stream = stream_to_hdac_ext_stream(hstream);
	snd_hdac_ext_stream_decouple(ebus, stream, true);

	format_val = snd_hdac_calc_stream_format(params->s_freq,
			params->ch, params->format, params->host_bps, 0);

	dev_dbg(dev, "format_val=%d, rate=%d, ch=%d, format=%d\n",
		format_val, params->s_freq, params->ch, params->format);

	snd_hdac_stream_reset(hdac_stream(stream));
	err = snd_hdac_stream_set_params(hdac_stream(stream), format_val);
	if (err < 0)
		return err;

	err = snd_hdac_stream_setup(hdac_stream(stream));
	if (err < 0)
		return err;

	hdac_stream(stream)->prepared = 1;

	return 0;
}

int skl_pcm_link_dma_prepare(struct device *dev, struct skl_pipe_params *params)
{
	struct hdac_ext_bus *ebus = dev_get_drvdata(dev);
	struct hdac_bus *bus = ebus_to_hbus(ebus);
	unsigned int format_val;
	struct hdac_stream *hstream;
	struct hdac_ext_stream *stream;
	struct hdac_ext_link *link;

	hstream = snd_hdac_get_stream(bus, params->stream,
					params->link_dma_id + 1);
	if (!hstream)
		return -EINVAL;

	stream = stream_to_hdac_ext_stream(hstream);
	snd_hdac_ext_stream_decouple(ebus, stream, true);
	format_val = snd_hdac_calc_stream_format(params->s_freq, params->ch,
					params->format, params->link_bps, 0);

	dev_dbg(dev, "format_val=%d, rate=%d, ch=%d, format=%d\n",
		format_val, params->s_freq, params->ch, params->format);

	snd_hdac_ext_link_stream_reset(stream);

	snd_hdac_ext_link_stream_setup(stream, format_val);

	list_for_each_entry(link, &ebus->hlink_list, list) {
		if (link->index == params->link_index)
			snd_hdac_ext_link_set_stream_id(link,
					hstream->stream_tag);
	}

	stream->link_prepared = 1;

	return 0;
}

static int skl_pcm_open(struct snd_pcm_substream *substream,
		struct snd_soc_dai *dai)
{
	struct hdac_ext_bus *ebus = dev_get_drvdata(dai->dev);
	struct hdac_ext_stream *stream;
	struct snd_pcm_runtime *runtime = substream->runtime;
	struct skl_dma_params *dma_params;
	struct skl *skl = get_skl_ctx(dai->dev);
	struct skl_module_cfg *mconfig;

	dev_dbg(dai->dev, "%s: %s\n", __func__, dai->name);

	stream = snd_hdac_ext_stream_assign(ebus, substream,
					skl_get_host_stream_type(ebus));
	if (stream == NULL)
		return -EBUSY;

	skl_set_pcm_constrains(ebus, runtime);

	/*
	 * disable WALLCLOCK timestamps for capture streams
	 * until we figure out how to handle digital inputs
	 */
	if (substream->stream == SNDRV_PCM_STREAM_CAPTURE) {
		runtime->hw.info &= ~SNDRV_PCM_INFO_HAS_WALL_CLOCK; /* legacy */
		runtime->hw.info &= ~SNDRV_PCM_INFO_HAS_LINK_ATIME;
	}

	runtime->private_data = stream;

	dma_params = kzalloc(sizeof(*dma_params), GFP_KERNEL);
	if (!dma_params)
		return -ENOMEM;

	dma_params->stream_tag = hdac_stream(stream)->stream_tag;
	snd_soc_dai_set_dma_data(dai, substream, dma_params);

	dev_dbg(dai->dev, "stream tag set in dma params=%d\n",
				 dma_params->stream_tag);
	skl_set_suspend_active(substream, dai, true);
	snd_pcm_set_sync(substream);

	mconfig = skl_tplg_fe_get_cpr_module(dai, substream->stream);
	if (!mconfig)
		return -EINVAL;

	skl_tplg_d0i3_get(skl, mconfig->d0i3_caps);

	return 0;
}

static int skl_pcm_prepare(struct snd_pcm_substream *substream,
		struct snd_soc_dai *dai)
{
	struct skl *skl = get_skl_ctx(dai->dev);
	struct skl_module_cfg *mconfig;

	dev_dbg(dai->dev, "%s: %s\n", __func__, dai->name);

	mconfig = skl_tplg_fe_get_cpr_module(dai, substream->stream);

	/* In case of XRUN recovery, reset the FW pipe to clean state */
	if (mconfig && (substream->runtime->status->state ==
					SNDRV_PCM_STATE_XRUN))
		skl_reset_pipe(skl->skl_sst, mconfig->pipe);

	return 0;
}

static int skl_pcm_hw_params(struct snd_pcm_substream *substream,
				struct snd_pcm_hw_params *params,
				struct snd_soc_dai *dai)
{
	struct hdac_ext_bus *ebus = dev_get_drvdata(dai->dev);
	struct hdac_ext_stream *stream = get_hdac_ext_stream(substream);
	struct snd_pcm_runtime *runtime = substream->runtime;
	struct skl_pipe_params p_params = {0};
	struct skl_module_cfg *m_cfg;
	int ret, dma_id;

	dev_dbg(dai->dev, "%s: %s\n", __func__, dai->name);
	ret = skl_substream_alloc_pages(ebus, substream,
					  params_buffer_bytes(params));
	if (ret < 0)
		return ret;

	dev_dbg(dai->dev, "format_val, rate=%d, ch=%d, format=%d\n",
			runtime->rate, runtime->channels, runtime->format);

	dma_id = hdac_stream(stream)->stream_tag - 1;
	dev_dbg(dai->dev, "dma_id=%d\n", dma_id);

	p_params.s_fmt = snd_pcm_format_width(params_format(params));
	p_params.ch = params_channels(params);
	p_params.s_freq = params_rate(params);
	p_params.host_dma_id = dma_id;
	p_params.stream = substream->stream;
	p_params.format = params_format(params);
	if (substream->stream == SNDRV_PCM_STREAM_PLAYBACK)
		p_params.host_bps = dai->driver->playback.sig_bits;
	else
		p_params.host_bps = dai->driver->capture.sig_bits;


	m_cfg = skl_tplg_fe_get_cpr_module(dai, p_params.stream);
	if (m_cfg)
		skl_tplg_update_pipe_params(dai->dev, m_cfg, &p_params);

	return 0;
}

static void skl_pcm_close(struct snd_pcm_substream *substream,
		struct snd_soc_dai *dai)
{
	struct hdac_ext_stream *stream = get_hdac_ext_stream(substream);
	struct hdac_ext_bus *ebus = dev_get_drvdata(dai->dev);
	struct skl_dma_params *dma_params = NULL;
	struct skl *skl = ebus_to_skl(ebus);
	struct skl_module_cfg *mconfig;

	dev_dbg(dai->dev, "%s: %s\n", __func__, dai->name);

	snd_hdac_ext_stream_release(stream, skl_get_host_stream_type(ebus));

	dma_params = snd_soc_dai_get_dma_data(dai, substream);
	/*
	 * now we should set this to NULL as we are freeing by the
	 * dma_params
	 */
	snd_soc_dai_set_dma_data(dai, substream, NULL);
	skl_set_suspend_active(substream, dai, false);

	/*
	 * check if close is for "Reference Pin" and set back the
	 * CGCTL.MISCBDCGE if disabled by driver
	 */
	if (!strncmp(dai->name, "Reference Pin", 13) &&
			skl->skl_sst->miscbdcg_disabled) {
		skl->skl_sst->enable_miscbdcge(dai->dev, true);
		skl->skl_sst->miscbdcg_disabled = false;
	}

	mconfig = skl_tplg_fe_get_cpr_module(dai, substream->stream);
	if (mconfig)
		skl_tplg_d0i3_put(skl, mconfig->d0i3_caps);

	kfree(dma_params);
}

static int skl_pcm_hw_free(struct snd_pcm_substream *substream,
		struct snd_soc_dai *dai)
{
	struct hdac_ext_bus *ebus = dev_get_drvdata(dai->dev);
	struct hdac_ext_stream *stream = get_hdac_ext_stream(substream);

	dev_dbg(dai->dev, "%s: %s\n", __func__, dai->name);

	snd_hdac_stream_cleanup(hdac_stream(stream));
	hdac_stream(stream)->prepared = 0;

	return skl_substream_free_pages(ebus_to_hbus(ebus), substream);
}

static int skl_be_hw_params(struct snd_pcm_substream *substream,
				struct snd_pcm_hw_params *params,
				struct snd_soc_dai *dai)
{
	struct skl_pipe_params p_params = {0};

	p_params.s_fmt = snd_pcm_format_width(params_format(params));
	p_params.ch = params_channels(params);
	p_params.s_freq = params_rate(params);
	p_params.stream = substream->stream;

	return skl_tplg_be_update_params(dai, &p_params);
}

static int skl_decoupled_trigger(struct snd_pcm_substream *substream,
		int cmd)
{
	struct hdac_ext_bus *ebus = get_bus_ctx(substream);
	struct hdac_bus *bus = ebus_to_hbus(ebus);
	struct hdac_ext_stream *stream;
	int start;
	unsigned long cookie;
	struct hdac_stream *hstr;

	stream = get_hdac_ext_stream(substream);
	hstr = hdac_stream(stream);

	if (!hstr->prepared)
		return -EPIPE;

	switch (cmd) {
	case SNDRV_PCM_TRIGGER_START:
	case SNDRV_PCM_TRIGGER_PAUSE_RELEASE:
	case SNDRV_PCM_TRIGGER_RESUME:
		start = 1;
		break;

	case SNDRV_PCM_TRIGGER_PAUSE_PUSH:
	case SNDRV_PCM_TRIGGER_SUSPEND:
	case SNDRV_PCM_TRIGGER_STOP:
		start = 0;
		break;

	default:
		return -EINVAL;
	}

	spin_lock_irqsave(&bus->reg_lock, cookie);

	if (start) {
		snd_hdac_stream_start(hdac_stream(stream), true);
		snd_hdac_stream_timecounter_init(hstr, 0);
	} else {
		snd_hdac_stream_stop(hdac_stream(stream));
	}

	spin_unlock_irqrestore(&bus->reg_lock, cookie);

	return 0;
}

static int skl_pcm_trigger(struct snd_pcm_substream *substream, int cmd,
		struct snd_soc_dai *dai)
{
	struct skl *skl = get_skl_ctx(dai->dev);
	struct skl_sst *ctx = skl->skl_sst;
	struct skl_module_cfg *mconfig;
	struct hdac_ext_bus *ebus = get_bus_ctx(substream);
	struct hdac_ext_stream *stream = get_hdac_ext_stream(substream);
	struct snd_soc_dapm_widget *w;
	int ret;

	mconfig = skl_tplg_fe_get_cpr_module(dai, substream->stream);
	if (!mconfig)
		return -EIO;

	if (substream->stream == SNDRV_PCM_STREAM_PLAYBACK)
		w = dai->playback_widget;
	else
		w = dai->capture_widget;

	switch (cmd) {
	case SNDRV_PCM_TRIGGER_RESUME:
		if (!w->ignore_suspend) {
			/*
			 * enable DMA Resume enable bit for the stream, set the
			 * dpib & lpib position to resume before starting the
			 * DMA
			 */
			snd_hdac_ext_stream_drsm_enable(ebus, true,
						hdac_stream(stream)->index);
			snd_hdac_ext_stream_set_dpibr(ebus, stream,
							stream->lpib);
			snd_hdac_ext_stream_set_lpib(stream, stream->lpib);
		}

	case SNDRV_PCM_TRIGGER_START:
	case SNDRV_PCM_TRIGGER_PAUSE_RELEASE:
		/*
		 * Start HOST DMA and Start FE Pipe.This is to make sure that
		 * there are no underrun/overrun in the case when the FE
		 * pipeline is started but there is a delay in starting the
		 * DMA channel on the host.
		 */
		ret = skl_decoupled_trigger(substream, cmd);
		if (ret < 0)
			return ret;
		return skl_run_pipe(ctx, mconfig->pipe);
		break;

	case SNDRV_PCM_TRIGGER_PAUSE_PUSH:
	case SNDRV_PCM_TRIGGER_SUSPEND:
	case SNDRV_PCM_TRIGGER_STOP:
		/*
		 * Stop FE Pipe first and stop DMA. This is to make sure that
		 * there are no underrun/overrun in the case if there is a delay
		 * between the two operations.
		 */
		ret = skl_stop_pipe(ctx, mconfig->pipe);
		if (ret < 0)
			return ret;

		ret = skl_decoupled_trigger(substream, cmd);
		if ((cmd == SNDRV_PCM_TRIGGER_SUSPEND) && !w->ignore_suspend) {
			/* save the dpib and lpib positions */
			stream->dpib = readl(ebus->bus.remap_addr +
					AZX_REG_VS_SDXDPIB_XBASE +
					(AZX_REG_VS_SDXDPIB_XINTERVAL *
					hdac_stream(stream)->index));

			stream->lpib = snd_hdac_stream_get_pos_lpib(
							hdac_stream(stream));
			snd_hdac_ext_stream_decouple(ebus, stream, false);
		}
		break;

	default:
		return -EINVAL;
	}

	return 0;
}

static int skl_link_hw_params(struct snd_pcm_substream *substream,
				struct snd_pcm_hw_params *params,
				struct snd_soc_dai *dai)
{
	struct hdac_ext_bus *ebus = dev_get_drvdata(dai->dev);
	struct hdac_ext_stream *link_dev;
	struct snd_soc_pcm_runtime *rtd = snd_pcm_substream_chip(substream);
	struct snd_soc_dai *codec_dai = rtd->codec_dai;
	struct skl_pipe_params p_params = {0};
	struct hdac_ext_link *link;
	int stream_tag;

	link_dev = snd_hdac_ext_stream_assign(ebus, substream,
					HDAC_EXT_STREAM_TYPE_LINK);
	if (!link_dev)
		return -EBUSY;

	snd_soc_dai_set_dma_data(dai, substream, (void *)link_dev);

	link = snd_hdac_ext_bus_get_link(ebus, rtd->codec->component.name);
	if (!link)
		return -EINVAL;

	stream_tag = hdac_stream(link_dev)->stream_tag;

	/* set the stream tag in the codec dai dma params  */
	snd_soc_dai_set_tdm_slot(codec_dai, stream_tag, 0, 0, 0);

	p_params.s_fmt = snd_pcm_format_width(params_format(params));
	p_params.ch = params_channels(params);
	p_params.s_freq = params_rate(params);
	p_params.stream = substream->stream;
	p_params.link_dma_id = stream_tag - 1;
	p_params.link_index = link->index;
	p_params.format = params_format(params);

	if (substream->stream == SNDRV_PCM_STREAM_PLAYBACK)
		p_params.link_bps = codec_dai->driver->playback.sig_bits;
	else
		p_params.link_bps = codec_dai->driver->capture.sig_bits;

	return skl_tplg_be_update_params(dai, &p_params);
}

static int skl_link_pcm_prepare(struct snd_pcm_substream *substream,
		struct snd_soc_dai *dai)
{
	struct skl *skl = get_skl_ctx(dai->dev);
	struct skl_module_cfg *mconfig = NULL;

	/* In case of XRUN recovery, reset the FW pipe to clean state */
	mconfig = skl_tplg_be_get_cpr_module(dai, substream->stream);
	if (mconfig && !mconfig->pipe->passthru &&
		(substream->runtime->status->state == SNDRV_PCM_STATE_XRUN))
		skl_reset_pipe(skl->skl_sst, mconfig->pipe);

	return 0;
}

static int skl_link_pcm_trigger(struct snd_pcm_substream *substream,
	int cmd, struct snd_soc_dai *dai)
{
	struct hdac_ext_stream *link_dev =
				snd_soc_dai_get_dma_data(dai, substream);
	struct hdac_ext_bus *ebus = get_bus_ctx(substream);
	struct hdac_ext_stream *stream = get_hdac_ext_stream(substream);

	dev_dbg(dai->dev, "In %s cmd=%d\n", __func__, cmd);
	switch (cmd) {
	case SNDRV_PCM_TRIGGER_RESUME:
	case SNDRV_PCM_TRIGGER_START:
	case SNDRV_PCM_TRIGGER_PAUSE_RELEASE:
		snd_hdac_ext_link_stream_start(link_dev);
		break;

	case SNDRV_PCM_TRIGGER_PAUSE_PUSH:
	case SNDRV_PCM_TRIGGER_SUSPEND:
	case SNDRV_PCM_TRIGGER_STOP:
		snd_hdac_ext_link_stream_clear(link_dev);
		if (cmd == SNDRV_PCM_TRIGGER_SUSPEND)
			snd_hdac_ext_stream_decouple(ebus, stream, false);
		break;

	default:
		return -EINVAL;
	}
	return 0;
}

static int skl_link_hw_free(struct snd_pcm_substream *substream,
		struct snd_soc_dai *dai)
{
	struct hdac_ext_bus *ebus = dev_get_drvdata(dai->dev);
	struct snd_soc_pcm_runtime *rtd = snd_pcm_substream_chip(substream);
	struct hdac_ext_stream *link_dev =
				snd_soc_dai_get_dma_data(dai, substream);
	struct hdac_ext_link *link;

	dev_dbg(dai->dev, "%s: %s\n", __func__, dai->name);

	link_dev->link_prepared = 0;

	link = snd_hdac_ext_bus_get_link(ebus, rtd->codec->component.name);
	if (!link)
		return -EINVAL;

	snd_hdac_ext_link_clear_stream_id(link, hdac_stream(link_dev)->stream_tag);
	snd_hdac_ext_stream_release(link_dev, HDAC_EXT_STREAM_TYPE_LINK);
	return 0;
}

static const struct snd_soc_dai_ops skl_pcm_dai_ops = {
	.startup = skl_pcm_open,
	.shutdown = skl_pcm_close,
	.prepare = skl_pcm_prepare,
	.hw_params = skl_pcm_hw_params,
	.hw_free = skl_pcm_hw_free,
	.trigger = skl_pcm_trigger,
};

static const struct snd_soc_dai_ops skl_dmic_dai_ops = {
	.hw_params = skl_be_hw_params,
};

static const struct snd_soc_dai_ops skl_be_ssp_dai_ops = {
	.hw_params = skl_be_hw_params,
};

static const struct snd_soc_dai_ops skl_link_dai_ops = {
	.prepare = skl_link_pcm_prepare,
	.hw_params = skl_link_hw_params,
	.hw_free = skl_link_hw_free,
	.trigger = skl_link_pcm_trigger,
};

static struct snd_soc_dai_driver skl_fe_dai[] = {
{
	.name = "System Pin",
	.ops = &skl_pcm_dai_ops,
	.playback = {
		.stream_name = "System Playback",
		.channels_min = HDA_MONO,
		.channels_max = HDA_STEREO,
		.rates = SNDRV_PCM_RATE_48000 | SNDRV_PCM_RATE_16000 | SNDRV_PCM_RATE_8000,
		.formats = SNDRV_PCM_FMTBIT_S16_LE |
			SNDRV_PCM_FMTBIT_S24_LE | SNDRV_PCM_FMTBIT_S32_LE,
		.sig_bits = 32,
	},
	.capture = {
		.stream_name = "System Capture",
		.channels_min = HDA_MONO,
		.channels_max = HDA_STEREO,
		.rates = SNDRV_PCM_RATE_48000 | SNDRV_PCM_RATE_16000,
		.formats = SNDRV_PCM_FMTBIT_S16_LE | SNDRV_PCM_FMTBIT_S24_LE,
		.sig_bits = 32,
	},
},
{
	.name = "System Pin2",
	.ops = &skl_pcm_dai_ops,
	.playback = {
		.stream_name = "Headset Playback",
		.channels_min = HDA_MONO,
		.channels_max = HDA_STEREO,
		.rates = SNDRV_PCM_RATE_48000 | SNDRV_PCM_RATE_16000 |
			SNDRV_PCM_RATE_8000,
		.formats = SNDRV_PCM_FMTBIT_S16_LE |
			SNDRV_PCM_FMTBIT_S24_LE | SNDRV_PCM_FMTBIT_S32_LE,
	},
},
{
	.name = "Echoref Pin",
	.ops = &skl_pcm_dai_ops,
	.capture = {
		.stream_name = "Echoreference Capture",
		.channels_min = HDA_STEREO,
		.channels_max = HDA_STEREO,
		.rates = SNDRV_PCM_RATE_48000 | SNDRV_PCM_RATE_16000 |
			SNDRV_PCM_RATE_8000,
		.formats = SNDRV_PCM_FMTBIT_S16_LE |
			SNDRV_PCM_FMTBIT_S24_LE | SNDRV_PCM_FMTBIT_S32_LE,
	},
},
{
	.name = "Reference Pin",
	.ops = &skl_pcm_dai_ops,
	.capture = {
		.stream_name = "Reference Capture",
		.channels_min = HDA_MONO,
		.channels_max = HDA_QUAD,
		.rates = SNDRV_PCM_RATE_48000 | SNDRV_PCM_RATE_16000,
		.formats = SNDRV_PCM_FMTBIT_S16_LE | SNDRV_PCM_FMTBIT_S24_LE,
		.sig_bits = 32,
	},
},
{
	.name = "Deepbuffer Pin",
	.ops = &skl_pcm_dai_ops,
	.playback = {
		.stream_name = "Deepbuffer Playback",
		.channels_min = HDA_STEREO,
		.channels_max = HDA_STEREO,
		.rates = SNDRV_PCM_RATE_48000,
		.formats = SNDRV_PCM_FMTBIT_S16_LE | SNDRV_PCM_FMTBIT_S24_LE,
		.sig_bits = 32,
	},
},
{
	.name = "LowLatency Pin",
	.ops = &skl_pcm_dai_ops,
	.playback = {
		.stream_name = "Low Latency Playback",
		.channels_min = HDA_STEREO,
		.channels_max = HDA_STEREO,
		.rates = SNDRV_PCM_RATE_48000,
		.formats = SNDRV_PCM_FMTBIT_S16_LE | SNDRV_PCM_FMTBIT_S24_LE,
		.sig_bits = 32,
	},
},
{
	.name = "DMIC Pin",
	.ops = &skl_pcm_dai_ops,
	.capture = {
		.stream_name = "DMIC Capture",
		.channels_min = HDA_MONO,
		.channels_max = HDA_QUAD,
		.rates = SNDRV_PCM_RATE_48000 | SNDRV_PCM_RATE_16000,
		.formats = SNDRV_PCM_FMTBIT_S16_LE | SNDRV_PCM_FMTBIT_S24_LE,
		.sig_bits = 32,
	},
},
{
	.name = "HDMI1 Pin",
	.ops = &skl_pcm_dai_ops,
	.playback = {
		.stream_name = "HDMI1 Playback",
		.channels_min = HDA_STEREO,
		.channels_max = 8,
		.rates = SNDRV_PCM_RATE_32000 |	SNDRV_PCM_RATE_44100 |
			SNDRV_PCM_RATE_48000 | SNDRV_PCM_RATE_88200 |
			SNDRV_PCM_RATE_96000 | SNDRV_PCM_RATE_176400 |
			SNDRV_PCM_RATE_192000,
		.formats = SNDRV_PCM_FMTBIT_S16_LE | SNDRV_PCM_FMTBIT_S24_LE |
			SNDRV_PCM_FMTBIT_S32_LE,
		.sig_bits = 32,
	},
},
{
	.name = "HDMI2 Pin",
	.ops = &skl_pcm_dai_ops,
	.playback = {
		.stream_name = "HDMI2 Playback",
		.channels_min = HDA_STEREO,
		.channels_max = 8,
		.rates = SNDRV_PCM_RATE_32000 |	SNDRV_PCM_RATE_44100 |
			SNDRV_PCM_RATE_48000 | SNDRV_PCM_RATE_88200 |
			SNDRV_PCM_RATE_96000 | SNDRV_PCM_RATE_176400 |
			SNDRV_PCM_RATE_192000,
		.formats = SNDRV_PCM_FMTBIT_S16_LE | SNDRV_PCM_FMTBIT_S24_LE |
			SNDRV_PCM_FMTBIT_S32_LE,
		.sig_bits = 32,
	},
},
{
	.name = "HDMI3 Pin",
	.ops = &skl_pcm_dai_ops,
	.playback = {
		.stream_name = "HDMI3 Playback",
		.channels_min = HDA_STEREO,
		.channels_max = 8,
		.rates = SNDRV_PCM_RATE_32000 |	SNDRV_PCM_RATE_44100 |
			SNDRV_PCM_RATE_48000 | SNDRV_PCM_RATE_88200 |
			SNDRV_PCM_RATE_96000 | SNDRV_PCM_RATE_176400 |
			SNDRV_PCM_RATE_192000,
		.formats = SNDRV_PCM_FMTBIT_S16_LE | SNDRV_PCM_FMTBIT_S24_LE |
			SNDRV_PCM_FMTBIT_S32_LE,
		.sig_bits = 32,
	},
},
};

/* BE CPU  Dais */
static struct snd_soc_dai_driver skl_platform_dai[] = {
{
	.name = "SSP0 Pin",
	.ops = &skl_be_ssp_dai_ops,
	.playback = {
		.stream_name = "ssp0 Tx",
		.channels_min = HDA_STEREO,
		.channels_max = HDA_STEREO,
		.rates = SNDRV_PCM_RATE_48000,
		.formats = SNDRV_PCM_FMTBIT_S16_LE,
	},
	.capture = {
		.stream_name = "ssp0 Rx",
		.channels_min = HDA_STEREO,
		.channels_max = HDA_STEREO,
		.rates = SNDRV_PCM_RATE_48000,
		.formats = SNDRV_PCM_FMTBIT_S16_LE,
	},
},
{
	.name = "SSP1 Pin",
	.ops = &skl_be_ssp_dai_ops,
	.playback = {
		.stream_name = "ssp1 Tx",
		.channels_min = HDA_STEREO,
		.channels_max = HDA_STEREO,
		.rates = SNDRV_PCM_RATE_48000,
		.formats = SNDRV_PCM_FMTBIT_S16_LE,
	},
	.capture = {
		.stream_name = "ssp1 Rx",
		.channels_min = HDA_STEREO,
		.channels_max = HDA_STEREO,
		.rates = SNDRV_PCM_RATE_48000,
		.formats = SNDRV_PCM_FMTBIT_S16_LE,
	},
},
{
	.name = "SSP2 Pin",
	.ops = &skl_be_ssp_dai_ops,
	.playback = {
		.stream_name = "ssp2 Tx",
		.channels_min = HDA_STEREO,
		.channels_max = HDA_STEREO,
		.rates = SNDRV_PCM_RATE_48000,
		.formats = SNDRV_PCM_FMTBIT_S16_LE,
	},
	.capture = {
		.stream_name = "ssp2 Rx",
		.channels_min = HDA_STEREO,
		.channels_max = HDA_STEREO,
		.rates = SNDRV_PCM_RATE_48000,
		.formats = SNDRV_PCM_FMTBIT_S16_LE,
	},
},
{
	.name = "SSP3 Pin",
	.ops = &skl_be_ssp_dai_ops,
	.playback = {
		.stream_name = "ssp3 Tx",
		.channels_min = HDA_STEREO,
		.channels_max = HDA_STEREO,
		.rates = SNDRV_PCM_RATE_48000,
		.formats = SNDRV_PCM_FMTBIT_S16_LE,
	},
	.capture = {
		.stream_name = "ssp3 Rx",
		.channels_min = HDA_STEREO,
		.channels_max = HDA_STEREO,
		.rates = SNDRV_PCM_RATE_48000,
		.formats = SNDRV_PCM_FMTBIT_S16_LE,
	},
},
{
	.name = "SSP4 Pin",
	.ops = &skl_be_ssp_dai_ops,
	.playback = {
		.stream_name = "ssp4 Tx",
		.channels_min = HDA_STEREO,
		.channels_max = HDA_STEREO,
		.rates = SNDRV_PCM_RATE_48000,
		.formats = SNDRV_PCM_FMTBIT_S16_LE,
	},
	.capture = {
		.stream_name = "ssp4 Rx",
		.channels_min = HDA_STEREO,
		.channels_max = HDA_STEREO,
		.rates = SNDRV_PCM_RATE_48000,
		.formats = SNDRV_PCM_FMTBIT_S16_LE,
	},
},
{
	.name = "SSP5 Pin",
	.ops = &skl_be_ssp_dai_ops,
	.playback = {
		.stream_name = "ssp5 Tx",
		.channels_min = HDA_STEREO,
		.channels_max = HDA_STEREO,
		.rates = SNDRV_PCM_RATE_48000,
		.formats = SNDRV_PCM_FMTBIT_S16_LE,
	},
	.capture = {
		.stream_name = "ssp5 Rx",
		.channels_min = HDA_STEREO,
		.channels_max = HDA_STEREO,
		.rates = SNDRV_PCM_RATE_48000,
		.formats = SNDRV_PCM_FMTBIT_S16_LE,
	},
},
{
	.name = "iDisp1 Pin",
	.ops = &skl_link_dai_ops,
	.playback = {
		.stream_name = "iDisp1 Tx",
		.channels_min = HDA_STEREO,
		.channels_max = 8,
		.rates = SNDRV_PCM_RATE_8000|SNDRV_PCM_RATE_16000|SNDRV_PCM_RATE_48000,
		.formats = SNDRV_PCM_FMTBIT_S16_LE | SNDRV_PCM_FMTBIT_S32_LE |
			SNDRV_PCM_FMTBIT_S24_LE,
	},
},
{
	.name = "iDisp2 Pin",
	.ops = &skl_link_dai_ops,
	.playback = {
		.stream_name = "iDisp2 Tx",
		.channels_min = HDA_STEREO,
		.channels_max = 8,
		.rates = SNDRV_PCM_RATE_8000|SNDRV_PCM_RATE_16000|
			SNDRV_PCM_RATE_48000,
		.formats = SNDRV_PCM_FMTBIT_S16_LE | SNDRV_PCM_FMTBIT_S32_LE |
			SNDRV_PCM_FMTBIT_S24_LE,
	},
},
{
	.name = "iDisp3 Pin",
	.ops = &skl_link_dai_ops,
	.playback = {
		.stream_name = "iDisp3 Tx",
		.channels_min = HDA_STEREO,
		.channels_max = 8,
		.rates = SNDRV_PCM_RATE_8000|SNDRV_PCM_RATE_16000|
			SNDRV_PCM_RATE_48000,
		.formats = SNDRV_PCM_FMTBIT_S16_LE | SNDRV_PCM_FMTBIT_S32_LE |
			SNDRV_PCM_FMTBIT_S24_LE,
	},
},
{
	.name = "DMIC01 Pin",
	.ops = &skl_dmic_dai_ops,
	.capture = {
		.stream_name = "DMIC01 Rx",
		.channels_min = HDA_MONO,
		.channels_max = HDA_QUAD,
		.rates = SNDRV_PCM_RATE_48000 | SNDRV_PCM_RATE_16000,
		.formats = SNDRV_PCM_FMTBIT_S16_LE | SNDRV_PCM_FMTBIT_S24_LE,
	},
},
{
	.name = "HD-Codec Pin",
	.ops = &skl_link_dai_ops,
	.playback = {
		.stream_name = "HD-Codec Tx",
		.channels_min = HDA_STEREO,
		.channels_max = HDA_STEREO,
		.rates = SNDRV_PCM_RATE_48000,
		.formats = SNDRV_PCM_FMTBIT_S16_LE,
	},
	.capture = {
		.stream_name = "HD-Codec Rx",
		.channels_min = HDA_STEREO,
		.channels_max = HDA_STEREO,
		.rates = SNDRV_PCM_RATE_48000,
		.formats = SNDRV_PCM_FMTBIT_S16_LE,
	},
},
};

int skl_dai_load(struct snd_soc_component *cmp,
		 struct snd_soc_dai_driver *pcm_dai)
{
	pcm_dai->ops = &skl_pcm_dai_ops;

	return 0;
}

static int skl_platform_open(struct snd_pcm_substream *substream)
{
	struct snd_soc_pcm_runtime *rtd = substream->private_data;
	struct snd_soc_dai_link *dai_link = rtd->dai_link;

	dev_dbg(rtd->cpu_dai->dev, "In %s:%s\n", __func__,
					dai_link->cpu_dai_name);

	snd_soc_set_runtime_hwparams(substream, &azx_pcm_hw);

	return 0;
}

static int skl_coupled_trigger(struct snd_pcm_substream *substream,
					int cmd)
{
	struct hdac_ext_bus *ebus = get_bus_ctx(substream);
	struct hdac_bus *bus = ebus_to_hbus(ebus);
	struct hdac_ext_stream *stream;
	struct snd_pcm_substream *s;
	bool start;
	int sbits = 0;
	unsigned long cookie;
	struct hdac_stream *hstr;

	stream = get_hdac_ext_stream(substream);
	hstr = hdac_stream(stream);

	dev_dbg(bus->dev, "In %s cmd=%d\n", __func__, cmd);

	if (!hstr->prepared)
		return -EPIPE;

	switch (cmd) {
	case SNDRV_PCM_TRIGGER_START:
	case SNDRV_PCM_TRIGGER_PAUSE_RELEASE:
	case SNDRV_PCM_TRIGGER_RESUME:
		start = true;
		break;

	case SNDRV_PCM_TRIGGER_PAUSE_PUSH:
	case SNDRV_PCM_TRIGGER_SUSPEND:
	case SNDRV_PCM_TRIGGER_STOP:
		start = false;
		break;

	default:
		return -EINVAL;
	}

	snd_pcm_group_for_each_entry(s, substream) {
		if (s->pcm->card != substream->pcm->card)
			continue;
		stream = get_hdac_ext_stream(s);
		sbits |= 1 << hdac_stream(stream)->index;
		snd_pcm_trigger_done(s, substream);
	}

	spin_lock_irqsave(&bus->reg_lock, cookie);

	/* first, set SYNC bits of corresponding streams */
	snd_hdac_stream_sync_trigger(hstr, true, sbits, AZX_REG_SSYNC);

	snd_pcm_group_for_each_entry(s, substream) {
		if (s->pcm->card != substream->pcm->card)
			continue;
		stream = get_hdac_ext_stream(s);
		if (start)
			snd_hdac_stream_start(hdac_stream(stream), true);
		else
			snd_hdac_stream_stop(hdac_stream(stream));
	}
	spin_unlock_irqrestore(&bus->reg_lock, cookie);

	snd_hdac_stream_sync(hstr, start, sbits);

	spin_lock_irqsave(&bus->reg_lock, cookie);

	/* reset SYNC bits */
	snd_hdac_stream_sync_trigger(hstr, false, sbits, AZX_REG_SSYNC);
	if (start)
		snd_hdac_stream_timecounter_init(hstr, sbits);
	spin_unlock_irqrestore(&bus->reg_lock, cookie);

	return 0;
}

static int skl_platform_pcm_trigger(struct snd_pcm_substream *substream,
					int cmd)
{
	struct hdac_ext_bus *ebus = get_bus_ctx(substream);

	if (!(ebus_to_hbus(ebus))->ppcap)
		return skl_coupled_trigger(substream, cmd);

	return 0;
}

static snd_pcm_uframes_t skl_platform_pcm_pointer
			(struct snd_pcm_substream *substream)
{
	struct hdac_ext_stream *hstream = get_hdac_ext_stream(substream);
	struct hdac_ext_bus *ebus = get_bus_ctx(substream);
	unsigned int pos;

	/*
	 * Use DPIB for Playback stream as the periodic DMA Position-in-
	 * Buffer Writes may be scheduled at the same time or later than
	 * the MSI and does not guarantee to reflect the Position of the
	 * last buffer that was transferred. Whereas DPIB register in
	 * HAD space reflects the actual data that is transferred.
	 * Use the position buffer for capture, as DPIB write gets
	 * completed earlier than the actual data written to the DDR.
	 *
	 * For capture stream following workaround is required to fix the
	 * incorrect position reporting.
	 *
	 * 1. Wait for 20us before reading the DMA position in buffer once
	 * the interrupt is generated for stream completion as update happens
	 * on the HDA frame boundary i.e. 20.833uSec.
	 * 2. Read DPIB register to flush the DMA position value. This dummy
	 * read is required to flush DMA position value.
	 * 3. Read the DMA Position-in-Buffer. This value now will be equal to
	 * or greater than period boundary.
	 */

	if (substream->stream == SNDRV_PCM_STREAM_PLAYBACK) {
		pos = readl(ebus->bus.remap_addr + AZX_REG_VS_SDXDPIB_XBASE +
				(AZX_REG_VS_SDXDPIB_XINTERVAL *
				hdac_stream(hstream)->index));
	} else {
		udelay(20);
		readl(ebus->bus.remap_addr +
				AZX_REG_VS_SDXDPIB_XBASE +
				(AZX_REG_VS_SDXDPIB_XINTERVAL *
				 hdac_stream(hstream)->index));
		pos = snd_hdac_stream_get_pos_posbuf(hdac_stream(hstream));
	}

	if (pos >= hdac_stream(hstream)->bufsize)
		pos = 0;

	return bytes_to_frames(substream->runtime, pos);
}

static u64 skl_adjust_codec_delay(struct snd_pcm_substream *substream,
				u64 nsec)
{
	struct snd_soc_pcm_runtime *rtd = snd_pcm_substream_chip(substream);
	struct snd_soc_dai *codec_dai = rtd->codec_dai;
	u64 codec_frames, codec_nsecs;

	if (!codec_dai->driver->ops->delay)
		return nsec;

	codec_frames = codec_dai->driver->ops->delay(substream, codec_dai);
	codec_nsecs = div_u64(codec_frames * 1000000000LL,
			      substream->runtime->rate);

	if (substream->stream == SNDRV_PCM_STREAM_CAPTURE)
		return nsec + codec_nsecs;

	return (nsec > codec_nsecs) ? nsec - codec_nsecs : 0;
}

static int skl_get_time_info(struct snd_pcm_substream *substream,
			struct timespec *system_ts, struct timespec *audio_ts,
			struct snd_pcm_audio_tstamp_config *audio_tstamp_config,
			struct snd_pcm_audio_tstamp_report *audio_tstamp_report)
{
	struct hdac_ext_stream *sstream = get_hdac_ext_stream(substream);
	struct hdac_stream *hstr = hdac_stream(sstream);
	u64 nsec;

	if ((substream->runtime->hw.info & SNDRV_PCM_INFO_HAS_LINK_ATIME) &&
		(audio_tstamp_config->type_requested == SNDRV_PCM_AUDIO_TSTAMP_TYPE_LINK)) {

		snd_pcm_gettime(substream->runtime, system_ts);

		nsec = timecounter_read(&hstr->tc);
		nsec = div_u64(nsec, 3); /* can be optimized */
		if (audio_tstamp_config->report_delay)
			nsec = skl_adjust_codec_delay(substream, nsec);

		*audio_ts = ns_to_timespec(nsec);

		audio_tstamp_report->actual_type = SNDRV_PCM_AUDIO_TSTAMP_TYPE_LINK;
		audio_tstamp_report->accuracy_report = 1; /* rest of struct is valid */
		audio_tstamp_report->accuracy = 42; /* 24MHzWallClk == 42ns resolution */

	} else {
		audio_tstamp_report->actual_type = SNDRV_PCM_AUDIO_TSTAMP_TYPE_DEFAULT;
	}

	return 0;
}

static const struct snd_pcm_ops skl_platform_ops = {
	.open = skl_platform_open,
	.ioctl = snd_pcm_lib_ioctl,
	.trigger = skl_platform_pcm_trigger,
	.pointer = skl_platform_pcm_pointer,
	.get_time_info =  skl_get_time_info,
	.mmap = snd_pcm_lib_default_mmap,
	.page = snd_pcm_sgbuf_ops_page,
};

static void skl_pcm_free(struct snd_pcm *pcm)
{
	snd_pcm_lib_preallocate_free_for_all(pcm);
}

#define MAX_PREALLOC_SIZE	(32 * 1024 * 1024)

static int skl_pcm_new(struct snd_soc_pcm_runtime *rtd)
{
	struct snd_soc_dai *dai = rtd->cpu_dai;
	struct hdac_ext_bus *ebus = dev_get_drvdata(dai->dev);
	struct snd_pcm *pcm = rtd->pcm;
	unsigned int size;
	int retval = 0;
	struct skl *skl = ebus_to_skl(ebus);

	if (dai->driver->playback.channels_min ||
		dai->driver->capture.channels_min) {
		/* buffer pre-allocation */
		size = CONFIG_SND_HDA_PREALLOC_SIZE * 1024;
		if (size > MAX_PREALLOC_SIZE)
			size = MAX_PREALLOC_SIZE;
		retval = snd_pcm_lib_preallocate_pages_for_all(pcm,
						SNDRV_DMA_TYPE_DEV_SG,
						snd_dma_pci_data(skl->pci),
						size, MAX_PREALLOC_SIZE);
		if (retval) {
			dev_err(dai->dev, "dma buffer allocation fail\n");
			return retval;
		}
	}

	return retval;
}

static int skl_get_module_info(struct skl *skl, struct skl_module_cfg *mconfig)
{
	struct skl_sst *ctx = skl->skl_sst;
	struct skl_module_inst_id *pin_id;
	uuid_le *uuid_mod, *uuid_tplg;
	struct skl_module *skl_module;
	struct uuid_module *module;
	int i, ret = -EIO;

	uuid_mod = (uuid_le *)mconfig->guid;

	if (list_empty(&ctx->uuid_list)) {
		dev_err(ctx->dev, "Module list is empty\n");
		return -EIO;
	}

	list_for_each_entry(module, &ctx->uuid_list, list) {
		if (uuid_le_cmp(*uuid_mod, module->uuid) == 0) {
			mconfig->id.module_id = module->id;
			if (mconfig->module)
				mconfig->module->loadable = module->is_loadable;
			ret = 0;
			break;
		}
	}

	if (ret)
		return ret;

	uuid_mod = &module->uuid;
	ret = -EIO;
	for (i = 0; i < skl->nr_modules; i++) {
		skl_module = skl->modules[i];
		uuid_tplg = &skl_module->uuid;
		if (!uuid_le_cmp(*uuid_mod, *uuid_tplg)) {
			mconfig->module = skl_module;
			ret = 0;
			break;
<<<<<<< HEAD
=======
		}
	}
	if (skl->nr_modules && ret)
		return ret;

	list_for_each_entry(module, &ctx->uuid_list, list) {
		for (i = 0; i < MAX_IN_QUEUE; i++) {
			pin_id = &mconfig->m_in_pin[i].id;
			if (!uuid_le_cmp(pin_id->mod_uuid, module->uuid))
				pin_id->module_id = module->id;
		}

		for (i = 0; i < MAX_OUT_QUEUE; i++) {
			pin_id = &mconfig->m_out_pin[i].id;
			if (!uuid_le_cmp(pin_id->mod_uuid, module->uuid))
				pin_id->module_id = module->id;
>>>>>>> 9abd04af
		}
	}
	if (skl->nr_modules && ret)
		return ret;

<<<<<<< HEAD
	list_for_each_entry(module, &ctx->uuid_list, list) {
		for (i = 0; i < MAX_IN_QUEUE; i++) {
			pin_id = &mconfig->m_in_pin[i].id;
			if (!uuid_le_cmp(pin_id->mod_uuid, module->uuid))
				pin_id->module_id = module->id;
		}

		for (i = 0; i < MAX_OUT_QUEUE; i++) {
			pin_id = &mconfig->m_out_pin[i].id;
			if (!uuid_le_cmp(pin_id->mod_uuid, module->uuid))
				pin_id->module_id = module->id;
		}
	}

=======
>>>>>>> 9abd04af
	return 0;
}

static int skl_populate_modules(struct skl *skl)
{
	struct skl_pipeline *p;
	struct skl_pipe_module *m;
	struct snd_soc_dapm_widget *w;
	struct skl_module_cfg *mconfig;
	int ret = 0;

	list_for_each_entry(p, &skl->ppl_list, node) {
		list_for_each_entry(m, &p->pipe->w_list, node) {
			w = m->w;
			mconfig = w->priv;

			ret = skl_get_module_info(skl, mconfig);
			if (ret < 0) {
				dev_err(skl->skl_sst->dev,
					"query module info failed\n");
				return ret;
			}
		}
	}

	return ret;
}

static int skl_platform_soc_probe(struct snd_soc_platform *platform)
{
	struct hdac_ext_bus *ebus = dev_get_drvdata(platform->dev);
	struct skl *skl = ebus_to_skl(ebus);
	const struct skl_dsp_ops *ops;
	int ret;

	pm_runtime_get_sync(platform->dev);
	if ((ebus_to_hbus(ebus))->ppcap) {
		skl->platform = platform;

		/* init debugfs */
		skl->debugfs = skl_debugfs_init(skl);

		ret = skl_tplg_init(platform, ebus);
		if (ret < 0) {
			dev_err(platform->dev, "Failed to init topology!\n");
			return ret;
		}

		/* load the firmwares, since all is set */
		ops = skl_get_dsp_ops(skl->pci->device);
		if (!ops)
			return -EIO;

		if (skl->skl_sst->is_first_boot == false) {
			dev_err(platform->dev, "DSP reports first boot done!!!\n");
			return -EIO;
		}

		ret = ops->init_fw(platform->dev, skl->skl_sst);
		if (ret < 0) {
			dev_err(platform->dev, "Failed to boot first fw: %d\n", ret);
			return ret;
		}
		skl_populate_modules(skl);
		skl->skl_sst->update_d0i3c = skl_update_d0i3c;
		skl_dsp_enable_notification(skl->skl_sst, false);
	}
	pm_runtime_mark_last_busy(platform->dev);
	pm_runtime_put_autosuspend(platform->dev);

	return 0;
}
static const struct snd_soc_platform_driver skl_platform_drv  = {
	.probe		= skl_platform_soc_probe,
	.ops		= &skl_platform_ops,
	.pcm_new	= skl_pcm_new,
	.pcm_free	= skl_pcm_free,
};

static const struct snd_soc_component_driver skl_component = {
	.name           = "pcm",
};

int skl_platform_register(struct device *dev)
{
	int ret;
	struct hdac_ext_bus *ebus = dev_get_drvdata(dev);
	struct skl *skl = ebus_to_skl(ebus);
	struct snd_soc_dai_driver *dais;
	int num_dais = ARRAY_SIZE(skl_platform_dai);

	INIT_LIST_HEAD(&skl->ppl_list);
	INIT_LIST_HEAD(&skl->bind_list);

	ret = snd_soc_register_platform(dev, &skl_platform_drv);
	if (ret) {
		dev_err(dev, "soc platform registration failed %d\n", ret);
		return ret;
	}

	skl->dais = kmemdup(skl_platform_dai, sizeof(skl_platform_dai),
			    GFP_KERNEL);
	if (!skl->dais) {
		ret = -ENOMEM;
		goto err;
	}

	if (!skl->use_tplg_pcm) {
		dais = krealloc(skl->dais, sizeof(skl_fe_dai) +
				sizeof(skl_platform_dai), GFP_KERNEL);
		if (!dais) {
			ret = -ENOMEM;
			goto err;
		}

		skl->dais = dais;
		memcpy(&skl->dais[ARRAY_SIZE(skl_platform_dai)], skl_fe_dai,
		       sizeof(skl_fe_dai));
		num_dais += ARRAY_SIZE(skl_fe_dai);
	}

	ret = snd_soc_register_component(dev, &skl_component,
					 skl->dais, num_dais);
	if (ret) {
		dev_err(dev, "soc component registration failed %d\n", ret);
		goto err;
	}

	return 0;
err:
	snd_soc_unregister_platform(dev);
	return ret;

}

int skl_platform_unregister(struct device *dev)
{
	struct hdac_ext_bus *ebus = dev_get_drvdata(dev);
	struct skl *skl = ebus_to_skl(ebus);
	struct skl_module_deferred_bind *modules, *tmp;

	if (!list_empty(&skl->bind_list)) {
		list_for_each_entry_safe(modules, tmp, &skl->bind_list, node) {
			list_del(&modules->node);
			kfree(modules);
		}
	}

	snd_soc_unregister_component(dev);
	snd_soc_unregister_platform(dev);
	kfree(skl->dais);

	return 0;
}<|MERGE_RESOLUTION|>--- conflicted
+++ resolved
@@ -1266,8 +1266,6 @@
 			mconfig->module = skl_module;
 			ret = 0;
 			break;
-<<<<<<< HEAD
-=======
 		}
 	}
 	if (skl->nr_modules && ret)
@@ -1284,29 +1282,9 @@
 			pin_id = &mconfig->m_out_pin[i].id;
 			if (!uuid_le_cmp(pin_id->mod_uuid, module->uuid))
 				pin_id->module_id = module->id;
->>>>>>> 9abd04af
 		}
 	}
-	if (skl->nr_modules && ret)
-		return ret;
-
-<<<<<<< HEAD
-	list_for_each_entry(module, &ctx->uuid_list, list) {
-		for (i = 0; i < MAX_IN_QUEUE; i++) {
-			pin_id = &mconfig->m_in_pin[i].id;
-			if (!uuid_le_cmp(pin_id->mod_uuid, module->uuid))
-				pin_id->module_id = module->id;
-		}
-
-		for (i = 0; i < MAX_OUT_QUEUE; i++) {
-			pin_id = &mconfig->m_out_pin[i].id;
-			if (!uuid_le_cmp(pin_id->mod_uuid, module->uuid))
-				pin_id->module_id = module->id;
-		}
-	}
-
-=======
->>>>>>> 9abd04af
+
 	return 0;
 }
 
