--- conflicted
+++ resolved
@@ -190,13 +190,9 @@
 		return ret;
 
 	snd_hdac_bus_stop_chip(bus);
-<<<<<<< HEAD
-	snd_hdac_bus_enter_link_reset(bus);
-=======
 	skl_enable_miscbdcge(bus->dev, false);
 	snd_hdac_bus_enter_link_reset(bus);
 	skl_enable_miscbdcge(bus->dev, true);
->>>>>>> d0021d3b
 
 	return 0;
 }
@@ -207,11 +203,7 @@
 	struct hdac_bus *bus = ebus_to_hbus(ebus);
 
 	skl_init_pci(skl);
-<<<<<<< HEAD
-	snd_hdac_bus_init_chip(bus, true);
-=======
 	skl_init_chip(bus, true);
->>>>>>> d0021d3b
 
 	return skl_resume_dsp(skl);
 }
@@ -226,21 +218,15 @@
 	struct pci_dev *pci = to_pci_dev(dev);
 	struct hdac_ext_bus *ebus = pci_get_drvdata(pci);
 	struct skl *skl  = ebus_to_skl(ebus);
-<<<<<<< HEAD
-=======
-	struct hdac_bus *bus = ebus_to_hbus(ebus);
->>>>>>> d0021d3b
+	struct hdac_bus *bus = ebus_to_hbus(ebus);
 
 	/*
 	 * Do not suspend if streams which are marked ignore suspend are
 	 * running, we need to save the state for these and continue
 	 */
 	if (skl->supend_active) {
-<<<<<<< HEAD
-=======
 		snd_hdac_ext_bus_link_power_down_all(ebus);
 		enable_irq_wake(bus->irq);
->>>>>>> d0021d3b
 		pci_save_state(pci);
 		pci_disable_device(pci);
 		return 0;
@@ -254,10 +240,7 @@
 	struct pci_dev *pci = to_pci_dev(dev);
 	struct hdac_ext_bus *ebus = pci_get_drvdata(pci);
 	struct skl *skl  = ebus_to_skl(ebus);
-<<<<<<< HEAD
-=======
-	struct hdac_bus *bus = ebus_to_hbus(ebus);
->>>>>>> d0021d3b
+	struct hdac_bus *bus = ebus_to_hbus(ebus);
 	int ret;
 
 	/*
@@ -267,11 +250,8 @@
 	if (skl->supend_active) {
 		pci_restore_state(pci);
 		ret = pci_enable_device(pci);
-<<<<<<< HEAD
-=======
 		snd_hdac_ext_bus_link_power_up_all(ebus);
 		disable_irq_wake(bus->irq);
->>>>>>> d0021d3b
 	} else {
 		ret = _skl_resume(ebus);
 	}
