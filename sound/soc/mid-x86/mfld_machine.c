/*
 *  mfld_machine.c - ASoc Machine driver for Intel Medfield MID platform
 *
 *  Copyright (C) 2010 Intel Corp
 *  Author: Vinod Koul <vinod.koul@intel.com>
 *  Author: Harsha Priya <priya.harsha@intel.com>
 *  ~~~~~~~~~~~~~~~~~~~~~~~~~~~~~~~~~~~~~~~~~~~~~~~~~~~~~~~~~~~~~~~~~~~~~~~~~~
 *
 *  This program is free software; you can redistribute it and/or modify
 *  it under the terms of the GNU General Public License as published by
 *  the Free Software Foundation; version 2 of the License.
 *
 *  This program is distributed in the hope that it will be useful, but
 *  WITHOUT ANY WARRANTY; without even the implied warranty of
 *  MERCHANTABILITY or FITNESS FOR A PARTICULAR PURPOSE.  See the GNU
 *  General Public License for more details.
 *
 *  You should have received a copy of the GNU General Public License along
 *  with this program; if not, write to the Free Software Foundation, Inc.,
 *  59 Temple Place, Suite 330, Boston, MA 02111-1307 USA.
 *
 * ~~~~~~~~~~~~~~~~~~~~~~~~~~~~~~~~~~~~~~~~~~~~~~~~~~~~~~~~~~~~~~~~~~~~~~~~~~
 */

#define pr_fmt(fmt) KBUILD_MODNAME ": " fmt

#include <linux/init.h>
#include <linux/device.h>
#include <linux/slab.h>
#include <linux/io.h>
#include <linux/module.h>
#include <sound/pcm.h>
#include <sound/pcm_params.h>
#include <sound/soc.h>
#include <sound/jack.h>
#include "../codecs/sn95031.h"

#define MID_MONO 1
#define MID_STEREO 2
#define MID_MAX_CAP 5
#define MFLD_JACK_INSERT 0x04

enum soc_mic_bias_zones {
	MFLD_MV_START = 0,
	/* mic bias volutage range for Headphones*/
	MFLD_MV_HP = 400,
	/* mic bias volutage range for American Headset*/
	MFLD_MV_AM_HS = 650,
	/* mic bias volutage range for Headset*/
	MFLD_MV_HS = 2000,
	MFLD_MV_UNDEFINED,
};

static unsigned int	hs_switch;
static unsigned int	lo_dac;

struct mfld_mc_private {
	void __iomem *int_base;
	u8 interrupt_status;
};

struct snd_soc_jack mfld_jack;

/*Headset jack detection DAPM pins */
static struct snd_soc_jack_pin mfld_jack_pins[] = {
	{
		.pin = "Headphones",
		.mask = SND_JACK_HEADPHONE,
	},
	{
		.pin = "AMIC1",
		.mask = SND_JACK_MICROPHONE,
	},
};

/* jack detection voltage zones */
static struct snd_soc_jack_zone mfld_zones[] = {
	{MFLD_MV_START, MFLD_MV_AM_HS, SND_JACK_HEADPHONE},
	{MFLD_MV_AM_HS, MFLD_MV_HS, SND_JACK_HEADSET},
};

/* sound card controls */
static const char *headset_switch_text[] = {"Earpiece", "Headset"};

static const char *lo_text[] = {"Vibra", "Headset", "IHF", "None"};

static const struct soc_enum headset_enum =
	SOC_ENUM_SINGLE_EXT(2, headset_switch_text);

static const struct soc_enum lo_enum =
	SOC_ENUM_SINGLE_EXT(4, lo_text);

static int headset_get_switch(struct snd_kcontrol *kcontrol,
	struct snd_ctl_elem_value *ucontrol)
{
	ucontrol->value.integer.value[0] = hs_switch;
	return 0;
}

static int headset_set_switch(struct snd_kcontrol *kcontrol,
	struct snd_ctl_elem_value *ucontrol)
{
	struct snd_soc_codec *codec =  snd_kcontrol_chip(kcontrol);

	if (ucontrol->value.integer.value[0] == hs_switch)
		return 0;

	if (ucontrol->value.integer.value[0]) {
		pr_debug("hs_set HS path\n");
		snd_soc_dapm_enable_pin(&codec->dapm, "Headphones");
		snd_soc_dapm_disable_pin(&codec->dapm, "EPOUT");
	} else {
		pr_debug("hs_set EP path\n");
		snd_soc_dapm_disable_pin(&codec->dapm, "Headphones");
		snd_soc_dapm_enable_pin(&codec->dapm, "EPOUT");
	}
	snd_soc_dapm_sync(&codec->dapm);
	hs_switch = ucontrol->value.integer.value[0];

	return 0;
}

static void lo_enable_out_pins(struct snd_soc_codec *codec)
{
	snd_soc_dapm_enable_pin(&codec->dapm, "IHFOUTL");
	snd_soc_dapm_enable_pin(&codec->dapm, "IHFOUTR");
	snd_soc_dapm_enable_pin(&codec->dapm, "LINEOUTL");
	snd_soc_dapm_enable_pin(&codec->dapm, "LINEOUTR");
	snd_soc_dapm_enable_pin(&codec->dapm, "VIB1OUT");
	snd_soc_dapm_enable_pin(&codec->dapm, "VIB2OUT");
	if (hs_switch) {
		snd_soc_dapm_enable_pin(&codec->dapm, "Headphones");
		snd_soc_dapm_disable_pin(&codec->dapm, "EPOUT");
	} else {
		snd_soc_dapm_disable_pin(&codec->dapm, "Headphones");
		snd_soc_dapm_enable_pin(&codec->dapm, "EPOUT");
	}
}

static int lo_get_switch(struct snd_kcontrol *kcontrol,
	struct snd_ctl_elem_value *ucontrol)
{
	ucontrol->value.integer.value[0] = lo_dac;
	return 0;
}

static int lo_set_switch(struct snd_kcontrol *kcontrol,
	struct snd_ctl_elem_value *ucontrol)
{
	struct snd_soc_codec *codec =  snd_kcontrol_chip(kcontrol);

	if (ucontrol->value.integer.value[0] == lo_dac)
		return 0;

	/* we dont want to work with last state of lineout so just enable all
	 * pins and then disable pins not required
	 */
	lo_enable_out_pins(codec);
	switch (ucontrol->value.integer.value[0]) {
	case 0:
		pr_debug("set vibra path\n");
		snd_soc_dapm_disable_pin(&codec->dapm, "VIB1OUT");
		snd_soc_dapm_disable_pin(&codec->dapm, "VIB2OUT");
		snd_soc_update_bits(codec, SN95031_LOCTL, 0x66, 0);
		break;

	case 1:
		pr_debug("set hs  path\n");
		snd_soc_dapm_disable_pin(&codec->dapm, "Headphones");
		snd_soc_dapm_disable_pin(&codec->dapm, "EPOUT");
		snd_soc_update_bits(codec, SN95031_LOCTL, 0x66, 0x22);
		break;

	case 2:
		pr_debug("set spkr path\n");
		snd_soc_dapm_disable_pin(&codec->dapm, "IHFOUTL");
		snd_soc_dapm_disable_pin(&codec->dapm, "IHFOUTR");
		snd_soc_update_bits(codec, SN95031_LOCTL, 0x66, 0x44);
		break;

	case 3:
		pr_debug("set null path\n");
		snd_soc_dapm_disable_pin(&codec->dapm, "LINEOUTL");
		snd_soc_dapm_disable_pin(&codec->dapm, "LINEOUTR");
		snd_soc_update_bits(codec, SN95031_LOCTL, 0x66, 0x66);
		break;
	}
	snd_soc_dapm_sync(&codec->dapm);
	lo_dac = ucontrol->value.integer.value[0];
	return 0;
}

static const struct snd_kcontrol_new mfld_snd_controls[] = {
	SOC_ENUM_EXT("Playback Switch", headset_enum,
			headset_get_switch, headset_set_switch),
	SOC_ENUM_EXT("Lineout Mux", lo_enum,
			lo_get_switch, lo_set_switch),
};

static const struct snd_soc_dapm_widget mfld_widgets[] = {
	SND_SOC_DAPM_HP("Headphones", NULL),
	SND_SOC_DAPM_MIC("Mic", NULL),
};

static const struct snd_soc_dapm_route mfld_map[] = {
	{"Headphones", NULL, "HPOUTR"},
	{"Headphones", NULL, "HPOUTL"},
	{"Mic", NULL, "AMIC1"},
};

static void mfld_jack_check(unsigned int intr_status)
{
	struct mfld_jack_data jack_data;

	jack_data.mfld_jack = &mfld_jack;
	jack_data.intr_id = intr_status;

	sn95031_jack_detection(&jack_data);
	/* TODO: add american headset detection post gpiolib support */
}

static int mfld_init(struct snd_soc_pcm_runtime *runtime)
{
	struct snd_soc_codec *codec = runtime->codec;
	struct snd_soc_dapm_context *dapm = &codec->dapm;
	int ret_val;

	/* Add jack sense widgets */
	snd_soc_dapm_new_controls(dapm, mfld_widgets, ARRAY_SIZE(mfld_widgets));

	/* Set up the map */
	snd_soc_dapm_add_routes(dapm, mfld_map, ARRAY_SIZE(mfld_map));

	/* always connected */
	snd_soc_dapm_enable_pin(dapm, "Headphones");
	snd_soc_dapm_enable_pin(dapm, "Mic");

	ret_val = snd_soc_add_codec_controls(codec, mfld_snd_controls,
				ARRAY_SIZE(mfld_snd_controls));
	if (ret_val) {
		pr_err("soc_add_controls failed %d", ret_val);
		return ret_val;
	}
	/* default is earpiece pin, userspace sets it explcitly */
	snd_soc_dapm_disable_pin(dapm, "Headphones");
	/* default is lineout NC, userspace sets it explcitly */
	snd_soc_dapm_disable_pin(dapm, "LINEOUTL");
	snd_soc_dapm_disable_pin(dapm, "LINEOUTR");
	lo_dac = 3;
	hs_switch = 0;
	/* we dont use linein in this so set to NC */
	snd_soc_dapm_disable_pin(dapm, "LINEINL");
	snd_soc_dapm_disable_pin(dapm, "LINEINR");

	/* Headset and button jack detection */
	ret_val = snd_soc_jack_new(codec, "Intel(R) MID Audio Jack",
			SND_JACK_HEADSET | SND_JACK_BTN_0 |
			SND_JACK_BTN_1, &mfld_jack);
	if (ret_val) {
		pr_err("jack creation failed\n");
		return ret_val;
	}

	ret_val = snd_soc_jack_add_pins(&mfld_jack,
			ARRAY_SIZE(mfld_jack_pins), mfld_jack_pins);
	if (ret_val) {
		pr_err("adding jack pins failed\n");
		return ret_val;
	}
	ret_val = snd_soc_jack_add_zones(&mfld_jack,
			ARRAY_SIZE(mfld_zones), mfld_zones);
	if (ret_val) {
		pr_err("adding jack zones failed\n");
		return ret_val;
	}

	/* we want to check if anything is inserted at boot,
	 * so send a fake event to codec and it will read adc
	 * to find if anything is there or not */
	mfld_jack_check(MFLD_JACK_INSERT);
	return ret_val;
}

static struct snd_soc_dai_link mfld_msic_dailink[] = {
	{
		.name = "Medfield Headset",
		.stream_name = "Headset",
		.cpu_dai_name = "Headset-cpu-dai",
		.codec_dai_name = "SN95031 Headset",
		.codec_name = "sn95031",
		.platform_name = "sst-platform",
		.init = mfld_init,
	},
	{
		.name = "Medfield Speaker",
		.stream_name = "Speaker",
		.cpu_dai_name = "Speaker-cpu-dai",
		.codec_dai_name = "SN95031 Speaker",
		.codec_name = "sn95031",
		.platform_name = "sst-platform",
		.init = NULL,
	},
	{
		.name = "Medfield Vibra",
		.stream_name = "Vibra1",
		.cpu_dai_name = "Vibra1-cpu-dai",
		.codec_dai_name = "SN95031 Vibra1",
		.codec_name = "sn95031",
		.platform_name = "sst-platform",
		.init = NULL,
	},
	{
		.name = "Medfield Haptics",
		.stream_name = "Vibra2",
		.cpu_dai_name = "Vibra2-cpu-dai",
		.codec_dai_name = "SN95031 Vibra2",
		.codec_name = "sn95031",
		.platform_name = "sst-platform",
		.init = NULL,
	},
	{
		.name = "Medfield Compress",
		.stream_name = "Speaker",
		.cpu_dai_name = "Compress-cpu-dai",
		.codec_dai_name = "SN95031 Speaker",
		.codec_name = "sn95031",
		.platform_name = "sst-platform",
		.init = NULL,
	},
};

/* SoC card */
static struct snd_soc_card snd_soc_card_mfld = {
	.name = "medfield_audio",
	.owner = THIS_MODULE,
	.dai_link = mfld_msic_dailink,
	.num_links = ARRAY_SIZE(mfld_msic_dailink),
};

static irqreturn_t snd_mfld_jack_intr_handler(int irq, void *dev)
{
	struct mfld_mc_private *mc_private = (struct mfld_mc_private *) dev;

	memcpy_fromio(&mc_private->interrupt_status,
			((void *)(mc_private->int_base)),
			sizeof(u8));
	return IRQ_WAKE_THREAD;
}

static irqreturn_t snd_mfld_jack_detection(int irq, void *data)
{
	struct mfld_mc_private *mc_drv_ctx = (struct mfld_mc_private *) data;

	if (mfld_jack.codec == NULL)
		return IRQ_HANDLED;
	mfld_jack_check(mc_drv_ctx->interrupt_status);

	return IRQ_HANDLED;
}

static int snd_mfld_mc_probe(struct platform_device *pdev)
{
	int ret_val = 0, irq;
	struct mfld_mc_private *mc_drv_ctx;
	struct resource *irq_mem;

	pr_debug("snd_mfld_mc_probe called\n");

	/* retrive the irq number */
	irq = platform_get_irq(pdev, 0);

	/* audio interrupt base of SRAM location where
	 * interrupts are stored by System FW */
	mc_drv_ctx = devm_kzalloc(&pdev->dev, sizeof(*mc_drv_ctx), GFP_ATOMIC);
	if (!mc_drv_ctx) {
		pr_err("allocation failed\n");
		return -ENOMEM;
	}

	irq_mem = platform_get_resource_byname(
				pdev, IORESOURCE_MEM, "IRQ_BASE");
	if (!irq_mem) {
		pr_err("no mem resource given\n");
		return -ENODEV;
	}
	mc_drv_ctx->int_base = devm_ioremap_nocache(&pdev->dev, irq_mem->start,
						    resource_size(irq_mem));
	if (!mc_drv_ctx->int_base) {
		pr_err("Mapping of cache failed\n");
		return -ENOMEM;
	}
	/* register for interrupt */
	ret_val = devm_request_threaded_irq(&pdev->dev, irq,
			snd_mfld_jack_intr_handler,
			snd_mfld_jack_detection,
			IRQF_SHARED, pdev->dev.driver->name, mc_drv_ctx);
	if (ret_val) {
		pr_err("cannot register IRQ\n");
		return ret_val;
	}
	/* register the soc card */
	snd_soc_card_mfld.dev = &pdev->dev;
	ret_val = snd_soc_register_card(&snd_soc_card_mfld);
	if (ret_val) {
		pr_debug("snd_soc_register_card failed %d\n", ret_val);
		return ret_val;
	}
	platform_set_drvdata(pdev, mc_drv_ctx);
	pr_debug("successfully exited probe\n");
	return 0;
}

static int snd_mfld_mc_remove(struct platform_device *pdev)
{
	struct mfld_mc_private *mc_drv_ctx = platform_get_drvdata(pdev);

	pr_debug("snd_mfld_mc_remove called\n");
	snd_soc_unregister_card(&snd_soc_card_mfld);
<<<<<<< HEAD
	kfree(mc_drv_ctx);
=======
>>>>>>> b53111ad
	return 0;
}

static struct platform_driver snd_mfld_mc_driver = {
	.driver = {
		.owner = THIS_MODULE,
		.name = "msic_audio",
	},
	.probe = snd_mfld_mc_probe,
	.remove = snd_mfld_mc_remove,
};

module_platform_driver(snd_mfld_mc_driver);

MODULE_DESCRIPTION("ASoC Intel(R) MID Machine driver");
MODULE_AUTHOR("Vinod Koul <vinod.koul@intel.com>");
MODULE_AUTHOR("Harsha Priya <priya.harsha@intel.com>");
MODULE_LICENSE("GPL v2");
MODULE_ALIAS("platform:msic-audio");<|MERGE_RESOLUTION|>--- conflicted
+++ resolved
@@ -416,10 +416,6 @@
 
 	pr_debug("snd_mfld_mc_remove called\n");
 	snd_soc_unregister_card(&snd_soc_card_mfld);
-<<<<<<< HEAD
-	kfree(mc_drv_ctx);
-=======
->>>>>>> b53111ad
 	return 0;
 }
 
