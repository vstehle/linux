--- conflicted
+++ resolved
@@ -812,11 +812,7 @@
 
 	snd_i2c_lock(ice->i2c);
 	byte = reg;
-<<<<<<< HEAD
-	if (snd_i2c_sendbytes(spec->i2cdevs[EWS_I2C_6FIRE], &byte, 1)) {
-=======
 	if (snd_i2c_sendbytes(spec->i2cdevs[EWS_I2C_6FIRE], &byte, 1) != 1) {
->>>>>>> 0ecfebd2
 		snd_i2c_unlock(ice->i2c);
 		dev_err(ice->card->dev, "cannot send pca\n");
 		return -EIO;
