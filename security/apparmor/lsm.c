--- conflicted
+++ resolved
@@ -33,7 +33,6 @@
 #include "include/context.h"
 #include "include/file.h"
 #include "include/ipc.h"
-#include "include/net.h"
 #include "include/path.h"
 #include "include/label.h"
 #include "include/policy.h"
@@ -737,371 +736,6 @@
 	return error;
 }
 
-<<<<<<< HEAD
-/**
- * apparmor_sk_alloc_security - allocate and attach the sk_security field
- */
-static int apparmor_sk_alloc_security(struct sock *sk, int family, gfp_t flags)
-{
-	struct aa_sk_ctx *ctx;
-
-	ctx = kzalloc(sizeof(*ctx), flags);
-	if (!ctx)
-		return -ENOMEM;
-
-	SK_CTX(sk) = ctx;
-
-	return 0;
-}
-
-/**
- * apparmor_sk_free_security - free the sk_security field
- */
-static void apparmor_sk_free_security(struct sock *sk)
-{
-	struct aa_sk_ctx *ctx = SK_CTX(sk);
-
-	SK_CTX(sk) = NULL;
-	aa_put_label(ctx->label);
-	aa_put_label(ctx->peer);
-	path_put(&ctx->path);
-	kfree(ctx);
-}
-
-/**
- * apparmor_clone_security - clone the sk_security field
- */
-static void apparmor_sk_clone_security(const struct sock *sk,
-				       struct sock *newsk)
-{
-	struct aa_sk_ctx *ctx = SK_CTX(sk);
-	struct aa_sk_ctx *new = SK_CTX(newsk);
-
-	new->label = aa_get_label(ctx->label);
-	new->peer = aa_get_label(ctx->peer);
-	new->path = ctx->path;
-	path_get(&new->path);
-}
-
-static int aa_sock_create_perm(struct aa_label *label, int family, int type,
-			       int protocol)
-{
-	AA_BUG(!label);
-	AA_BUG(in_interrupt());
-
-	return aa_af_perm(label, OP_CREATE, AA_MAY_CREATE, family, type,
-			  protocol);
-}
-
-
-/**
- * apparmor_socket_create - check perms before creating a new socket
- */
-static int apparmor_socket_create(int family, int type, int protocol, int kern)
-{
-	struct aa_label *label;
-	int error = 0;
-
-	label = begin_current_label_crit_section();
-	if (!(kern || unconfined(label)))
-		error = aa_sock_create_perm(label, family, type, protocol);
-	end_current_label_crit_section(label);
-
-	return error;
-}
-
-/**
- * apparmor_socket_post_create - setup the per-socket security struct
- *
- * Note:
- * -   kernel sockets currently labeled unconfined but we may want to
- *     move to a special kernel label
- * -   socket may not have sk here if created with sock_create_lite or
- *     sock_alloc. These should be accept cases which will be handled in
- *     sock_graft.
- */
-static int apparmor_socket_post_create(struct socket *sock, int family,
-				       int type, int protocol, int kern)
-{
-	struct aa_label *label;
-
-	if (kern) {
-		struct aa_ns *ns = aa_get_current_ns();
-
-		label = aa_get_label(ns_unconfined(ns));
-		aa_put_ns(ns);
-	} else
-		label = aa_get_current_label();
-
-	if (sock->sk) {
-		struct aa_sk_ctx *ctx = SK_CTX(sock->sk);
-
-		aa_put_label(ctx->label);
-		ctx->label = aa_get_label(label);
-	}
-	aa_put_label(label);
-
-	return 0;
-}
-
-/**
- * apparmor_socket_bind - check perms before bind addr to socket
- */
-static int apparmor_socket_bind(struct socket *sock,
-				struct sockaddr *address, int addrlen)
-{
-	AA_BUG(!sock);
-	AA_BUG(!sock->sk);
-	AA_BUG(!address);
-	AA_BUG(in_interrupt());
-
-	return aa_sk_perm(OP_BIND, AA_MAY_BIND, sock->sk);
-}
-
-/**
- * apparmor_socket_connect - check perms before connecting @sock to @address
- */
-static int apparmor_socket_connect(struct socket *sock,
-				   struct sockaddr *address, int addrlen)
-{
-	AA_BUG(!sock);
-	AA_BUG(!sock->sk);
-	AA_BUG(!address);
-	AA_BUG(in_interrupt());
-
-	return aa_sk_perm(OP_CONNECT, AA_MAY_CONNECT, sock->sk);
-}
-
-/**
- * apparmor_socket_list - check perms before allowing listen
- */
-static int apparmor_socket_listen(struct socket *sock, int backlog)
-{
-	AA_BUG(!sock);
-	AA_BUG(!sock->sk);
-	AA_BUG(in_interrupt());
-
-	return aa_sk_perm(OP_LISTEN, AA_MAY_LISTEN, sock->sk);
-}
-
-/**
- * apparmor_socket_accept - check perms before accepting a new connection.
- *
- * Note: while @newsock is created and has some information, the accept
- *       has not been done.
- */
-static int apparmor_socket_accept(struct socket *sock, struct socket *newsock)
-{
-	AA_BUG(!sock);
-	AA_BUG(!sock->sk);
-	AA_BUG(!newsock);
-	AA_BUG(in_interrupt());
-
-	return aa_sk_perm(OP_ACCEPT, AA_MAY_ACCEPT, sock->sk);
-}
-
-static int aa_sock_msg_perm(const char *op, u32 request, struct socket *sock,
-			    struct msghdr *msg, int size)
-{
-	AA_BUG(!sock);
-	AA_BUG(!sock->sk);
-	AA_BUG(!msg);
-	AA_BUG(in_interrupt());
-
-	return aa_sk_perm(op, request, sock->sk);
-}
-
-/**
- * apparmor_socket_sendmsg - check perms before sending msg to another socket
- */
-static int apparmor_socket_sendmsg(struct socket *sock,
-				   struct msghdr *msg, int size)
-{
-	return aa_sock_msg_perm(OP_SENDMSG, AA_MAY_SEND, sock, msg, size);
-}
-
-/**
- * apparmor_socket_recvmsg - check perms before receiving a message
- */
-static int apparmor_socket_recvmsg(struct socket *sock,
-				   struct msghdr *msg, int size, int flags)
-{
-	return aa_sock_msg_perm(OP_RECVMSG, AA_MAY_RECEIVE, sock, msg, size);
-}
-
-/* revaliation, get/set attr, shutdown */
-static int aa_sock_perm(const char *op, u32 request, struct socket *sock)
-{
-	AA_BUG(!sock);
-	AA_BUG(!sock->sk);
-	AA_BUG(in_interrupt());
-
-	return aa_sk_perm(op, request, sock->sk);
-}
-
-/**
- * apparmor_socket_getsockname - check perms before getting the local address
- */
-static int apparmor_socket_getsockname(struct socket *sock)
-{
-	return aa_sock_perm(OP_GETSOCKNAME, AA_MAY_GETATTR, sock);
-}
-
-/**
- * apparmor_socket_getpeername - check perms before getting remote address
- */
-static int apparmor_socket_getpeername(struct socket *sock)
-{
-	return aa_sock_perm(OP_GETPEERNAME, AA_MAY_GETATTR, sock);
-}
-
-/* revaliation, get/set attr, opt */
-static int aa_sock_opt_perm(const char *op, u32 request, struct socket *sock,
-			    int level, int optname)
-{
-	AA_BUG(!sock);
-	AA_BUG(!sock->sk);
-	AA_BUG(in_interrupt());
-
-	return aa_sk_perm(op, request, sock->sk);
-}
-
-/**
- * apparmor_getsockopt - check perms before getting socket options
- */
-static int apparmor_socket_getsockopt(struct socket *sock, int level,
-				      int optname)
-{
-	return aa_sock_opt_perm(OP_GETSOCKOPT, AA_MAY_GETOPT, sock,
-				level, optname);
-}
-
-/**
- * apparmor_setsockopt - check perms before setting socket options
- */
-static int apparmor_socket_setsockopt(struct socket *sock, int level,
-				      int optname)
-{
-	return aa_sock_opt_perm(OP_SETSOCKOPT, AA_MAY_SETOPT, sock,
-				level, optname);
-}
-
-/**
- * apparmor_socket_shutdown - check perms before shutting down @sock conn
- */
-static int apparmor_socket_shutdown(struct socket *sock, int how)
-{
-	return aa_sock_perm(OP_SHUTDOWN, AA_MAY_SHUTDOWN, sock);
-}
-
-/**
- * apparmor_socket_sock_recv_skb - check perms before associating skb to sk
- *
- * Note: can not sleep may be called with locks held
- *
- * dont want protocol specific in __skb_recv_datagram()
- * to deny an incoming connection  socket_sock_rcv_skb()
- */
-static int apparmor_socket_sock_rcv_skb(struct sock *sk, struct sk_buff *skb)
-{
-	return 0;
-}
-
-
-static struct aa_label *sk_peer_label(struct sock *sk)
-{
-	struct aa_sk_ctx *ctx = SK_CTX(sk);
-
-	if (ctx->peer)
-		return ctx->peer;
-
-	return ERR_PTR(-ENOPROTOOPT);
-}
-
-/**
- * apparmor_socket_getpeersec_stream - get security context of peer
- *
- * Note: for tcp only valid if using ipsec or cipso on lan
- */
-static int apparmor_socket_getpeersec_stream(struct socket *sock,
-					     char __user *optval,
-					     int __user *optlen,
-					     unsigned int len)
-{
-	char *name;
-	int slen, error = 0;
-	struct aa_label *label;
-	struct aa_label *peer;
-
-	label = begin_current_label_crit_section();
-	peer = sk_peer_label(sock->sk);
-	if (IS_ERR(peer)) {
-		error = PTR_ERR(peer);
-		goto done;
-	}
-	slen = aa_label_asxprint(&name, labels_ns(label), peer,
-				 FLAG_SHOW_MODE | FLAG_VIEW_SUBNS |
-				 FLAG_HIDDEN_UNCONFINED, GFP_KERNEL);
-	/* don't include terminating \0 in slen, it breaks some apps */
-	if (slen < 0) {
-		error = -ENOMEM;
-	} else {
-		if (slen > len) {
-			error = -ERANGE;
-		} else if (copy_to_user(optval, name, slen)) {
-			error = -EFAULT;
-			goto out;
-		}
-		if (put_user(slen, optlen))
-			error = -EFAULT;
-out:
-		kfree(name);
-
-	}
-
-done:
-	end_current_label_crit_section(label);
-
-	return error;
-}
-
-/**
- * apparmor_socket_getpeersec_dgram - get security label of packet
- * @sock: the peer socket
- * @skb: packet data
- * @secid: pointer to where to put the secid of the packet
- *
- * Sets the netlabel socket state on sk from parent
- */
-static int apparmor_socket_getpeersec_dgram(struct socket *sock,
-					    struct sk_buff *skb, u32 *secid)
-
-{
-	/* TODO: requires secid support */
-	return -ENOPROTOOPT;
-}
-
-/**
- * apparmor_sock_graft - Initialize newly created socket
- * @sk: child sock
- * @parent: parent socket
- *
- * Note: could set off of SOCK_CTX(parent) but need to track inode and we can
- *       just set sk security information off of current creating process label
- *       Labeling of sk for accept case - probably should be sock based
- *       instead of task, because of the case where an implicitly labeled
- *       socket is shared by different tasks.
- */
-static void apparmor_sock_graft(struct sock *sk, struct socket *parent)
-{
-	struct aa_sk_ctx *ctx = SK_CTX(sk);
-
-	if (!ctx->label)
-		ctx->label = aa_get_current_label();
-}
-
-=======
->>>>>>> 9abd04af
 static struct security_hook_list apparmor_hooks[] __lsm_ro_after_init = {
 	LSM_HOOK_INIT(ptrace_access_check, apparmor_ptrace_access_check),
 	LSM_HOOK_INIT(ptrace_traceme, apparmor_ptrace_traceme),
@@ -1135,30 +769,6 @@
 
 	LSM_HOOK_INIT(getprocattr, apparmor_getprocattr),
 	LSM_HOOK_INIT(setprocattr, apparmor_setprocattr),
-
-	LSM_HOOK_INIT(sk_alloc_security, apparmor_sk_alloc_security),
-	LSM_HOOK_INIT(sk_free_security, apparmor_sk_free_security),
-	LSM_HOOK_INIT(sk_clone_security, apparmor_sk_clone_security),
-
-	LSM_HOOK_INIT(socket_create, apparmor_socket_create),
-	LSM_HOOK_INIT(socket_post_create, apparmor_socket_post_create),
-	LSM_HOOK_INIT(socket_bind, apparmor_socket_bind),
-	LSM_HOOK_INIT(socket_connect, apparmor_socket_connect),
-	LSM_HOOK_INIT(socket_listen, apparmor_socket_listen),
-	LSM_HOOK_INIT(socket_accept, apparmor_socket_accept),
-	LSM_HOOK_INIT(socket_sendmsg, apparmor_socket_sendmsg),
-	LSM_HOOK_INIT(socket_recvmsg, apparmor_socket_recvmsg),
-	LSM_HOOK_INIT(socket_getsockname, apparmor_socket_getsockname),
-	LSM_HOOK_INIT(socket_getpeername, apparmor_socket_getpeername),
-	LSM_HOOK_INIT(socket_getsockopt, apparmor_socket_getsockopt),
-	LSM_HOOK_INIT(socket_setsockopt, apparmor_socket_setsockopt),
-	LSM_HOOK_INIT(socket_shutdown, apparmor_socket_shutdown),
-	LSM_HOOK_INIT(socket_sock_rcv_skb, apparmor_socket_sock_rcv_skb),
-	LSM_HOOK_INIT(socket_getpeersec_stream,
-		      apparmor_socket_getpeersec_stream),
-	LSM_HOOK_INIT(socket_getpeersec_dgram,
-		      apparmor_socket_getpeersec_dgram),
-	LSM_HOOK_INIT(sock_graft, apparmor_sock_graft),
 
 	LSM_HOOK_INIT(cred_alloc_blank, apparmor_cred_alloc_blank),
 	LSM_HOOK_INIT(cred_free, apparmor_cred_free),
