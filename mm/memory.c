--- conflicted
+++ resolved
@@ -4271,10 +4271,7 @@
 }
 #endif /* CONFIG_TRANSPARENT_HUGEPAGE || CONFIG_HUGETLBFS */
 
-<<<<<<< HEAD
 #if USE_SPLIT_PTE_PTLOCKS && ALLOC_SPLIT_PTLOCKS
-=======
-#if USE_SPLIT_PTE_PTLOCKS && BLOATED_SPINLOCKS
 static struct kmem_cache *page_ptl_cachep;
 void __init ptlock_cache_init(void)
 {
@@ -4282,7 +4279,6 @@
 			SLAB_PANIC, NULL);
 }
 
->>>>>>> 3d655d44
 bool ptlock_alloc(struct page *page)
 {
 	spinlock_t *ptl;
