--- conflicted
+++ resolved
@@ -1259,21 +1259,13 @@
 		goto skip;
 
 #ifdef CONFIG_QUOTA
-<<<<<<< HEAD
-	if (!f2fs_readonly(sb) && (*flags & MS_RDONLY)) {
-=======
 	if (!f2fs_readonly(sb) && (*flags & SB_RDONLY)) {
->>>>>>> 39051dd8
 		err = dquot_suspend(sb, -1);
 		if (err < 0)
 			goto restore_opts;
 	} else {
 		/* dquot_resume needs RW */
-<<<<<<< HEAD
-		sb->s_flags &= ~MS_RDONLY;
-=======
 		sb->s_flags &= ~SB_RDONLY;
->>>>>>> 39051dd8
 		if (sb_any_quota_suspended(sb)) {
 			dquot_resume(sb, -1);
 		} else if (f2fs_sb_has_quota_ino(sb)) {
