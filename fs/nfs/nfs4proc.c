--- conflicted
+++ resolved
@@ -2086,15 +2086,8 @@
 static int _nfs4_do_open(struct inode *dir,
 			struct nfs_open_context *ctx,
 			int flags,
-<<<<<<< HEAD
-			struct iattr *sattr)
-=======
 			struct iattr *sattr,
-			struct nfs4_label *label,
-			struct rpc_cred *cred,
-			struct nfs4_state **res,
-			struct nfs4_threshold **ctx_th)
->>>>>>> 4aa21903
+			struct nfs4_label *label)
 {
 	struct nfs4_state_owner  *sp;
 	struct nfs4_state     *state = NULL;
@@ -2147,12 +2140,8 @@
 
 	status = _nfs4_open_and_get_state(opendata, fmode, flags, ctx);
 	if (status != 0)
-<<<<<<< HEAD
-		goto err_opendata_put;
+		goto err_free_label;
 	state = ctx->state;
-=======
-		goto err_free_label;
->>>>>>> 4aa21903
 
 	if ((opendata->o_arg.open_flags & O_EXCL) &&
 	    (opendata->o_arg.createmode != NFS4_CREATE_GUARDED)) {
@@ -2195,14 +2184,8 @@
 static struct nfs4_state *nfs4_do_open(struct inode *dir,
 					struct nfs_open_context *ctx,
 					int flags,
-<<<<<<< HEAD
-					struct iattr *sattr)
-=======
 					struct iattr *sattr,
-					struct nfs4_label *label,
-					struct rpc_cred *cred,
-					struct nfs4_threshold **ctx_th)
->>>>>>> 4aa21903
+					struct nfs4_label *label)
 {
 	struct nfs_server *server = NFS_SERVER(dir);
 	struct nfs4_exception exception = { };
@@ -2210,13 +2193,8 @@
 	int status;
 
 	do {
-<<<<<<< HEAD
-		status = _nfs4_do_open(dir, ctx, flags, sattr);
+		status = _nfs4_do_open(dir, ctx, flags, sattr, label);
 		res = ctx->state;
-=======
-		status = _nfs4_do_open(dir, dentry, fmode, flags, sattr, label, cred,
-				       &res, ctx_th);
->>>>>>> 4aa21903
 		if (status == 0)
 			break;
 		/* NOTE: BAD_SEQID means the server and client disagree about the
@@ -2579,15 +2557,10 @@
 	label = nfs4_label_init_security(dir, ctx->dentry, attr, &l);
 
 	/* Protect against concurrent sillydeletes */
-<<<<<<< HEAD
-	state = nfs4_do_open(dir, ctx, open_flags, attr);
-=======
-	state = nfs4_do_open(dir, ctx->dentry, ctx->mode, open_flags, attr, label,
-			     ctx->cred, &ctx->mdsthreshold);
+	state = nfs4_do_open(dir, ctx, open_flags, attr, label);
 
 	nfs4_label_release_security(label);
 
->>>>>>> 4aa21903
 	if (IS_ERR(state))
 		return ERR_CAST(state);
 	return state->inode;
@@ -3241,14 +3214,7 @@
 	ilabel = nfs4_label_init_security(dir, dentry, sattr, &l);
 
 	sattr->ia_mode &= ~current_umask();
-<<<<<<< HEAD
-	state = nfs4_do_open(dir, ctx, flags, sattr);
-=======
-	state = nfs4_do_open(dir, dentry, ctx->mode,
-			flags, sattr, ilabel, ctx->cred,
-			&ctx->mdsthreshold);
-	d_drop(dentry);
->>>>>>> 4aa21903
+	state = nfs4_do_open(dir, ctx, flags, sattr, ilabel);
 	if (IS_ERR(state)) {
 		status = PTR_ERR(state);
 		goto out;
