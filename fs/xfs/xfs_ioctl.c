// SPDX-License-Identifier: GPL-2.0
/*
 * Copyright (c) 2000-2005 Silicon Graphics, Inc.
 * All Rights Reserved.
 */
#include "xfs.h"
#include "xfs_fs.h"
#include "xfs_shared.h"
#include "xfs_format.h"
#include "xfs_log_format.h"
#include "xfs_trans_resv.h"
#include "xfs_mount.h"
#include "xfs_inode.h"
#include "xfs_rtalloc.h"
#include "xfs_iwalk.h"
#include "xfs_itable.h"
#include "xfs_error.h"
#include "xfs_attr.h"
#include "xfs_bmap.h"
#include "xfs_bmap_util.h"
#include "xfs_fsops.h"
#include "xfs_discard.h"
#include "xfs_quota.h"
#include "xfs_export.h"
#include "xfs_trace.h"
#include "xfs_icache.h"
#include "xfs_trans.h"
#include "xfs_acl.h"
#include "xfs_btree.h"
#include <linux/fsmap.h>
#include "xfs_fsmap.h"
#include "scrub/xfs_scrub.h"
#include "xfs_sb.h"
#include "xfs_ag.h"
#include "xfs_health.h"
#include "xfs_reflink.h"
#include "xfs_ioctl.h"
#include "xfs_da_format.h"
#include "xfs_da_btree.h"

#include <linux/mount.h>
#include <linux/namei.h>
#include <linux/fileattr.h>

/*
 * xfs_find_handle maps from userspace xfs_fsop_handlereq structure to
 * a file or fs handle.
 *
 * XFS_IOC_PATH_TO_FSHANDLE
 *    returns fs handle for a mount point or path within that mount point
 * XFS_IOC_FD_TO_HANDLE
 *    returns full handle for a FD opened in user space
 * XFS_IOC_PATH_TO_HANDLE
 *    returns full handle for a path
 */
int
xfs_find_handle(
	unsigned int		cmd,
	xfs_fsop_handlereq_t	*hreq)
{
	int			hsize;
	xfs_handle_t		handle;
	struct inode		*inode;
	struct fd		f = {NULL};
	struct path		path;
	int			error;
	struct xfs_inode	*ip;

	if (cmd == XFS_IOC_FD_TO_HANDLE) {
		f = fdget(hreq->fd);
		if (!f.file)
			return -EBADF;
		inode = file_inode(f.file);
	} else {
		error = user_path_at(AT_FDCWD, hreq->path, 0, &path);
		if (error)
			return error;
		inode = d_inode(path.dentry);
	}
	ip = XFS_I(inode);

	/*
	 * We can only generate handles for inodes residing on a XFS filesystem,
	 * and only for regular files, directories or symbolic links.
	 */
	error = -EINVAL;
	if (inode->i_sb->s_magic != XFS_SB_MAGIC)
		goto out_put;

	error = -EBADF;
	if (!S_ISREG(inode->i_mode) &&
	    !S_ISDIR(inode->i_mode) &&
	    !S_ISLNK(inode->i_mode))
		goto out_put;


	memcpy(&handle.ha_fsid, ip->i_mount->m_fixedfsid, sizeof(xfs_fsid_t));

	if (cmd == XFS_IOC_PATH_TO_FSHANDLE) {
		/*
		 * This handle only contains an fsid, zero the rest.
		 */
		memset(&handle.ha_fid, 0, sizeof(handle.ha_fid));
		hsize = sizeof(xfs_fsid_t);
	} else {
		handle.ha_fid.fid_len = sizeof(xfs_fid_t) -
					sizeof(handle.ha_fid.fid_len);
		handle.ha_fid.fid_pad = 0;
		handle.ha_fid.fid_gen = inode->i_generation;
		handle.ha_fid.fid_ino = ip->i_ino;
		hsize = sizeof(xfs_handle_t);
	}

	error = -EFAULT;
	if (copy_to_user(hreq->ohandle, &handle, hsize) ||
	    copy_to_user(hreq->ohandlen, &hsize, sizeof(__s32)))
		goto out_put;

	error = 0;

 out_put:
	if (cmd == XFS_IOC_FD_TO_HANDLE)
		fdput(f);
	else
		path_put(&path);
	return error;
}

/*
 * No need to do permission checks on the various pathname components
 * as the handle operations are privileged.
 */
STATIC int
xfs_handle_acceptable(
	void			*context,
	struct dentry		*dentry)
{
	return 1;
}

/*
 * Convert userspace handle data into a dentry.
 */
struct dentry *
xfs_handle_to_dentry(
	struct file		*parfilp,
	void __user		*uhandle,
	u32			hlen)
{
	xfs_handle_t		handle;
	struct xfs_fid64	fid;

	/*
	 * Only allow handle opens under a directory.
	 */
	if (!S_ISDIR(file_inode(parfilp)->i_mode))
		return ERR_PTR(-ENOTDIR);

	if (hlen != sizeof(xfs_handle_t))
		return ERR_PTR(-EINVAL);
	if (copy_from_user(&handle, uhandle, hlen))
		return ERR_PTR(-EFAULT);
	if (handle.ha_fid.fid_len !=
	    sizeof(handle.ha_fid) - sizeof(handle.ha_fid.fid_len))
		return ERR_PTR(-EINVAL);

	memset(&fid, 0, sizeof(struct fid));
	fid.ino = handle.ha_fid.fid_ino;
	fid.gen = handle.ha_fid.fid_gen;

	return exportfs_decode_fh(parfilp->f_path.mnt, (struct fid *)&fid, 3,
			FILEID_INO32_GEN | XFS_FILEID_TYPE_64FLAG,
			xfs_handle_acceptable, NULL);
}

STATIC struct dentry *
xfs_handlereq_to_dentry(
	struct file		*parfilp,
	xfs_fsop_handlereq_t	*hreq)
{
	return xfs_handle_to_dentry(parfilp, hreq->ihandle, hreq->ihandlen);
}

int
xfs_open_by_handle(
	struct file		*parfilp,
	xfs_fsop_handlereq_t	*hreq)
{
	const struct cred	*cred = current_cred();
	int			error;
	int			fd;
	int			permflag;
	struct file		*filp;
	struct inode		*inode;
	struct dentry		*dentry;
	fmode_t			fmode;
	struct path		path;

	if (!capable(CAP_SYS_ADMIN))
		return -EPERM;

	dentry = xfs_handlereq_to_dentry(parfilp, hreq);
	if (IS_ERR(dentry))
		return PTR_ERR(dentry);
	inode = d_inode(dentry);

	/* Restrict xfs_open_by_handle to directories & regular files. */
	if (!(S_ISREG(inode->i_mode) || S_ISDIR(inode->i_mode))) {
		error = -EPERM;
		goto out_dput;
	}

#if BITS_PER_LONG != 32
	hreq->oflags |= O_LARGEFILE;
#endif

	permflag = hreq->oflags;
	fmode = OPEN_FMODE(permflag);
	if ((!(permflag & O_APPEND) || (permflag & O_TRUNC)) &&
	    (fmode & FMODE_WRITE) && IS_APPEND(inode)) {
		error = -EPERM;
		goto out_dput;
	}

	if ((fmode & FMODE_WRITE) && IS_IMMUTABLE(inode)) {
		error = -EPERM;
		goto out_dput;
	}

	/* Can't write directories. */
	if (S_ISDIR(inode->i_mode) && (fmode & FMODE_WRITE)) {
		error = -EISDIR;
		goto out_dput;
	}

	fd = get_unused_fd_flags(0);
	if (fd < 0) {
		error = fd;
		goto out_dput;
	}

	path.mnt = parfilp->f_path.mnt;
	path.dentry = dentry;
	filp = dentry_open(&path, hreq->oflags, cred);
	dput(dentry);
	if (IS_ERR(filp)) {
		put_unused_fd(fd);
		return PTR_ERR(filp);
	}

	if (S_ISREG(inode->i_mode)) {
		filp->f_flags |= O_NOATIME;
		filp->f_mode |= FMODE_NOCMTIME;
	}

	fd_install(fd, filp);
	return fd;

 out_dput:
	dput(dentry);
	return error;
}

int
xfs_readlink_by_handle(
	struct file		*parfilp,
	xfs_fsop_handlereq_t	*hreq)
{
	struct dentry		*dentry;
	__u32			olen;
	int			error;

	if (!capable(CAP_SYS_ADMIN))
		return -EPERM;

	dentry = xfs_handlereq_to_dentry(parfilp, hreq);
	if (IS_ERR(dentry))
		return PTR_ERR(dentry);

	/* Restrict this handle operation to symlinks only. */
	if (!d_is_symlink(dentry)) {
		error = -EINVAL;
		goto out_dput;
	}

	if (copy_from_user(&olen, hreq->ohandlen, sizeof(__u32))) {
		error = -EFAULT;
		goto out_dput;
	}

	error = vfs_readlink(dentry, hreq->ohandle, olen);

 out_dput:
	dput(dentry);
	return error;
}

/*
 * Format an attribute and copy it out to the user's buffer.
 * Take care to check values and protect against them changing later,
 * we may be reading them directly out of a user buffer.
 */
static void
xfs_ioc_attr_put_listent(
	struct xfs_attr_list_context *context,
	int			flags,
	unsigned char		*name,
	int			namelen,
	int			valuelen)
{
	struct xfs_attrlist	*alist = context->buffer;
	struct xfs_attrlist_ent	*aep;
	int			arraytop;

	ASSERT(!context->seen_enough);
	ASSERT(context->count >= 0);
	ASSERT(context->count < (ATTR_MAX_VALUELEN/8));
	ASSERT(context->firstu >= sizeof(*alist));
	ASSERT(context->firstu <= context->bufsize);

	/*
	 * Only list entries in the right namespace.
	 */
	if (context->attr_filter != (flags & XFS_ATTR_NSP_ONDISK_MASK))
		return;

	arraytop = sizeof(*alist) +
			context->count * sizeof(alist->al_offset[0]);

	/* decrement by the actual bytes used by the attr */
	context->firstu -= round_up(offsetof(struct xfs_attrlist_ent, a_name) +
			namelen + 1, sizeof(uint32_t));
	if (context->firstu < arraytop) {
		trace_xfs_attr_list_full(context);
		alist->al_more = 1;
		context->seen_enough = 1;
		return;
	}

	aep = context->buffer + context->firstu;
	aep->a_valuelen = valuelen;
	memcpy(aep->a_name, name, namelen);
	aep->a_name[namelen] = 0;
	alist->al_offset[context->count++] = context->firstu;
	alist->al_count = context->count;
	trace_xfs_attr_list_add(context);
}

static unsigned int
xfs_attr_filter(
	u32			ioc_flags)
{
	if (ioc_flags & XFS_IOC_ATTR_ROOT)
		return XFS_ATTR_ROOT;
	if (ioc_flags & XFS_IOC_ATTR_SECURE)
		return XFS_ATTR_SECURE;
	return 0;
}

static unsigned int
xfs_attr_flags(
	u32			ioc_flags)
{
	if (ioc_flags & XFS_IOC_ATTR_CREATE)
		return XATTR_CREATE;
	if (ioc_flags & XFS_IOC_ATTR_REPLACE)
		return XATTR_REPLACE;
	return 0;
}

int
xfs_ioc_attr_list(
	struct xfs_inode		*dp,
	void __user			*ubuf,
	size_t				bufsize,
	int				flags,
	struct xfs_attrlist_cursor __user *ucursor)
{
	struct xfs_attr_list_context	context = { };
	struct xfs_attrlist		*alist;
	void				*buffer;
	int				error;

	if (bufsize < sizeof(struct xfs_attrlist) ||
	    bufsize > XFS_XATTR_LIST_MAX)
		return -EINVAL;

	/*
	 * Reject flags, only allow namespaces.
	 */
	if (flags & ~(XFS_IOC_ATTR_ROOT | XFS_IOC_ATTR_SECURE))
		return -EINVAL;
	if (flags == (XFS_IOC_ATTR_ROOT | XFS_IOC_ATTR_SECURE))
		return -EINVAL;

	/*
	 * Validate the cursor.
	 */
	if (copy_from_user(&context.cursor, ucursor, sizeof(context.cursor)))
		return -EFAULT;
	if (context.cursor.pad1 || context.cursor.pad2)
		return -EINVAL;
	if (!context.cursor.initted &&
	    (context.cursor.hashval || context.cursor.blkno ||
	     context.cursor.offset))
		return -EINVAL;

	buffer = kvzalloc(bufsize, GFP_KERNEL);
	if (!buffer)
		return -ENOMEM;

	/*
	 * Initialize the output buffer.
	 */
	context.dp = dp;
	context.resynch = 1;
	context.attr_filter = xfs_attr_filter(flags);
	context.buffer = buffer;
	context.bufsize = round_down(bufsize, sizeof(uint32_t));
	context.firstu = context.bufsize;
	context.put_listent = xfs_ioc_attr_put_listent;

	alist = context.buffer;
	alist->al_count = 0;
	alist->al_more = 0;
	alist->al_offset[0] = context.bufsize;

	error = xfs_attr_list(&context);
	if (error)
		goto out_free;

	if (copy_to_user(ubuf, buffer, bufsize) ||
	    copy_to_user(ucursor, &context.cursor, sizeof(context.cursor)))
		error = -EFAULT;
out_free:
	kmem_free(buffer);
	return error;
}

STATIC int
xfs_attrlist_by_handle(
	struct file		*parfilp,
	struct xfs_fsop_attrlist_handlereq __user *p)
{
	struct xfs_fsop_attrlist_handlereq al_hreq;
	struct dentry		*dentry;
	int			error = -ENOMEM;

	if (!capable(CAP_SYS_ADMIN))
		return -EPERM;
	if (copy_from_user(&al_hreq, p, sizeof(al_hreq)))
		return -EFAULT;

	dentry = xfs_handlereq_to_dentry(parfilp, &al_hreq.hreq);
	if (IS_ERR(dentry))
		return PTR_ERR(dentry);

	error = xfs_ioc_attr_list(XFS_I(d_inode(dentry)), al_hreq.buffer,
				  al_hreq.buflen, al_hreq.flags, &p->pos);
	dput(dentry);
	return error;
}

static int
xfs_attrmulti_attr_get(
	struct inode		*inode,
	unsigned char		*name,
	unsigned char		__user *ubuf,
	uint32_t		*len,
	uint32_t		flags)
{
	struct xfs_da_args	args = {
		.dp		= XFS_I(inode),
		.attr_filter	= xfs_attr_filter(flags),
		.attr_flags	= xfs_attr_flags(flags),
		.name		= name,
		.namelen	= strlen(name),
		.valuelen	= *len,
	};
	int			error;

	if (*len > XFS_XATTR_SIZE_MAX)
		return -EINVAL;

	error = xfs_attr_get(&args);
	if (error)
		goto out_kfree;

	*len = args.valuelen;
	if (copy_to_user(ubuf, args.value, args.valuelen))
		error = -EFAULT;

out_kfree:
	kmem_free(args.value);
	return error;
}

static int
xfs_attrmulti_attr_set(
	struct inode		*inode,
	unsigned char		*name,
	const unsigned char	__user *ubuf,
	uint32_t		len,
	uint32_t		flags)
{
	struct xfs_da_args	args = {
		.dp		= XFS_I(inode),
		.attr_filter	= xfs_attr_filter(flags),
		.attr_flags	= xfs_attr_flags(flags),
		.name		= name,
		.namelen	= strlen(name),
	};
	int			error;

	if (IS_IMMUTABLE(inode) || IS_APPEND(inode))
		return -EPERM;

	if (ubuf) {
		if (len > XFS_XATTR_SIZE_MAX)
			return -EINVAL;
		args.value = memdup_user(ubuf, len);
		if (IS_ERR(args.value))
			return PTR_ERR(args.value);
		args.valuelen = len;
	}

	error = xfs_attr_set(&args);
	if (!error && (flags & XFS_IOC_ATTR_ROOT))
		xfs_forget_acl(inode, name);
	kfree(args.value);
	return error;
}

int
xfs_ioc_attrmulti_one(
	struct file		*parfilp,
	struct inode		*inode,
	uint32_t		opcode,
	void __user		*uname,
	void __user		*value,
	uint32_t		*len,
	uint32_t		flags)
{
	unsigned char		*name;
	int			error;

	if ((flags & XFS_IOC_ATTR_ROOT) && (flags & XFS_IOC_ATTR_SECURE))
		return -EINVAL;

	name = strndup_user(uname, MAXNAMELEN);
	if (IS_ERR(name))
		return PTR_ERR(name);

	switch (opcode) {
	case ATTR_OP_GET:
		error = xfs_attrmulti_attr_get(inode, name, value, len, flags);
		break;
	case ATTR_OP_REMOVE:
		value = NULL;
		*len = 0;
		fallthrough;
	case ATTR_OP_SET:
		error = mnt_want_write_file(parfilp);
		if (error)
			break;
		error = xfs_attrmulti_attr_set(inode, name, value, *len, flags);
		mnt_drop_write_file(parfilp);
		break;
	default:
		error = -EINVAL;
		break;
	}

	kfree(name);
	return error;
}

STATIC int
xfs_attrmulti_by_handle(
	struct file		*parfilp,
	void			__user *arg)
{
	int			error;
	xfs_attr_multiop_t	*ops;
	xfs_fsop_attrmulti_handlereq_t am_hreq;
	struct dentry		*dentry;
	unsigned int		i, size;

	if (!capable(CAP_SYS_ADMIN))
		return -EPERM;
	if (copy_from_user(&am_hreq, arg, sizeof(xfs_fsop_attrmulti_handlereq_t)))
		return -EFAULT;

	/* overflow check */
	if (am_hreq.opcount >= INT_MAX / sizeof(xfs_attr_multiop_t))
		return -E2BIG;

	dentry = xfs_handlereq_to_dentry(parfilp, &am_hreq.hreq);
	if (IS_ERR(dentry))
		return PTR_ERR(dentry);

	error = -E2BIG;
	size = am_hreq.opcount * sizeof(xfs_attr_multiop_t);
	if (!size || size > 16 * PAGE_SIZE)
		goto out_dput;

	ops = memdup_user(am_hreq.ops, size);
	if (IS_ERR(ops)) {
		error = PTR_ERR(ops);
		goto out_dput;
	}

	error = 0;
	for (i = 0; i < am_hreq.opcount; i++) {
		ops[i].am_error = xfs_ioc_attrmulti_one(parfilp,
				d_inode(dentry), ops[i].am_opcode,
				ops[i].am_attrname, ops[i].am_attrvalue,
				&ops[i].am_length, ops[i].am_flags);
	}

	if (copy_to_user(am_hreq.ops, ops, size))
		error = -EFAULT;

	kfree(ops);
 out_dput:
	dput(dentry);
	return error;
}

<<<<<<< HEAD
int
xfs_ioc_space(
	struct file		*filp,
	xfs_flock64_t		*bf)
{
	struct inode		*inode = file_inode(filp);
	struct xfs_inode	*ip = XFS_I(inode);
	struct iattr		iattr;
	enum xfs_prealloc_flags	flags = XFS_PREALLOC_CLEAR;
	uint			iolock = XFS_IOLOCK_EXCL | XFS_MMAPLOCK_EXCL;
	int			error;

	if (inode->i_flags & (S_IMMUTABLE|S_APPEND))
		return -EPERM;

	if (!(filp->f_mode & FMODE_WRITE))
		return -EBADF;

	if (!S_ISREG(inode->i_mode))
		return -EINVAL;

	if (xfs_is_always_cow_inode(ip))
		return -EOPNOTSUPP;

	if (filp->f_flags & O_DSYNC)
		flags |= XFS_PREALLOC_SYNC;
	if (filp->f_mode & FMODE_NOCMTIME)
		flags |= XFS_PREALLOC_INVISIBLE;

	error = mnt_want_write_file(filp);
	if (error)
		return error;

	xfs_ilock(ip, iolock);
	error = xfs_break_layouts(inode, &iolock, BREAK_UNMAP);
	if (error)
		goto out_unlock;
	inode_dio_wait(inode);

	switch (bf->l_whence) {
	case 0: /*SEEK_SET*/
		break;
	case 1: /*SEEK_CUR*/
		bf->l_start += filp->f_pos;
		break;
	case 2: /*SEEK_END*/
		bf->l_start += XFS_ISIZE(ip);
		break;
	default:
		error = -EINVAL;
		goto out_unlock;
	}

	if (bf->l_start < 0 || bf->l_start > inode->i_sb->s_maxbytes) {
		error = -EINVAL;
		goto out_unlock;
	}

	if (bf->l_start > XFS_ISIZE(ip)) {
		error = xfs_alloc_file_space(ip, XFS_ISIZE(ip),
				bf->l_start - XFS_ISIZE(ip),
				XFS_BMAPI_PREALLOC);
		if (error)
			goto out_unlock;
	}

	iattr.ia_valid = ATTR_SIZE;
	iattr.ia_size = bf->l_start;
	error = xfs_vn_setattr_size(file_mnt_user_ns(filp), file_dentry(filp),
				    &iattr);
	if (error)
		goto out_unlock;

	error = xfs_update_prealloc_flags(ip, flags);

out_unlock:
	xfs_iunlock(ip, iolock);
	mnt_drop_write_file(filp);
	return error;
}

=======
>>>>>>> 4d1b97f9
/* Return 0 on success or positive error */
int
xfs_fsbulkstat_one_fmt(
	struct xfs_ibulk		*breq,
	const struct xfs_bulkstat	*bstat)
{
	struct xfs_bstat		bs1;

	xfs_bulkstat_to_bstat(breq->mp, &bs1, bstat);
	if (copy_to_user(breq->ubuffer, &bs1, sizeof(bs1)))
		return -EFAULT;
	return xfs_ibulk_advance(breq, sizeof(struct xfs_bstat));
}

int
xfs_fsinumbers_fmt(
	struct xfs_ibulk		*breq,
	const struct xfs_inumbers	*igrp)
{
	struct xfs_inogrp		ig1;

	xfs_inumbers_to_inogrp(&ig1, igrp);
	if (copy_to_user(breq->ubuffer, &ig1, sizeof(struct xfs_inogrp)))
		return -EFAULT;
	return xfs_ibulk_advance(breq, sizeof(struct xfs_inogrp));
}

STATIC int
xfs_ioc_fsbulkstat(
	struct file		*file,
	unsigned int		cmd,
	void			__user *arg)
{
	struct xfs_mount	*mp = XFS_I(file_inode(file))->i_mount;
	struct xfs_fsop_bulkreq	bulkreq;
	struct xfs_ibulk	breq = {
		.mp		= mp,
		.mnt_userns	= file_mnt_user_ns(file),
		.ocount		= 0,
	};
	xfs_ino_t		lastino;
	int			error;

	/* done = 1 if there are more stats to get and if bulkstat */
	/* should be called again (unused here, but used in dmapi) */

	if (!capable(CAP_SYS_ADMIN))
		return -EPERM;

	if (xfs_is_shutdown(mp))
		return -EIO;

	if (copy_from_user(&bulkreq, arg, sizeof(struct xfs_fsop_bulkreq)))
		return -EFAULT;

	if (copy_from_user(&lastino, bulkreq.lastip, sizeof(__s64)))
		return -EFAULT;

	if (bulkreq.icount <= 0)
		return -EINVAL;

	if (bulkreq.ubuffer == NULL)
		return -EINVAL;

	breq.ubuffer = bulkreq.ubuffer;
	breq.icount = bulkreq.icount;

	/*
	 * FSBULKSTAT_SINGLE expects that *lastip contains the inode number
	 * that we want to stat.  However, FSINUMBERS and FSBULKSTAT expect
	 * that *lastip contains either zero or the number of the last inode to
	 * be examined by the previous call and return results starting with
	 * the next inode after that.  The new bulk request back end functions
	 * take the inode to start with, so we have to compute the startino
	 * parameter from lastino to maintain correct function.  lastino == 0
	 * is a special case because it has traditionally meant "first inode
	 * in filesystem".
	 */
	if (cmd == XFS_IOC_FSINUMBERS) {
		breq.startino = lastino ? lastino + 1 : 0;
		error = xfs_inumbers(&breq, xfs_fsinumbers_fmt);
		lastino = breq.startino - 1;
	} else if (cmd == XFS_IOC_FSBULKSTAT_SINGLE) {
		breq.startino = lastino;
		breq.icount = 1;
		error = xfs_bulkstat_one(&breq, xfs_fsbulkstat_one_fmt);
	} else {	/* XFS_IOC_FSBULKSTAT */
		breq.startino = lastino ? lastino + 1 : 0;
		error = xfs_bulkstat(&breq, xfs_fsbulkstat_one_fmt);
		lastino = breq.startino - 1;
	}

	if (error)
		return error;

	if (bulkreq.lastip != NULL &&
	    copy_to_user(bulkreq.lastip, &lastino, sizeof(xfs_ino_t)))
		return -EFAULT;

	if (bulkreq.ocount != NULL &&
	    copy_to_user(bulkreq.ocount, &breq.ocount, sizeof(__s32)))
		return -EFAULT;

	return 0;
}

/* Return 0 on success or positive error */
static int
xfs_bulkstat_fmt(
	struct xfs_ibulk		*breq,
	const struct xfs_bulkstat	*bstat)
{
	if (copy_to_user(breq->ubuffer, bstat, sizeof(struct xfs_bulkstat)))
		return -EFAULT;
	return xfs_ibulk_advance(breq, sizeof(struct xfs_bulkstat));
}

/*
 * Check the incoming bulk request @hdr from userspace and initialize the
 * internal @breq bulk request appropriately.  Returns 0 if the bulk request
 * should proceed; -ECANCELED if there's nothing to do; or the usual
 * negative error code.
 */
static int
xfs_bulk_ireq_setup(
	struct xfs_mount	*mp,
	struct xfs_bulk_ireq	*hdr,
	struct xfs_ibulk	*breq,
	void __user		*ubuffer)
{
	if (hdr->icount == 0 ||
	    (hdr->flags & ~XFS_BULK_IREQ_FLAGS_ALL) ||
	    memchr_inv(hdr->reserved, 0, sizeof(hdr->reserved)))
		return -EINVAL;

	breq->startino = hdr->ino;
	breq->ubuffer = ubuffer;
	breq->icount = hdr->icount;
	breq->ocount = 0;
	breq->flags = 0;

	/*
	 * The @ino parameter is a special value, so we must look it up here.
	 * We're not allowed to have IREQ_AGNO, and we only return one inode
	 * worth of data.
	 */
	if (hdr->flags & XFS_BULK_IREQ_SPECIAL) {
		if (hdr->flags & XFS_BULK_IREQ_AGNO)
			return -EINVAL;

		switch (hdr->ino) {
		case XFS_BULK_IREQ_SPECIAL_ROOT:
			hdr->ino = mp->m_sb.sb_rootino;
			break;
		default:
			return -EINVAL;
		}
		breq->icount = 1;
	}

	/*
	 * The IREQ_AGNO flag means that we only want results from a given AG.
	 * If @hdr->ino is zero, we start iterating in that AG.  If @hdr->ino is
	 * beyond the specified AG then we return no results.
	 */
	if (hdr->flags & XFS_BULK_IREQ_AGNO) {
		if (hdr->agno >= mp->m_sb.sb_agcount)
			return -EINVAL;

		if (breq->startino == 0)
			breq->startino = XFS_AGINO_TO_INO(mp, hdr->agno, 0);
		else if (XFS_INO_TO_AGNO(mp, breq->startino) < hdr->agno)
			return -EINVAL;

		breq->flags |= XFS_IBULK_SAME_AG;

		/* Asking for an inode past the end of the AG?  We're done! */
		if (XFS_INO_TO_AGNO(mp, breq->startino) > hdr->agno)
			return -ECANCELED;
	} else if (hdr->agno)
		return -EINVAL;

	/* Asking for an inode past the end of the FS?  We're done! */
	if (XFS_INO_TO_AGNO(mp, breq->startino) >= mp->m_sb.sb_agcount)
		return -ECANCELED;

	return 0;
}

/*
 * Update the userspace bulk request @hdr to reflect the end state of the
 * internal bulk request @breq.
 */
static void
xfs_bulk_ireq_teardown(
	struct xfs_bulk_ireq	*hdr,
	struct xfs_ibulk	*breq)
{
	hdr->ino = breq->startino;
	hdr->ocount = breq->ocount;
}

/* Handle the v5 bulkstat ioctl. */
STATIC int
xfs_ioc_bulkstat(
	struct file			*file,
	unsigned int			cmd,
	struct xfs_bulkstat_req __user	*arg)
{
	struct xfs_mount		*mp = XFS_I(file_inode(file))->i_mount;
	struct xfs_bulk_ireq		hdr;
	struct xfs_ibulk		breq = {
		.mp			= mp,
		.mnt_userns		= file_mnt_user_ns(file),
	};
	int				error;

	if (!capable(CAP_SYS_ADMIN))
		return -EPERM;

	if (xfs_is_shutdown(mp))
		return -EIO;

	if (copy_from_user(&hdr, &arg->hdr, sizeof(hdr)))
		return -EFAULT;

	error = xfs_bulk_ireq_setup(mp, &hdr, &breq, arg->bulkstat);
	if (error == -ECANCELED)
		goto out_teardown;
	if (error < 0)
		return error;

	error = xfs_bulkstat(&breq, xfs_bulkstat_fmt);
	if (error)
		return error;

out_teardown:
	xfs_bulk_ireq_teardown(&hdr, &breq);
	if (copy_to_user(&arg->hdr, &hdr, sizeof(hdr)))
		return -EFAULT;

	return 0;
}

STATIC int
xfs_inumbers_fmt(
	struct xfs_ibulk		*breq,
	const struct xfs_inumbers	*igrp)
{
	if (copy_to_user(breq->ubuffer, igrp, sizeof(struct xfs_inumbers)))
		return -EFAULT;
	return xfs_ibulk_advance(breq, sizeof(struct xfs_inumbers));
}

/* Handle the v5 inumbers ioctl. */
STATIC int
xfs_ioc_inumbers(
	struct xfs_mount		*mp,
	unsigned int			cmd,
	struct xfs_inumbers_req __user	*arg)
{
	struct xfs_bulk_ireq		hdr;
	struct xfs_ibulk		breq = {
		.mp			= mp,
	};
	int				error;

	if (!capable(CAP_SYS_ADMIN))
		return -EPERM;

	if (xfs_is_shutdown(mp))
		return -EIO;

	if (copy_from_user(&hdr, &arg->hdr, sizeof(hdr)))
		return -EFAULT;

	error = xfs_bulk_ireq_setup(mp, &hdr, &breq, arg->inumbers);
	if (error == -ECANCELED)
		goto out_teardown;
	if (error < 0)
		return error;

	error = xfs_inumbers(&breq, xfs_inumbers_fmt);
	if (error)
		return error;

out_teardown:
	xfs_bulk_ireq_teardown(&hdr, &breq);
	if (copy_to_user(&arg->hdr, &hdr, sizeof(hdr)))
		return -EFAULT;

	return 0;
}

STATIC int
xfs_ioc_fsgeometry(
	struct xfs_mount	*mp,
	void			__user *arg,
	int			struct_version)
{
	struct xfs_fsop_geom	fsgeo;
	size_t			len;

	xfs_fs_geometry(mp, &fsgeo, struct_version);

	if (struct_version <= 3)
		len = sizeof(struct xfs_fsop_geom_v1);
	else if (struct_version == 4)
		len = sizeof(struct xfs_fsop_geom_v4);
	else {
		xfs_fsop_geom_health(mp, &fsgeo);
		len = sizeof(fsgeo);
	}

	if (copy_to_user(arg, &fsgeo, len))
		return -EFAULT;
	return 0;
}

STATIC int
xfs_ioc_ag_geometry(
	struct xfs_mount	*mp,
	void			__user *arg)
{
	struct xfs_ag_geometry	ageo;
	int			error;

	if (copy_from_user(&ageo, arg, sizeof(ageo)))
		return -EFAULT;
	if (ageo.ag_flags)
		return -EINVAL;
	if (memchr_inv(&ageo.ag_reserved, 0, sizeof(ageo.ag_reserved)))
		return -EINVAL;

	error = xfs_ag_get_geometry(mp, ageo.ag_number, &ageo);
	if (error)
		return error;

	if (copy_to_user(arg, &ageo, sizeof(ageo)))
		return -EFAULT;
	return 0;
}

/*
 * Linux extended inode flags interface.
 */

static void
xfs_fill_fsxattr(
	struct xfs_inode	*ip,
	int			whichfork,
	struct fileattr		*fa)
{
	struct xfs_mount	*mp = ip->i_mount;
	struct xfs_ifork	*ifp = XFS_IFORK_PTR(ip, whichfork);

	fileattr_fill_xflags(fa, xfs_ip2xflags(ip));

	if (ip->i_diflags & XFS_DIFLAG_EXTSIZE) {
		fa->fsx_extsize = XFS_FSB_TO_B(mp, ip->i_extsize);
	} else if (ip->i_diflags & XFS_DIFLAG_EXTSZINHERIT) {
		/*
		 * Don't let a misaligned extent size hint on a directory
		 * escape to userspace if it won't pass the setattr checks
		 * later.
		 */
		if ((ip->i_diflags & XFS_DIFLAG_RTINHERIT) &&
		    ip->i_extsize % mp->m_sb.sb_rextsize > 0) {
			fa->fsx_xflags &= ~(FS_XFLAG_EXTSIZE |
					    FS_XFLAG_EXTSZINHERIT);
			fa->fsx_extsize = 0;
		} else {
			fa->fsx_extsize = XFS_FSB_TO_B(mp, ip->i_extsize);
		}
	}

	if (ip->i_diflags2 & XFS_DIFLAG2_COWEXTSIZE)
		fa->fsx_cowextsize = XFS_FSB_TO_B(mp, ip->i_cowextsize);
	fa->fsx_projid = ip->i_projid;
	if (ifp && !xfs_need_iread_extents(ifp))
		fa->fsx_nextents = xfs_iext_count(ifp);
	else
		fa->fsx_nextents = xfs_ifork_nextents(ifp);
}

STATIC int
xfs_ioc_fsgetxattra(
	xfs_inode_t		*ip,
	void			__user *arg)
{
	struct fileattr		fa;

	xfs_ilock(ip, XFS_ILOCK_SHARED);
	xfs_fill_fsxattr(ip, XFS_ATTR_FORK, &fa);
	xfs_iunlock(ip, XFS_ILOCK_SHARED);

	return copy_fsxattr_to_user(&fa, arg);
}

int
xfs_fileattr_get(
	struct dentry		*dentry,
	struct fileattr		*fa)
{
	struct xfs_inode	*ip = XFS_I(d_inode(dentry));

	if (d_is_special(dentry))
		return -ENOTTY;

	xfs_ilock(ip, XFS_ILOCK_SHARED);
	xfs_fill_fsxattr(ip, XFS_DATA_FORK, fa);
	xfs_iunlock(ip, XFS_ILOCK_SHARED);

	return 0;
}

STATIC uint16_t
xfs_flags2diflags(
	struct xfs_inode	*ip,
	unsigned int		xflags)
{
	/* can't set PREALLOC this way, just preserve it */
	uint16_t		di_flags =
		(ip->i_diflags & XFS_DIFLAG_PREALLOC);

	if (xflags & FS_XFLAG_IMMUTABLE)
		di_flags |= XFS_DIFLAG_IMMUTABLE;
	if (xflags & FS_XFLAG_APPEND)
		di_flags |= XFS_DIFLAG_APPEND;
	if (xflags & FS_XFLAG_SYNC)
		di_flags |= XFS_DIFLAG_SYNC;
	if (xflags & FS_XFLAG_NOATIME)
		di_flags |= XFS_DIFLAG_NOATIME;
	if (xflags & FS_XFLAG_NODUMP)
		di_flags |= XFS_DIFLAG_NODUMP;
	if (xflags & FS_XFLAG_NODEFRAG)
		di_flags |= XFS_DIFLAG_NODEFRAG;
	if (xflags & FS_XFLAG_FILESTREAM)
		di_flags |= XFS_DIFLAG_FILESTREAM;
	if (S_ISDIR(VFS_I(ip)->i_mode)) {
		if (xflags & FS_XFLAG_RTINHERIT)
			di_flags |= XFS_DIFLAG_RTINHERIT;
		if (xflags & FS_XFLAG_NOSYMLINKS)
			di_flags |= XFS_DIFLAG_NOSYMLINKS;
		if (xflags & FS_XFLAG_EXTSZINHERIT)
			di_flags |= XFS_DIFLAG_EXTSZINHERIT;
		if (xflags & FS_XFLAG_PROJINHERIT)
			di_flags |= XFS_DIFLAG_PROJINHERIT;
	} else if (S_ISREG(VFS_I(ip)->i_mode)) {
		if (xflags & FS_XFLAG_REALTIME)
			di_flags |= XFS_DIFLAG_REALTIME;
		if (xflags & FS_XFLAG_EXTSIZE)
			di_flags |= XFS_DIFLAG_EXTSIZE;
	}

	return di_flags;
}

STATIC uint64_t
xfs_flags2diflags2(
	struct xfs_inode	*ip,
	unsigned int		xflags)
{
	uint64_t		di_flags2 =
		(ip->i_diflags2 & (XFS_DIFLAG2_REFLINK |
				   XFS_DIFLAG2_BIGTIME));

	if (xflags & FS_XFLAG_DAX)
		di_flags2 |= XFS_DIFLAG2_DAX;
	if (xflags & FS_XFLAG_COWEXTSIZE)
		di_flags2 |= XFS_DIFLAG2_COWEXTSIZE;

	return di_flags2;
}

static int
xfs_ioctl_setattr_xflags(
	struct xfs_trans	*tp,
	struct xfs_inode	*ip,
	struct fileattr		*fa)
{
	struct xfs_mount	*mp = ip->i_mount;
	uint64_t		i_flags2;

	/* Can't change realtime flag if any extents are allocated. */
	if ((ip->i_df.if_nextents || ip->i_delayed_blks) &&
	    XFS_IS_REALTIME_INODE(ip) != (fa->fsx_xflags & FS_XFLAG_REALTIME))
		return -EINVAL;

	/* If realtime flag is set then must have realtime device */
	if (fa->fsx_xflags & FS_XFLAG_REALTIME) {
		if (mp->m_sb.sb_rblocks == 0 || mp->m_sb.sb_rextsize == 0 ||
		    (ip->i_extsize % mp->m_sb.sb_rextsize))
			return -EINVAL;
	}

	/* Clear reflink if we are actually able to set the rt flag. */
	if ((fa->fsx_xflags & FS_XFLAG_REALTIME) && xfs_is_reflink_inode(ip))
		ip->i_diflags2 &= ~XFS_DIFLAG2_REFLINK;

	/* Don't allow us to set DAX mode for a reflinked file for now. */
	if ((fa->fsx_xflags & FS_XFLAG_DAX) && xfs_is_reflink_inode(ip))
		return -EINVAL;

	/* diflags2 only valid for v3 inodes. */
	i_flags2 = xfs_flags2diflags2(ip, fa->fsx_xflags);
	if (i_flags2 && !xfs_has_v3inodes(mp))
		return -EINVAL;

	ip->i_diflags = xfs_flags2diflags(ip, fa->fsx_xflags);
	ip->i_diflags2 = i_flags2;

	xfs_diflags_to_iflags(ip, false);
	xfs_trans_ichgtime(tp, ip, XFS_ICHGTIME_CHG);
	xfs_trans_log_inode(tp, ip, XFS_ILOG_CORE);
	XFS_STATS_INC(mp, xs_ig_attrchg);
	return 0;
}

static void
xfs_ioctl_setattr_prepare_dax(
	struct xfs_inode	*ip,
	struct fileattr		*fa)
{
	struct xfs_mount	*mp = ip->i_mount;
	struct inode            *inode = VFS_I(ip);

	if (S_ISDIR(inode->i_mode))
		return;

	if (xfs_has_dax_always(mp) || xfs_has_dax_never(mp))
		return;

	if (((fa->fsx_xflags & FS_XFLAG_DAX) &&
	    !(ip->i_diflags2 & XFS_DIFLAG2_DAX)) ||
	    (!(fa->fsx_xflags & FS_XFLAG_DAX) &&
	     (ip->i_diflags2 & XFS_DIFLAG2_DAX)))
		d_mark_dontcache(inode);
}

/*
 * Set up the transaction structure for the setattr operation, checking that we
 * have permission to do so. On success, return a clean transaction and the
 * inode locked exclusively ready for further operation specific checks. On
 * failure, return an error without modifying or locking the inode.
 */
static struct xfs_trans *
xfs_ioctl_setattr_get_trans(
	struct xfs_inode	*ip,
	struct xfs_dquot	*pdqp)
{
	struct xfs_mount	*mp = ip->i_mount;
	struct xfs_trans	*tp;
	int			error = -EROFS;

	if (xfs_is_readonly(mp))
		goto out_error;
	error = -EIO;
	if (xfs_is_shutdown(mp))
		goto out_error;

	error = xfs_trans_alloc_ichange(ip, NULL, NULL, pdqp,
			capable(CAP_FOWNER), &tp);
	if (error)
		goto out_error;

	if (xfs_has_wsync(mp))
		xfs_trans_set_sync(tp);

	return tp;

out_error:
	return ERR_PTR(error);
}

/*
 * Validate a proposed extent size hint.  For regular files, the hint can only
 * be changed if no extents are allocated.
 */
static int
xfs_ioctl_setattr_check_extsize(
	struct xfs_inode	*ip,
	struct fileattr		*fa)
{
	struct xfs_mount	*mp = ip->i_mount;
	xfs_failaddr_t		failaddr;
	uint16_t		new_diflags;

	if (!fa->fsx_valid)
		return 0;

	if (S_ISREG(VFS_I(ip)->i_mode) && ip->i_df.if_nextents &&
	    XFS_FSB_TO_B(mp, ip->i_extsize) != fa->fsx_extsize)
		return -EINVAL;

	if (fa->fsx_extsize & mp->m_blockmask)
		return -EINVAL;

	new_diflags = xfs_flags2diflags(ip, fa->fsx_xflags);

	/*
	 * Inode verifiers do not check that the extent size hint is an integer
	 * multiple of the rt extent size on a directory with both rtinherit
	 * and extszinherit flags set.  Don't let sysadmins misconfigure
	 * directories.
	 */
	if ((new_diflags & XFS_DIFLAG_RTINHERIT) &&
	    (new_diflags & XFS_DIFLAG_EXTSZINHERIT)) {
		unsigned int	rtextsize_bytes;

		rtextsize_bytes = XFS_FSB_TO_B(mp, mp->m_sb.sb_rextsize);
		if (fa->fsx_extsize % rtextsize_bytes)
			return -EINVAL;
	}

	failaddr = xfs_inode_validate_extsize(ip->i_mount,
			XFS_B_TO_FSB(mp, fa->fsx_extsize),
			VFS_I(ip)->i_mode, new_diflags);
	return failaddr != NULL ? -EINVAL : 0;
}

static int
xfs_ioctl_setattr_check_cowextsize(
	struct xfs_inode	*ip,
	struct fileattr		*fa)
{
	struct xfs_mount	*mp = ip->i_mount;
	xfs_failaddr_t		failaddr;
	uint64_t		new_diflags2;
	uint16_t		new_diflags;

	if (!fa->fsx_valid)
		return 0;

	if (fa->fsx_cowextsize & mp->m_blockmask)
		return -EINVAL;

	new_diflags = xfs_flags2diflags(ip, fa->fsx_xflags);
	new_diflags2 = xfs_flags2diflags2(ip, fa->fsx_xflags);

	failaddr = xfs_inode_validate_cowextsize(ip->i_mount,
			XFS_B_TO_FSB(mp, fa->fsx_cowextsize),
			VFS_I(ip)->i_mode, new_diflags, new_diflags2);
	return failaddr != NULL ? -EINVAL : 0;
}

static int
xfs_ioctl_setattr_check_projid(
	struct xfs_inode	*ip,
	struct fileattr		*fa)
{
	if (!fa->fsx_valid)
		return 0;

	/* Disallow 32bit project ids if 32bit IDs are not enabled. */
	if (fa->fsx_projid > (uint16_t)-1 &&
	    !xfs_has_projid32(ip->i_mount))
		return -EINVAL;
	return 0;
}

int
xfs_fileattr_set(
	struct user_namespace	*mnt_userns,
	struct dentry		*dentry,
	struct fileattr		*fa)
{
	struct xfs_inode	*ip = XFS_I(d_inode(dentry));
	struct xfs_mount	*mp = ip->i_mount;
	struct xfs_trans	*tp;
	struct xfs_dquot	*pdqp = NULL;
	struct xfs_dquot	*olddquot = NULL;
	int			error;

	trace_xfs_ioctl_setattr(ip);

	if (d_is_special(dentry))
		return -ENOTTY;

	if (!fa->fsx_valid) {
		if (fa->flags & ~(FS_IMMUTABLE_FL | FS_APPEND_FL |
				  FS_NOATIME_FL | FS_NODUMP_FL |
				  FS_SYNC_FL | FS_DAX_FL | FS_PROJINHERIT_FL))
			return -EOPNOTSUPP;
	}

	error = xfs_ioctl_setattr_check_projid(ip, fa);
	if (error)
		return error;

	/*
	 * If disk quotas is on, we make sure that the dquots do exist on disk,
	 * before we start any other transactions. Trying to do this later
	 * is messy. We don't care to take a readlock to look at the ids
	 * in inode here, because we can't hold it across the trans_reserve.
	 * If the IDs do change before we take the ilock, we're covered
	 * because the i_*dquot fields will get updated anyway.
	 */
	if (fa->fsx_valid && XFS_IS_QUOTA_ON(mp)) {
		error = xfs_qm_vop_dqalloc(ip, VFS_I(ip)->i_uid,
				VFS_I(ip)->i_gid, fa->fsx_projid,
				XFS_QMOPT_PQUOTA, NULL, NULL, &pdqp);
		if (error)
			return error;
	}

	xfs_ioctl_setattr_prepare_dax(ip, fa);

	tp = xfs_ioctl_setattr_get_trans(ip, pdqp);
	if (IS_ERR(tp)) {
		error = PTR_ERR(tp);
		goto error_free_dquots;
	}

	error = xfs_ioctl_setattr_check_extsize(ip, fa);
	if (error)
		goto error_trans_cancel;

	error = xfs_ioctl_setattr_check_cowextsize(ip, fa);
	if (error)
		goto error_trans_cancel;

	error = xfs_ioctl_setattr_xflags(tp, ip, fa);
	if (error)
		goto error_trans_cancel;

	if (!fa->fsx_valid)
		goto skip_xattr;
	/*
	 * Change file ownership.  Must be the owner or privileged.  CAP_FSETID
	 * overrides the following restrictions:
	 *
	 * The set-user-ID and set-group-ID bits of a file will be cleared upon
	 * successful return from chown()
	 */

	if ((VFS_I(ip)->i_mode & (S_ISUID|S_ISGID)) &&
	    !capable_wrt_inode_uidgid(mnt_userns, VFS_I(ip), CAP_FSETID))
		VFS_I(ip)->i_mode &= ~(S_ISUID|S_ISGID);

	/* Change the ownerships and register project quota modifications */
	if (ip->i_projid != fa->fsx_projid) {
		if (XFS_IS_PQUOTA_ON(mp)) {
			olddquot = xfs_qm_vop_chown(tp, ip,
						&ip->i_pdquot, pdqp);
		}
		ip->i_projid = fa->fsx_projid;
	}

	/*
	 * Only set the extent size hint if we've already determined that the
	 * extent size hint should be set on the inode. If no extent size flags
	 * are set on the inode then unconditionally clear the extent size hint.
	 */
	if (ip->i_diflags & (XFS_DIFLAG_EXTSIZE | XFS_DIFLAG_EXTSZINHERIT))
		ip->i_extsize = XFS_B_TO_FSB(mp, fa->fsx_extsize);
	else
		ip->i_extsize = 0;

	if (xfs_has_v3inodes(mp)) {
		if (ip->i_diflags2 & XFS_DIFLAG2_COWEXTSIZE)
			ip->i_cowextsize = XFS_B_TO_FSB(mp, fa->fsx_cowextsize);
		else
			ip->i_cowextsize = 0;
	}

skip_xattr:
	error = xfs_trans_commit(tp);

	/*
	 * Release any dquot(s) the inode had kept before chown.
	 */
	xfs_qm_dqrele(olddquot);
	xfs_qm_dqrele(pdqp);

	return error;

error_trans_cancel:
	xfs_trans_cancel(tp);
error_free_dquots:
	xfs_qm_dqrele(pdqp);
	return error;
}

static bool
xfs_getbmap_format(
	struct kgetbmap		*p,
	struct getbmapx __user	*u,
	size_t			recsize)
{
	if (put_user(p->bmv_offset, &u->bmv_offset) ||
	    put_user(p->bmv_block, &u->bmv_block) ||
	    put_user(p->bmv_length, &u->bmv_length) ||
	    put_user(0, &u->bmv_count) ||
	    put_user(0, &u->bmv_entries))
		return false;
	if (recsize < sizeof(struct getbmapx))
		return true;
	if (put_user(0, &u->bmv_iflags) ||
	    put_user(p->bmv_oflags, &u->bmv_oflags) ||
	    put_user(0, &u->bmv_unused1) ||
	    put_user(0, &u->bmv_unused2))
		return false;
	return true;
}

STATIC int
xfs_ioc_getbmap(
	struct file		*file,
	unsigned int		cmd,
	void			__user *arg)
{
	struct getbmapx		bmx = { 0 };
	struct kgetbmap		*buf;
	size_t			recsize;
	int			error, i;

	switch (cmd) {
	case XFS_IOC_GETBMAPA:
		bmx.bmv_iflags = BMV_IF_ATTRFORK;
		fallthrough;
	case XFS_IOC_GETBMAP:
		/* struct getbmap is a strict subset of struct getbmapx. */
		recsize = sizeof(struct getbmap);
		break;
	case XFS_IOC_GETBMAPX:
		recsize = sizeof(struct getbmapx);
		break;
	default:
		return -EINVAL;
	}

	if (copy_from_user(&bmx, arg, recsize))
		return -EFAULT;

	if (bmx.bmv_count < 2)
		return -EINVAL;
	if (bmx.bmv_count > ULONG_MAX / recsize)
		return -ENOMEM;

	buf = kvcalloc(bmx.bmv_count, sizeof(*buf), GFP_KERNEL);
	if (!buf)
		return -ENOMEM;

	error = xfs_getbmap(XFS_I(file_inode(file)), &bmx, buf);
	if (error)
		goto out_free_buf;

	error = -EFAULT;
	if (copy_to_user(arg, &bmx, recsize))
		goto out_free_buf;
	arg += recsize;

	for (i = 0; i < bmx.bmv_entries; i++) {
		if (!xfs_getbmap_format(buf + i, arg, recsize))
			goto out_free_buf;
		arg += recsize;
	}

	error = 0;
out_free_buf:
	kmem_free(buf);
	return error;
}

STATIC int
xfs_ioc_getfsmap(
	struct xfs_inode	*ip,
	struct fsmap_head	__user *arg)
{
	struct xfs_fsmap_head	xhead = {0};
	struct fsmap_head	head;
	struct fsmap		*recs;
	unsigned int		count;
	__u32			last_flags = 0;
	bool			done = false;
	int			error;

	if (copy_from_user(&head, arg, sizeof(struct fsmap_head)))
		return -EFAULT;
	if (memchr_inv(head.fmh_reserved, 0, sizeof(head.fmh_reserved)) ||
	    memchr_inv(head.fmh_keys[0].fmr_reserved, 0,
		       sizeof(head.fmh_keys[0].fmr_reserved)) ||
	    memchr_inv(head.fmh_keys[1].fmr_reserved, 0,
		       sizeof(head.fmh_keys[1].fmr_reserved)))
		return -EINVAL;

	/*
	 * Use an internal memory buffer so that we don't have to copy fsmap
	 * data to userspace while holding locks.  Start by trying to allocate
	 * up to 128k for the buffer, but fall back to a single page if needed.
	 */
	count = min_t(unsigned int, head.fmh_count,
			131072 / sizeof(struct fsmap));
	recs = kvcalloc(count, sizeof(struct fsmap), GFP_KERNEL);
	if (!recs) {
		count = min_t(unsigned int, head.fmh_count,
				PAGE_SIZE / sizeof(struct fsmap));
		recs = kvcalloc(count, sizeof(struct fsmap), GFP_KERNEL);
		if (!recs)
			return -ENOMEM;
	}

	xhead.fmh_iflags = head.fmh_iflags;
	xfs_fsmap_to_internal(&xhead.fmh_keys[0], &head.fmh_keys[0]);
	xfs_fsmap_to_internal(&xhead.fmh_keys[1], &head.fmh_keys[1]);

	trace_xfs_getfsmap_low_key(ip->i_mount, &xhead.fmh_keys[0]);
	trace_xfs_getfsmap_high_key(ip->i_mount, &xhead.fmh_keys[1]);

	head.fmh_entries = 0;
	do {
		struct fsmap __user	*user_recs;
		struct fsmap		*last_rec;

		user_recs = &arg->fmh_recs[head.fmh_entries];
		xhead.fmh_entries = 0;
		xhead.fmh_count = min_t(unsigned int, count,
					head.fmh_count - head.fmh_entries);

		/* Run query, record how many entries we got. */
		error = xfs_getfsmap(ip->i_mount, &xhead, recs);
		switch (error) {
		case 0:
			/*
			 * There are no more records in the result set.  Copy
			 * whatever we got to userspace and break out.
			 */
			done = true;
			break;
		case -ECANCELED:
			/*
			 * The internal memory buffer is full.  Copy whatever
			 * records we got to userspace and go again if we have
			 * not yet filled the userspace buffer.
			 */
			error = 0;
			break;
		default:
			goto out_free;
		}
		head.fmh_entries += xhead.fmh_entries;
		head.fmh_oflags = xhead.fmh_oflags;

		/*
		 * If the caller wanted a record count or there aren't any
		 * new records to return, we're done.
		 */
		if (head.fmh_count == 0 || xhead.fmh_entries == 0)
			break;

		/* Copy all the records we got out to userspace. */
		if (copy_to_user(user_recs, recs,
				 xhead.fmh_entries * sizeof(struct fsmap))) {
			error = -EFAULT;
			goto out_free;
		}

		/* Remember the last record flags we copied to userspace. */
		last_rec = &recs[xhead.fmh_entries - 1];
		last_flags = last_rec->fmr_flags;

		/* Set up the low key for the next iteration. */
		xfs_fsmap_to_internal(&xhead.fmh_keys[0], last_rec);
		trace_xfs_getfsmap_low_key(ip->i_mount, &xhead.fmh_keys[0]);
	} while (!done && head.fmh_entries < head.fmh_count);

	/*
	 * If there are no more records in the query result set and we're not
	 * in counting mode, mark the last record returned with the LAST flag.
	 */
	if (done && head.fmh_count > 0 && head.fmh_entries > 0) {
		struct fsmap __user	*user_rec;

		last_flags |= FMR_OF_LAST;
		user_rec = &arg->fmh_recs[head.fmh_entries - 1];

		if (copy_to_user(&user_rec->fmr_flags, &last_flags,
					sizeof(last_flags))) {
			error = -EFAULT;
			goto out_free;
		}
	}

	/* copy back header */
	if (copy_to_user(arg, &head, sizeof(struct fsmap_head))) {
		error = -EFAULT;
		goto out_free;
	}

out_free:
	kmem_free(recs);
	return error;
}

STATIC int
xfs_ioc_scrub_metadata(
	struct file			*file,
	void				__user *arg)
{
	struct xfs_scrub_metadata	scrub;
	int				error;

	if (!capable(CAP_SYS_ADMIN))
		return -EPERM;

	if (copy_from_user(&scrub, arg, sizeof(scrub)))
		return -EFAULT;

	error = xfs_scrub_metadata(file, &scrub);
	if (error)
		return error;

	if (copy_to_user(arg, &scrub, sizeof(scrub)))
		return -EFAULT;

	return 0;
}

int
xfs_ioc_swapext(
	xfs_swapext_t	*sxp)
{
	xfs_inode_t     *ip, *tip;
	struct fd	f, tmp;
	int		error = 0;

	/* Pull information for the target fd */
	f = fdget((int)sxp->sx_fdtarget);
	if (!f.file) {
		error = -EINVAL;
		goto out;
	}

	if (!(f.file->f_mode & FMODE_WRITE) ||
	    !(f.file->f_mode & FMODE_READ) ||
	    (f.file->f_flags & O_APPEND)) {
		error = -EBADF;
		goto out_put_file;
	}

	tmp = fdget((int)sxp->sx_fdtmp);
	if (!tmp.file) {
		error = -EINVAL;
		goto out_put_file;
	}

	if (!(tmp.file->f_mode & FMODE_WRITE) ||
	    !(tmp.file->f_mode & FMODE_READ) ||
	    (tmp.file->f_flags & O_APPEND)) {
		error = -EBADF;
		goto out_put_tmp_file;
	}

	if (IS_SWAPFILE(file_inode(f.file)) ||
	    IS_SWAPFILE(file_inode(tmp.file))) {
		error = -EINVAL;
		goto out_put_tmp_file;
	}

	/*
	 * We need to ensure that the fds passed in point to XFS inodes
	 * before we cast and access them as XFS structures as we have no
	 * control over what the user passes us here.
	 */
	if (f.file->f_op != &xfs_file_operations ||
	    tmp.file->f_op != &xfs_file_operations) {
		error = -EINVAL;
		goto out_put_tmp_file;
	}

	ip = XFS_I(file_inode(f.file));
	tip = XFS_I(file_inode(tmp.file));

	if (ip->i_mount != tip->i_mount) {
		error = -EINVAL;
		goto out_put_tmp_file;
	}

	if (ip->i_ino == tip->i_ino) {
		error = -EINVAL;
		goto out_put_tmp_file;
	}

	if (xfs_is_shutdown(ip->i_mount)) {
		error = -EIO;
		goto out_put_tmp_file;
	}

	error = xfs_swap_extents(ip, tip, sxp);

 out_put_tmp_file:
	fdput(tmp);
 out_put_file:
	fdput(f);
 out:
	return error;
}

static int
xfs_ioc_getlabel(
	struct xfs_mount	*mp,
	char			__user *user_label)
{
	struct xfs_sb		*sbp = &mp->m_sb;
	char			label[XFSLABEL_MAX + 1];

	/* Paranoia */
	BUILD_BUG_ON(sizeof(sbp->sb_fname) > FSLABEL_MAX);

	/* 1 larger than sb_fname, so this ensures a trailing NUL char */
	memset(label, 0, sizeof(label));
	spin_lock(&mp->m_sb_lock);
	strncpy(label, sbp->sb_fname, XFSLABEL_MAX);
	spin_unlock(&mp->m_sb_lock);

	if (copy_to_user(user_label, label, sizeof(label)))
		return -EFAULT;
	return 0;
}

static int
xfs_ioc_setlabel(
	struct file		*filp,
	struct xfs_mount	*mp,
	char			__user *newlabel)
{
	struct xfs_sb		*sbp = &mp->m_sb;
	char			label[XFSLABEL_MAX + 1];
	size_t			len;
	int			error;

	if (!capable(CAP_SYS_ADMIN))
		return -EPERM;
	/*
	 * The generic ioctl allows up to FSLABEL_MAX chars, but XFS is much
	 * smaller, at 12 bytes.  We copy one more to be sure we find the
	 * (required) NULL character to test the incoming label length.
	 * NB: The on disk label doesn't need to be null terminated.
	 */
	if (copy_from_user(label, newlabel, XFSLABEL_MAX + 1))
		return -EFAULT;
	len = strnlen(label, XFSLABEL_MAX + 1);
	if (len > sizeof(sbp->sb_fname))
		return -EINVAL;

	error = mnt_want_write_file(filp);
	if (error)
		return error;

	spin_lock(&mp->m_sb_lock);
	memset(sbp->sb_fname, 0, sizeof(sbp->sb_fname));
	memcpy(sbp->sb_fname, label, len);
	spin_unlock(&mp->m_sb_lock);

	/*
	 * Now we do several things to satisfy userspace.
	 * In addition to normal logging of the primary superblock, we also
	 * immediately write these changes to sector zero for the primary, then
	 * update all backup supers (as xfs_db does for a label change), then
	 * invalidate the block device page cache.  This is so that any prior
	 * buffered reads from userspace (i.e. from blkid) are invalidated,
	 * and userspace will see the newly-written label.
	 */
	error = xfs_sync_sb_buf(mp);
	if (error)
		goto out;
	/*
	 * growfs also updates backup supers so lock against that.
	 */
	mutex_lock(&mp->m_growlock);
	error = xfs_update_secondary_sbs(mp);
	mutex_unlock(&mp->m_growlock);

	invalidate_bdev(mp->m_ddev_targp->bt_bdev);

out:
	mnt_drop_write_file(filp);
	return error;
}

static inline int
xfs_fs_eofblocks_from_user(
	struct xfs_fs_eofblocks		*src,
	struct xfs_icwalk		*dst)
{
	if (src->eof_version != XFS_EOFBLOCKS_VERSION)
		return -EINVAL;

	if (src->eof_flags & ~XFS_EOF_FLAGS_VALID)
		return -EINVAL;

	if (memchr_inv(&src->pad32, 0, sizeof(src->pad32)) ||
	    memchr_inv(src->pad64, 0, sizeof(src->pad64)))
		return -EINVAL;

	dst->icw_flags = 0;
	if (src->eof_flags & XFS_EOF_FLAGS_SYNC)
		dst->icw_flags |= XFS_ICWALK_FLAG_SYNC;
	if (src->eof_flags & XFS_EOF_FLAGS_UID)
		dst->icw_flags |= XFS_ICWALK_FLAG_UID;
	if (src->eof_flags & XFS_EOF_FLAGS_GID)
		dst->icw_flags |= XFS_ICWALK_FLAG_GID;
	if (src->eof_flags & XFS_EOF_FLAGS_PRID)
		dst->icw_flags |= XFS_ICWALK_FLAG_PRID;
	if (src->eof_flags & XFS_EOF_FLAGS_MINFILESIZE)
		dst->icw_flags |= XFS_ICWALK_FLAG_MINFILESIZE;

	dst->icw_prid = src->eof_prid;
	dst->icw_min_file_size = src->eof_min_file_size;

	dst->icw_uid = INVALID_UID;
	if (src->eof_flags & XFS_EOF_FLAGS_UID) {
		dst->icw_uid = make_kuid(current_user_ns(), src->eof_uid);
		if (!uid_valid(dst->icw_uid))
			return -EINVAL;
	}

	dst->icw_gid = INVALID_GID;
	if (src->eof_flags & XFS_EOF_FLAGS_GID) {
		dst->icw_gid = make_kgid(current_user_ns(), src->eof_gid);
		if (!gid_valid(dst->icw_gid))
			return -EINVAL;
	}
	return 0;
}

/*
 * Note: some of the ioctl's return positive numbers as a
 * byte count indicating success, such as readlink_by_handle.
 * So we don't "sign flip" like most other routines.  This means
 * true errors need to be returned as a negative value.
 */
long
xfs_file_ioctl(
	struct file		*filp,
	unsigned int		cmd,
	unsigned long		p)
{
	struct inode		*inode = file_inode(filp);
	struct xfs_inode	*ip = XFS_I(inode);
	struct xfs_mount	*mp = ip->i_mount;
	void			__user *arg = (void __user *)p;
	int			error;

	trace_xfs_file_ioctl(ip);

	switch (cmd) {
	case FITRIM:
		return xfs_ioc_trim(mp, arg);
	case FS_IOC_GETFSLABEL:
		return xfs_ioc_getlabel(mp, arg);
	case FS_IOC_SETFSLABEL:
		return xfs_ioc_setlabel(filp, mp, arg);
	case XFS_IOC_ALLOCSP:
	case XFS_IOC_FREESP:
	case XFS_IOC_ALLOCSP64:
	case XFS_IOC_FREESP64:
		xfs_warn_once(mp,
	"%s should use fallocate; XFS_IOC_{ALLOC,FREE}SP ioctl unsupported",
				current->comm);
		return -ENOTTY;
	case XFS_IOC_DIOINFO: {
		struct xfs_buftarg	*target = xfs_inode_buftarg(ip);
		struct dioattr		da;

		da.d_mem =  da.d_miniosz = target->bt_logical_sectorsize;
		da.d_maxiosz = INT_MAX & ~(da.d_miniosz - 1);

		if (copy_to_user(arg, &da, sizeof(da)))
			return -EFAULT;
		return 0;
	}

	case XFS_IOC_FSBULKSTAT_SINGLE:
	case XFS_IOC_FSBULKSTAT:
	case XFS_IOC_FSINUMBERS:
		return xfs_ioc_fsbulkstat(filp, cmd, arg);

	case XFS_IOC_BULKSTAT:
		return xfs_ioc_bulkstat(filp, cmd, arg);
	case XFS_IOC_INUMBERS:
		return xfs_ioc_inumbers(mp, cmd, arg);

	case XFS_IOC_FSGEOMETRY_V1:
		return xfs_ioc_fsgeometry(mp, arg, 3);
	case XFS_IOC_FSGEOMETRY_V4:
		return xfs_ioc_fsgeometry(mp, arg, 4);
	case XFS_IOC_FSGEOMETRY:
		return xfs_ioc_fsgeometry(mp, arg, 5);

	case XFS_IOC_AG_GEOMETRY:
		return xfs_ioc_ag_geometry(mp, arg);

	case XFS_IOC_GETVERSION:
		return put_user(inode->i_generation, (int __user *)arg);

	case XFS_IOC_FSGETXATTRA:
		return xfs_ioc_fsgetxattra(ip, arg);

	case XFS_IOC_GETBMAP:
	case XFS_IOC_GETBMAPA:
	case XFS_IOC_GETBMAPX:
		return xfs_ioc_getbmap(filp, cmd, arg);

	case FS_IOC_GETFSMAP:
		return xfs_ioc_getfsmap(ip, arg);

	case XFS_IOC_SCRUB_METADATA:
		return xfs_ioc_scrub_metadata(filp, arg);

	case XFS_IOC_FD_TO_HANDLE:
	case XFS_IOC_PATH_TO_HANDLE:
	case XFS_IOC_PATH_TO_FSHANDLE: {
		xfs_fsop_handlereq_t	hreq;

		if (copy_from_user(&hreq, arg, sizeof(hreq)))
			return -EFAULT;
		return xfs_find_handle(cmd, &hreq);
	}
	case XFS_IOC_OPEN_BY_HANDLE: {
		xfs_fsop_handlereq_t	hreq;

		if (copy_from_user(&hreq, arg, sizeof(xfs_fsop_handlereq_t)))
			return -EFAULT;
		return xfs_open_by_handle(filp, &hreq);
	}

	case XFS_IOC_READLINK_BY_HANDLE: {
		xfs_fsop_handlereq_t	hreq;

		if (copy_from_user(&hreq, arg, sizeof(xfs_fsop_handlereq_t)))
			return -EFAULT;
		return xfs_readlink_by_handle(filp, &hreq);
	}
	case XFS_IOC_ATTRLIST_BY_HANDLE:
		return xfs_attrlist_by_handle(filp, arg);

	case XFS_IOC_ATTRMULTI_BY_HANDLE:
		return xfs_attrmulti_by_handle(filp, arg);

	case XFS_IOC_SWAPEXT: {
		struct xfs_swapext	sxp;

		if (copy_from_user(&sxp, arg, sizeof(xfs_swapext_t)))
			return -EFAULT;
		error = mnt_want_write_file(filp);
		if (error)
			return error;
		error = xfs_ioc_swapext(&sxp);
		mnt_drop_write_file(filp);
		return error;
	}

	case XFS_IOC_FSCOUNTS: {
		xfs_fsop_counts_t out;

		xfs_fs_counts(mp, &out);

		if (copy_to_user(arg, &out, sizeof(out)))
			return -EFAULT;
		return 0;
	}

	case XFS_IOC_SET_RESBLKS: {
		xfs_fsop_resblks_t inout;
		uint64_t	   in;

		if (!capable(CAP_SYS_ADMIN))
			return -EPERM;

		if (xfs_is_readonly(mp))
			return -EROFS;

		if (copy_from_user(&inout, arg, sizeof(inout)))
			return -EFAULT;

		error = mnt_want_write_file(filp);
		if (error)
			return error;

		/* input parameter is passed in resblks field of structure */
		in = inout.resblks;
		error = xfs_reserve_blocks(mp, &in, &inout);
		mnt_drop_write_file(filp);
		if (error)
			return error;

		if (copy_to_user(arg, &inout, sizeof(inout)))
			return -EFAULT;
		return 0;
	}

	case XFS_IOC_GET_RESBLKS: {
		xfs_fsop_resblks_t out;

		if (!capable(CAP_SYS_ADMIN))
			return -EPERM;

		error = xfs_reserve_blocks(mp, NULL, &out);
		if (error)
			return error;

		if (copy_to_user(arg, &out, sizeof(out)))
			return -EFAULT;

		return 0;
	}

	case XFS_IOC_FSGROWFSDATA: {
		struct xfs_growfs_data in;

		if (copy_from_user(&in, arg, sizeof(in)))
			return -EFAULT;

		error = mnt_want_write_file(filp);
		if (error)
			return error;
		error = xfs_growfs_data(mp, &in);
		mnt_drop_write_file(filp);
		return error;
	}

	case XFS_IOC_FSGROWFSLOG: {
		struct xfs_growfs_log in;

		if (copy_from_user(&in, arg, sizeof(in)))
			return -EFAULT;

		error = mnt_want_write_file(filp);
		if (error)
			return error;
		error = xfs_growfs_log(mp, &in);
		mnt_drop_write_file(filp);
		return error;
	}

	case XFS_IOC_FSGROWFSRT: {
		xfs_growfs_rt_t in;

		if (copy_from_user(&in, arg, sizeof(in)))
			return -EFAULT;

		error = mnt_want_write_file(filp);
		if (error)
			return error;
		error = xfs_growfs_rt(mp, &in);
		mnt_drop_write_file(filp);
		return error;
	}

	case XFS_IOC_GOINGDOWN: {
		uint32_t in;

		if (!capable(CAP_SYS_ADMIN))
			return -EPERM;

		if (get_user(in, (uint32_t __user *)arg))
			return -EFAULT;

		return xfs_fs_goingdown(mp, in);
	}

	case XFS_IOC_ERROR_INJECTION: {
		xfs_error_injection_t in;

		if (!capable(CAP_SYS_ADMIN))
			return -EPERM;

		if (copy_from_user(&in, arg, sizeof(in)))
			return -EFAULT;

		return xfs_errortag_add(mp, in.errtag);
	}

	case XFS_IOC_ERROR_CLEARALL:
		if (!capable(CAP_SYS_ADMIN))
			return -EPERM;

		return xfs_errortag_clearall(mp);

	case XFS_IOC_FREE_EOFBLOCKS: {
		struct xfs_fs_eofblocks	eofb;
		struct xfs_icwalk	icw;

		if (!capable(CAP_SYS_ADMIN))
			return -EPERM;

		if (xfs_is_readonly(mp))
			return -EROFS;

		if (copy_from_user(&eofb, arg, sizeof(eofb)))
			return -EFAULT;

		error = xfs_fs_eofblocks_from_user(&eofb, &icw);
		if (error)
			return error;

		trace_xfs_ioc_free_eofblocks(mp, &icw, _RET_IP_);

		sb_start_write(mp->m_super);
		error = xfs_blockgc_free_space(mp, &icw);
		sb_end_write(mp->m_super);
		return error;
	}

	default:
		return -ENOTTY;
	}
}<|MERGE_RESOLUTION|>--- conflicted
+++ resolved
@@ -627,90 +627,6 @@
 	return error;
 }
 
-<<<<<<< HEAD
-int
-xfs_ioc_space(
-	struct file		*filp,
-	xfs_flock64_t		*bf)
-{
-	struct inode		*inode = file_inode(filp);
-	struct xfs_inode	*ip = XFS_I(inode);
-	struct iattr		iattr;
-	enum xfs_prealloc_flags	flags = XFS_PREALLOC_CLEAR;
-	uint			iolock = XFS_IOLOCK_EXCL | XFS_MMAPLOCK_EXCL;
-	int			error;
-
-	if (inode->i_flags & (S_IMMUTABLE|S_APPEND))
-		return -EPERM;
-
-	if (!(filp->f_mode & FMODE_WRITE))
-		return -EBADF;
-
-	if (!S_ISREG(inode->i_mode))
-		return -EINVAL;
-
-	if (xfs_is_always_cow_inode(ip))
-		return -EOPNOTSUPP;
-
-	if (filp->f_flags & O_DSYNC)
-		flags |= XFS_PREALLOC_SYNC;
-	if (filp->f_mode & FMODE_NOCMTIME)
-		flags |= XFS_PREALLOC_INVISIBLE;
-
-	error = mnt_want_write_file(filp);
-	if (error)
-		return error;
-
-	xfs_ilock(ip, iolock);
-	error = xfs_break_layouts(inode, &iolock, BREAK_UNMAP);
-	if (error)
-		goto out_unlock;
-	inode_dio_wait(inode);
-
-	switch (bf->l_whence) {
-	case 0: /*SEEK_SET*/
-		break;
-	case 1: /*SEEK_CUR*/
-		bf->l_start += filp->f_pos;
-		break;
-	case 2: /*SEEK_END*/
-		bf->l_start += XFS_ISIZE(ip);
-		break;
-	default:
-		error = -EINVAL;
-		goto out_unlock;
-	}
-
-	if (bf->l_start < 0 || bf->l_start > inode->i_sb->s_maxbytes) {
-		error = -EINVAL;
-		goto out_unlock;
-	}
-
-	if (bf->l_start > XFS_ISIZE(ip)) {
-		error = xfs_alloc_file_space(ip, XFS_ISIZE(ip),
-				bf->l_start - XFS_ISIZE(ip),
-				XFS_BMAPI_PREALLOC);
-		if (error)
-			goto out_unlock;
-	}
-
-	iattr.ia_valid = ATTR_SIZE;
-	iattr.ia_size = bf->l_start;
-	error = xfs_vn_setattr_size(file_mnt_user_ns(filp), file_dentry(filp),
-				    &iattr);
-	if (error)
-		goto out_unlock;
-
-	error = xfs_update_prealloc_flags(ip, flags);
-
-out_unlock:
-	xfs_iunlock(ip, iolock);
-	mnt_drop_write_file(filp);
-	return error;
-}
-
-=======
->>>>>>> 4d1b97f9
 /* Return 0 on success or positive error */
 int
 xfs_fsbulkstat_one_fmt(
