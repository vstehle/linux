--- conflicted
+++ resolved
@@ -61,10 +61,6 @@
 }
 
 extern void *kmem_alloc(size_t, xfs_km_flags_t);
-<<<<<<< HEAD
-extern void *kmem_zalloc(size_t, xfs_km_flags_t);
-=======
->>>>>>> d8ec26d7
 extern void *kmem_zalloc_large(size_t size, xfs_km_flags_t);
 extern void *kmem_realloc(const void *, size_t, size_t, xfs_km_flags_t);
 extern void  kmem_free(const void *);
