// SPDX-License-Identifier: GPL-2.0-only
/*
 *
 * Copyright (C) 2011 Novell Inc.
 */

#include <linux/fs.h>
#include <linux/slab.h>
#include <linux/cred.h>
#include <linux/xattr.h>
#include <linux/posix_acl.h>
#include <linux/ratelimit.h>
#include <linux/fiemap.h>
#include "overlayfs.h"


int ovl_setattr(struct user_namespace *mnt_userns, struct dentry *dentry,
		struct iattr *attr)
{
	int err;
	bool full_copy_up = false;
	struct dentry *upperdentry;
	const struct cred *old_cred;

	err = setattr_prepare(&init_user_ns, dentry, attr);
	if (err)
		return err;

	err = ovl_want_write(dentry);
	if (err)
		goto out;

	if (attr->ia_valid & ATTR_SIZE) {
		struct inode *realinode = d_inode(ovl_dentry_real(dentry));

		err = -ETXTBSY;
		if (atomic_read(&realinode->i_writecount) < 0)
			goto out_drop_write;

		/* Truncate should trigger data copy up as well */
		full_copy_up = true;
	}

	if (!full_copy_up)
		err = ovl_copy_up(dentry);
	else
		err = ovl_copy_up_with_data(dentry);
	if (!err) {
		struct inode *winode = NULL;

		upperdentry = ovl_dentry_upper(dentry);

		if (attr->ia_valid & ATTR_SIZE) {
			winode = d_inode(upperdentry);
			err = get_write_access(winode);
			if (err)
				goto out_drop_write;
		}

		if (attr->ia_valid & (ATTR_KILL_SUID|ATTR_KILL_SGID))
			attr->ia_valid &= ~ATTR_MODE;

		/*
		 * We might have to translate ovl file into real file object
		 * once use cases emerge.  For now, simply don't let underlying
		 * filesystem rely on attr->ia_file
		 */
		attr->ia_valid &= ~ATTR_FILE;

		/*
		 * If open(O_TRUNC) is done, VFS calls ->setattr with ATTR_OPEN
		 * set.  Overlayfs does not pass O_TRUNC flag to underlying
		 * filesystem during open -> do not pass ATTR_OPEN.  This
		 * disables optimization in fuse which assumes open(O_TRUNC)
		 * already set file size to 0.  But we never passed O_TRUNC to
		 * fuse.  So by clearing ATTR_OPEN, fuse will be forced to send
		 * setattr request to server.
		 */
		attr->ia_valid &= ~ATTR_OPEN;

		inode_lock(upperdentry->d_inode);
		old_cred = ovl_override_creds(dentry->d_sb);
		err = notify_change(&init_user_ns, upperdentry, attr, NULL);
		revert_creds(old_cred);
		if (!err)
			ovl_copyattr(upperdentry->d_inode, dentry->d_inode);
		inode_unlock(upperdentry->d_inode);

		if (winode)
			put_write_access(winode);
	}
out_drop_write:
	ovl_drop_write(dentry);
out:
	return err;
}

static int ovl_map_dev_ino(struct dentry *dentry, struct kstat *stat, int fsid)
{
	bool samefs = ovl_same_fs(dentry->d_sb);
	unsigned int xinobits = ovl_xino_bits(dentry->d_sb);
	unsigned int xinoshift = 64 - xinobits;

	if (samefs) {
		/*
		 * When all layers are on the same fs, all real inode
		 * number are unique, so we use the overlay st_dev,
		 * which is friendly to du -x.
		 */
		stat->dev = dentry->d_sb->s_dev;
		return 0;
	} else if (xinobits) {
		/*
		 * All inode numbers of underlying fs should not be using the
		 * high xinobits, so we use high xinobits to partition the
		 * overlay st_ino address space. The high bits holds the fsid
		 * (upper fsid is 0). The lowest xinobit is reserved for mapping
		 * the non-peresistent inode numbers range in case of overflow.
		 * This way all overlay inode numbers are unique and use the
		 * overlay st_dev.
		 */
		if (likely(!(stat->ino >> xinoshift))) {
			stat->ino |= ((u64)fsid) << (xinoshift + 1);
			stat->dev = dentry->d_sb->s_dev;
			return 0;
		} else if (ovl_xino_warn(dentry->d_sb)) {
			pr_warn_ratelimited("inode number too big (%pd2, ino=%llu, xinobits=%d)\n",
					    dentry, stat->ino, xinobits);
		}
	}

	/* The inode could not be mapped to a unified st_ino address space */
	if (S_ISDIR(dentry->d_inode->i_mode)) {
		/*
		 * Always use the overlay st_dev for directories, so 'find
		 * -xdev' will scan the entire overlay mount and won't cross the
		 * overlay mount boundaries.
		 *
		 * If not all layers are on the same fs the pair {real st_ino;
		 * overlay st_dev} is not unique, so use the non persistent
		 * overlay st_ino for directories.
		 */
		stat->dev = dentry->d_sb->s_dev;
		stat->ino = dentry->d_inode->i_ino;
	} else {
		/*
		 * For non-samefs setup, if we cannot map all layers st_ino
		 * to a unified address space, we need to make sure that st_dev
		 * is unique per underlying fs, so we use the unique anonymous
		 * bdev assigned to the underlying fs.
		 */
		stat->dev = OVL_FS(dentry->d_sb)->fs[fsid].pseudo_dev;
	}

	return 0;
}

int ovl_getattr(struct user_namespace *mnt_userns, const struct path *path,
		struct kstat *stat, u32 request_mask, unsigned int flags)
{
	struct dentry *dentry = path->dentry;
	enum ovl_path_type type;
	struct path realpath;
	const struct cred *old_cred;
	bool is_dir = S_ISDIR(dentry->d_inode->i_mode);
	int fsid = 0;
	int err;
	bool metacopy_blocks = false;

	metacopy_blocks = ovl_is_metacopy_dentry(dentry);

	type = ovl_path_real(dentry, &realpath);
	old_cred = ovl_override_creds(dentry->d_sb);
	err = vfs_getattr(&realpath, stat, request_mask, flags);
	if (err)
		goto out;

	/*
	 * For non-dir or same fs, we use st_ino of the copy up origin.
	 * This guaranties constant st_dev/st_ino across copy up.
	 * With xino feature and non-samefs, we use st_ino of the copy up
	 * origin masked with high bits that represent the layer id.
	 *
	 * If lower filesystem supports NFS file handles, this also guaranties
	 * persistent st_ino across mount cycle.
	 */
	if (!is_dir || ovl_same_dev(dentry->d_sb)) {
		if (!OVL_TYPE_UPPER(type)) {
			fsid = ovl_layer_lower(dentry)->fsid;
		} else if (OVL_TYPE_ORIGIN(type)) {
			struct kstat lowerstat;
			u32 lowermask = STATX_INO | STATX_BLOCKS |
					(!is_dir ? STATX_NLINK : 0);

			ovl_path_lower(dentry, &realpath);
			err = vfs_getattr(&realpath, &lowerstat,
					  lowermask, flags);
			if (err)
				goto out;

			/*
			 * Lower hardlinks may be broken on copy up to different
			 * upper files, so we cannot use the lower origin st_ino
			 * for those different files, even for the same fs case.
			 *
			 * Similarly, several redirected dirs can point to the
			 * same dir on a lower layer. With the "verify_lower"
			 * feature, we do not use the lower origin st_ino, if
			 * we haven't verified that this redirect is unique.
			 *
			 * With inodes index enabled, it is safe to use st_ino
			 * of an indexed origin. The index validates that the
			 * upper hardlink is not broken and that a redirected
			 * dir is the only redirect to that origin.
			 */
			if (ovl_test_flag(OVL_INDEX, d_inode(dentry)) ||
			    (!ovl_verify_lower(dentry->d_sb) &&
			     (is_dir || lowerstat.nlink == 1))) {
				fsid = ovl_layer_lower(dentry)->fsid;
				stat->ino = lowerstat.ino;
			}

			/*
			 * If we are querying a metacopy dentry and lower
			 * dentry is data dentry, then use the blocks we
			 * queried just now. We don't have to do additional
			 * vfs_getattr(). If lower itself is metacopy, then
			 * additional vfs_getattr() is unavoidable.
			 */
			if (metacopy_blocks &&
			    realpath.dentry == ovl_dentry_lowerdata(dentry)) {
				stat->blocks = lowerstat.blocks;
				metacopy_blocks = false;
			}
		}

		if (metacopy_blocks) {
			/*
			 * If lower is not same as lowerdata or if there was
			 * no origin on upper, we can end up here.
			 */
			struct kstat lowerdatastat;
			u32 lowermask = STATX_BLOCKS;

			ovl_path_lowerdata(dentry, &realpath);
			err = vfs_getattr(&realpath, &lowerdatastat,
					  lowermask, flags);
			if (err)
				goto out;
			stat->blocks = lowerdatastat.blocks;
		}
	}

	err = ovl_map_dev_ino(dentry, stat, fsid);
	if (err)
		goto out;

	/*
	 * It's probably not worth it to count subdirs to get the
	 * correct link count.  nlink=1 seems to pacify 'find' and
	 * other utilities.
	 */
	if (is_dir && OVL_TYPE_MERGE(type))
		stat->nlink = 1;

	/*
	 * Return the overlay inode nlinks for indexed upper inodes.
	 * Overlay inode nlink counts the union of the upper hardlinks
	 * and non-covered lower hardlinks. It does not include the upper
	 * index hardlink.
	 */
	if (!is_dir && ovl_test_flag(OVL_INDEX, d_inode(dentry)))
		stat->nlink = dentry->d_inode->i_nlink;

out:
	revert_creds(old_cred);

	return err;
}

int ovl_permission(struct user_namespace *mnt_userns,
		   struct inode *inode, int mask)
{
	struct inode *upperinode = ovl_inode_upper(inode);
	struct inode *realinode = upperinode ?: ovl_inode_lower(inode);
	const struct cred *old_cred;
	int err;

	/* Careful in RCU walk mode */
	if (!realinode) {
		WARN_ON(!(mask & MAY_NOT_BLOCK));
		return -ECHILD;
	}

	/*
	 * Check overlay inode with the creds of task and underlying inode
	 * with creds of mounter
	 */
	err = generic_permission(&init_user_ns, inode, mask);
	if (err)
		return err;

	old_cred = ovl_override_creds(inode->i_sb);
	if (!upperinode &&
	    !special_file(realinode->i_mode) && mask & MAY_WRITE) {
		mask &= ~(MAY_WRITE | MAY_APPEND);
		/* Make sure mounter can read file for copy up later */
		mask |= MAY_READ;
	}
	err = inode_permission(&init_user_ns, realinode, mask);
	revert_creds(old_cred);

	return err;
}

static const char *ovl_get_link(struct dentry *dentry,
				struct inode *inode,
				struct delayed_call *done)
{
	const struct cred *old_cred;
	const char *p;

	if (!dentry)
		return ERR_PTR(-ECHILD);

	old_cred = ovl_override_creds(dentry->d_sb);
	p = vfs_get_link(ovl_dentry_real(dentry), done);
	revert_creds(old_cred);
	return p;
}

bool ovl_is_private_xattr(struct super_block *sb, const char *name)
{
	struct ovl_fs *ofs = sb->s_fs_info;

	if (ofs->config.userxattr)
		return strncmp(name, OVL_XATTR_USER_PREFIX,
			       sizeof(OVL_XATTR_USER_PREFIX) - 1) == 0;
	else
		return strncmp(name, OVL_XATTR_TRUSTED_PREFIX,
			       sizeof(OVL_XATTR_TRUSTED_PREFIX) - 1) == 0;
}

int ovl_xattr_set(struct dentry *dentry, struct inode *inode, const char *name,
		  const void *value, size_t size, int flags)
{
	int err;
	struct dentry *upperdentry = ovl_i_dentry_upper(inode);
	struct dentry *realdentry = upperdentry ?: ovl_dentry_lower(dentry);
	const struct cred *old_cred;

	err = ovl_want_write(dentry);
	if (err)
		goto out;

	if (!value && !upperdentry) {
<<<<<<< HEAD
		old_cred = ovl_override_creds(dentry->d_sb);
		err = vfs_getxattr(realdentry, name, NULL, 0);
		revert_creds(old_cred);
=======
		err = vfs_getxattr(&init_user_ns, realdentry, name, NULL, 0);
>>>>>>> f69e8091
		if (err < 0)
			goto out_drop_write;
	}

	if (!upperdentry) {
		err = ovl_copy_up(dentry);
		if (err)
			goto out_drop_write;

		realdentry = ovl_dentry_upper(dentry);
	}

	old_cred = ovl_override_creds(dentry->d_sb);
	if (value)
		err = vfs_setxattr(&init_user_ns, realdentry, name, value, size,
				   flags);
	else {
		WARN_ON(flags != XATTR_REPLACE);
		err = vfs_removexattr(&init_user_ns, realdentry, name);
	}
	revert_creds(old_cred);

	/* copy c/mtime */
	ovl_copyattr(d_inode(realdentry), inode);

out_drop_write:
	ovl_drop_write(dentry);
out:
	return err;
}

int ovl_xattr_get(struct dentry *dentry, struct inode *inode, const char *name,
		  void *value, size_t size)
{
	ssize_t res;
	const struct cred *old_cred;
	struct dentry *realdentry =
		ovl_i_dentry_upper(inode) ?: ovl_dentry_lower(dentry);

	old_cred = ovl_override_creds(dentry->d_sb);
	res = vfs_getxattr(&init_user_ns, realdentry, name, value, size);
	revert_creds(old_cred);
	return res;
}

static bool ovl_can_list(struct super_block *sb, const char *s)
{
	/* Never list private (.overlay) */
	if (ovl_is_private_xattr(sb, s))
		return false;

	/* List all non-trusted xatts */
	if (strncmp(s, XATTR_TRUSTED_PREFIX, XATTR_TRUSTED_PREFIX_LEN) != 0)
		return true;

	/* list other trusted for superuser only */
	return ns_capable_noaudit(&init_user_ns, CAP_SYS_ADMIN);
}

ssize_t ovl_listxattr(struct dentry *dentry, char *list, size_t size)
{
	struct dentry *realdentry = ovl_dentry_real(dentry);
	ssize_t res;
	size_t len;
	char *s;
	const struct cred *old_cred;

	old_cred = ovl_override_creds(dentry->d_sb);
	res = vfs_listxattr(realdentry, list, size);
	revert_creds(old_cred);
	if (res <= 0 || size == 0)
		return res;

	/* filter out private xattrs */
	for (s = list, len = res; len;) {
		size_t slen = strnlen(s, len) + 1;

		/* underlying fs providing us with an broken xattr list? */
		if (WARN_ON(slen > len))
			return -EIO;

		len -= slen;
		if (!ovl_can_list(dentry->d_sb, s)) {
			res -= slen;
			memmove(s, s + slen, len);
		} else {
			s += slen;
		}
	}

	return res;
}

struct posix_acl *ovl_get_acl(struct inode *inode, int type)
{
	struct inode *realinode = ovl_inode_real(inode);
	const struct cred *old_cred;
	struct posix_acl *acl;

	if (!IS_ENABLED(CONFIG_FS_POSIX_ACL) || !IS_POSIXACL(realinode))
		return NULL;

	old_cred = ovl_override_creds(inode->i_sb);
	acl = get_acl(realinode, type);
	revert_creds(old_cred);

	return acl;
}

int ovl_update_time(struct inode *inode, struct timespec64 *ts, int flags)
{
	if (flags & S_ATIME) {
		struct ovl_fs *ofs = inode->i_sb->s_fs_info;
		struct path upperpath = {
			.mnt = ovl_upper_mnt(ofs),
			.dentry = ovl_upperdentry_dereference(OVL_I(inode)),
		};

		if (upperpath.dentry) {
			touch_atime(&upperpath);
			inode->i_atime = d_inode(upperpath.dentry)->i_atime;
		}
	}
	return 0;
}

static int ovl_fiemap(struct inode *inode, struct fiemap_extent_info *fieinfo,
		      u64 start, u64 len)
{
	int err;
	struct inode *realinode = ovl_inode_realdata(inode);
	const struct cred *old_cred;

	if (!realinode->i_op->fiemap)
		return -EOPNOTSUPP;

	old_cred = ovl_override_creds(inode->i_sb);
	err = realinode->i_op->fiemap(realinode, fieinfo, start, len);
	revert_creds(old_cred);

	return err;
}

static const struct inode_operations ovl_file_inode_operations = {
	.setattr	= ovl_setattr,
	.permission	= ovl_permission,
	.getattr	= ovl_getattr,
	.listxattr	= ovl_listxattr,
	.get_acl	= ovl_get_acl,
	.update_time	= ovl_update_time,
	.fiemap		= ovl_fiemap,
};

static const struct inode_operations ovl_symlink_inode_operations = {
	.setattr	= ovl_setattr,
	.get_link	= ovl_get_link,
	.getattr	= ovl_getattr,
	.listxattr	= ovl_listxattr,
	.update_time	= ovl_update_time,
};

static const struct inode_operations ovl_special_inode_operations = {
	.setattr	= ovl_setattr,
	.permission	= ovl_permission,
	.getattr	= ovl_getattr,
	.listxattr	= ovl_listxattr,
	.get_acl	= ovl_get_acl,
	.update_time	= ovl_update_time,
};

static const struct address_space_operations ovl_aops = {
	/* For O_DIRECT dentry_open() checks f_mapping->a_ops->direct_IO */
	.direct_IO		= noop_direct_IO,
};

/*
 * It is possible to stack overlayfs instance on top of another
 * overlayfs instance as lower layer. We need to annotate the
 * stackable i_mutex locks according to stack level of the super
 * block instance. An overlayfs instance can never be in stack
 * depth 0 (there is always a real fs below it).  An overlayfs
 * inode lock will use the lockdep annotaion ovl_i_mutex_key[depth].
 *
 * For example, here is a snip from /proc/lockdep_chains after
 * dir_iterate of nested overlayfs:
 *
 * [...] &ovl_i_mutex_dir_key[depth]   (stack_depth=2)
 * [...] &ovl_i_mutex_dir_key[depth]#2 (stack_depth=1)
 * [...] &type->i_mutex_dir_key        (stack_depth=0)
 *
 * Locking order w.r.t ovl_want_write() is important for nested overlayfs.
 *
 * This chain is valid:
 * - inode->i_rwsem			(inode_lock[2])
 * - upper_mnt->mnt_sb->s_writers	(ovl_want_write[0])
 * - OVL_I(inode)->lock			(ovl_inode_lock[2])
 * - OVL_I(lowerinode)->lock		(ovl_inode_lock[1])
 *
 * And this chain is valid:
 * - inode->i_rwsem			(inode_lock[2])
 * - OVL_I(inode)->lock			(ovl_inode_lock[2])
 * - lowerinode->i_rwsem		(inode_lock[1])
 * - OVL_I(lowerinode)->lock		(ovl_inode_lock[1])
 *
 * But lowerinode->i_rwsem SHOULD NOT be acquired while ovl_want_write() is
 * held, because it is in reverse order of the non-nested case using the same
 * upper fs:
 * - inode->i_rwsem			(inode_lock[1])
 * - upper_mnt->mnt_sb->s_writers	(ovl_want_write[0])
 * - OVL_I(inode)->lock			(ovl_inode_lock[1])
 */
#define OVL_MAX_NESTING FILESYSTEM_MAX_STACK_DEPTH

static inline void ovl_lockdep_annotate_inode_mutex_key(struct inode *inode)
{
#ifdef CONFIG_LOCKDEP
	static struct lock_class_key ovl_i_mutex_key[OVL_MAX_NESTING];
	static struct lock_class_key ovl_i_mutex_dir_key[OVL_MAX_NESTING];
	static struct lock_class_key ovl_i_lock_key[OVL_MAX_NESTING];

	int depth = inode->i_sb->s_stack_depth - 1;

	if (WARN_ON_ONCE(depth < 0 || depth >= OVL_MAX_NESTING))
		depth = 0;

	if (S_ISDIR(inode->i_mode))
		lockdep_set_class(&inode->i_rwsem, &ovl_i_mutex_dir_key[depth]);
	else
		lockdep_set_class(&inode->i_rwsem, &ovl_i_mutex_key[depth]);

	lockdep_set_class(&OVL_I(inode)->lock, &ovl_i_lock_key[depth]);
#endif
}

static void ovl_next_ino(struct inode *inode)
{
	struct ovl_fs *ofs = inode->i_sb->s_fs_info;

	inode->i_ino = atomic_long_inc_return(&ofs->last_ino);
	if (unlikely(!inode->i_ino))
		inode->i_ino = atomic_long_inc_return(&ofs->last_ino);
}

static void ovl_map_ino(struct inode *inode, unsigned long ino, int fsid)
{
	int xinobits = ovl_xino_bits(inode->i_sb);
	unsigned int xinoshift = 64 - xinobits;

	/*
	 * When d_ino is consistent with st_ino (samefs or i_ino has enough
	 * bits to encode layer), set the same value used for st_ino to i_ino,
	 * so inode number exposed via /proc/locks and a like will be
	 * consistent with d_ino and st_ino values. An i_ino value inconsistent
	 * with d_ino also causes nfsd readdirplus to fail.
	 */
	inode->i_ino = ino;
	if (ovl_same_fs(inode->i_sb)) {
		return;
	} else if (xinobits && likely(!(ino >> xinoshift))) {
		inode->i_ino |= (unsigned long)fsid << (xinoshift + 1);
		return;
	}

	/*
	 * For directory inodes on non-samefs with xino disabled or xino
	 * overflow, we allocate a non-persistent inode number, to be used for
	 * resolving st_ino collisions in ovl_map_dev_ino().
	 *
	 * To avoid ino collision with legitimate xino values from upper
	 * layer (fsid 0), use the lowest xinobit to map the non
	 * persistent inode numbers to the unified st_ino address space.
	 */
	if (S_ISDIR(inode->i_mode)) {
		ovl_next_ino(inode);
		if (xinobits) {
			inode->i_ino &= ~0UL >> xinobits;
			inode->i_ino |= 1UL << xinoshift;
		}
	}
}

void ovl_inode_init(struct inode *inode, struct ovl_inode_params *oip,
		    unsigned long ino, int fsid)
{
	struct inode *realinode;

	if (oip->upperdentry)
		OVL_I(inode)->__upperdentry = oip->upperdentry;
	if (oip->lowerpath && oip->lowerpath->dentry)
		OVL_I(inode)->lower = igrab(d_inode(oip->lowerpath->dentry));
	if (oip->lowerdata)
		OVL_I(inode)->lowerdata = igrab(d_inode(oip->lowerdata));

	realinode = ovl_inode_real(inode);
	ovl_copyattr(realinode, inode);
	ovl_copyflags(realinode, inode);
	ovl_map_ino(inode, ino, fsid);
}

static void ovl_fill_inode(struct inode *inode, umode_t mode, dev_t rdev)
{
	inode->i_mode = mode;
	inode->i_flags |= S_NOCMTIME;
#ifdef CONFIG_FS_POSIX_ACL
	inode->i_acl = inode->i_default_acl = ACL_DONT_CACHE;
#endif

	ovl_lockdep_annotate_inode_mutex_key(inode);

	switch (mode & S_IFMT) {
	case S_IFREG:
		inode->i_op = &ovl_file_inode_operations;
		inode->i_fop = &ovl_file_operations;
		inode->i_mapping->a_ops = &ovl_aops;
		break;

	case S_IFDIR:
		inode->i_op = &ovl_dir_inode_operations;
		inode->i_fop = &ovl_dir_operations;
		break;

	case S_IFLNK:
		inode->i_op = &ovl_symlink_inode_operations;
		break;

	default:
		inode->i_op = &ovl_special_inode_operations;
		init_special_inode(inode, mode, rdev);
		break;
	}
}

/*
 * With inodes index enabled, an overlay inode nlink counts the union of upper
 * hardlinks and non-covered lower hardlinks. During the lifetime of a non-pure
 * upper inode, the following nlink modifying operations can happen:
 *
 * 1. Lower hardlink copy up
 * 2. Upper hardlink created, unlinked or renamed over
 * 3. Lower hardlink whiteout or renamed over
 *
 * For the first, copy up case, the union nlink does not change, whether the
 * operation succeeds or fails, but the upper inode nlink may change.
 * Therefore, before copy up, we store the union nlink value relative to the
 * lower inode nlink in the index inode xattr .overlay.nlink.
 *
 * For the second, upper hardlink case, the union nlink should be incremented
 * or decremented IFF the operation succeeds, aligned with nlink change of the
 * upper inode. Therefore, before link/unlink/rename, we store the union nlink
 * value relative to the upper inode nlink in the index inode.
 *
 * For the last, lower cover up case, we simplify things by preceding the
 * whiteout or cover up with copy up. This makes sure that there is an index
 * upper inode where the nlink xattr can be stored before the copied up upper
 * entry is unlink.
 */
#define OVL_NLINK_ADD_UPPER	(1 << 0)

/*
 * On-disk format for indexed nlink:
 *
 * nlink relative to the upper inode - "U[+-]NUM"
 * nlink relative to the lower inode - "L[+-]NUM"
 */

static int ovl_set_nlink_common(struct dentry *dentry,
				struct dentry *realdentry, const char *format)
{
	struct inode *inode = d_inode(dentry);
	struct inode *realinode = d_inode(realdentry);
	char buf[13];
	int len;

	len = snprintf(buf, sizeof(buf), format,
		       (int) (inode->i_nlink - realinode->i_nlink));

	if (WARN_ON(len >= sizeof(buf)))
		return -EIO;

	return ovl_do_setxattr(OVL_FS(inode->i_sb), ovl_dentry_upper(dentry),
			       OVL_XATTR_NLINK, buf, len);
}

int ovl_set_nlink_upper(struct dentry *dentry)
{
	return ovl_set_nlink_common(dentry, ovl_dentry_upper(dentry), "U%+i");
}

int ovl_set_nlink_lower(struct dentry *dentry)
{
	return ovl_set_nlink_common(dentry, ovl_dentry_lower(dentry), "L%+i");
}

unsigned int ovl_get_nlink(struct ovl_fs *ofs, struct dentry *lowerdentry,
			   struct dentry *upperdentry,
			   unsigned int fallback)
{
	int nlink_diff;
	int nlink;
	char buf[13];
	int err;

	if (!lowerdentry || !upperdentry || d_inode(lowerdentry)->i_nlink == 1)
		return fallback;

	err = ovl_do_getxattr(ofs, upperdentry, OVL_XATTR_NLINK,
			      &buf, sizeof(buf) - 1);
	if (err < 0)
		goto fail;

	buf[err] = '\0';
	if ((buf[0] != 'L' && buf[0] != 'U') ||
	    (buf[1] != '+' && buf[1] != '-'))
		goto fail;

	err = kstrtoint(buf + 1, 10, &nlink_diff);
	if (err < 0)
		goto fail;

	nlink = d_inode(buf[0] == 'L' ? lowerdentry : upperdentry)->i_nlink;
	nlink += nlink_diff;

	if (nlink <= 0)
		goto fail;

	return nlink;

fail:
	pr_warn_ratelimited("failed to get index nlink (%pd2, err=%i)\n",
			    upperdentry, err);
	return fallback;
}

struct inode *ovl_new_inode(struct super_block *sb, umode_t mode, dev_t rdev)
{
	struct inode *inode;

	inode = new_inode(sb);
	if (inode)
		ovl_fill_inode(inode, mode, rdev);

	return inode;
}

static int ovl_inode_test(struct inode *inode, void *data)
{
	return inode->i_private == data;
}

static int ovl_inode_set(struct inode *inode, void *data)
{
	inode->i_private = data;
	return 0;
}

static bool ovl_verify_inode(struct inode *inode, struct dentry *lowerdentry,
			     struct dentry *upperdentry, bool strict)
{
	/*
	 * For directories, @strict verify from lookup path performs consistency
	 * checks, so NULL lower/upper in dentry must match NULL lower/upper in
	 * inode. Non @strict verify from NFS handle decode path passes NULL for
	 * 'unknown' lower/upper.
	 */
	if (S_ISDIR(inode->i_mode) && strict) {
		/* Real lower dir moved to upper layer under us? */
		if (!lowerdentry && ovl_inode_lower(inode))
			return false;

		/* Lookup of an uncovered redirect origin? */
		if (!upperdentry && ovl_inode_upper(inode))
			return false;
	}

	/*
	 * Allow non-NULL lower inode in ovl_inode even if lowerdentry is NULL.
	 * This happens when finding a copied up overlay inode for a renamed
	 * or hardlinked overlay dentry and lower dentry cannot be followed
	 * by origin because lower fs does not support file handles.
	 */
	if (lowerdentry && ovl_inode_lower(inode) != d_inode(lowerdentry))
		return false;

	/*
	 * Allow non-NULL __upperdentry in inode even if upperdentry is NULL.
	 * This happens when finding a lower alias for a copied up hard link.
	 */
	if (upperdentry && ovl_inode_upper(inode) != d_inode(upperdentry))
		return false;

	return true;
}

struct inode *ovl_lookup_inode(struct super_block *sb, struct dentry *real,
			       bool is_upper)
{
	struct inode *inode, *key = d_inode(real);

	inode = ilookup5(sb, (unsigned long) key, ovl_inode_test, key);
	if (!inode)
		return NULL;

	if (!ovl_verify_inode(inode, is_upper ? NULL : real,
			      is_upper ? real : NULL, false)) {
		iput(inode);
		return ERR_PTR(-ESTALE);
	}

	return inode;
}

bool ovl_lookup_trap_inode(struct super_block *sb, struct dentry *dir)
{
	struct inode *key = d_inode(dir);
	struct inode *trap;
	bool res;

	trap = ilookup5(sb, (unsigned long) key, ovl_inode_test, key);
	if (!trap)
		return false;

	res = IS_DEADDIR(trap) && !ovl_inode_upper(trap) &&
				  !ovl_inode_lower(trap);

	iput(trap);
	return res;
}

/*
 * Create an inode cache entry for layer root dir, that will intentionally
 * fail ovl_verify_inode(), so any lookup that will find some layer root
 * will fail.
 */
struct inode *ovl_get_trap_inode(struct super_block *sb, struct dentry *dir)
{
	struct inode *key = d_inode(dir);
	struct inode *trap;

	if (!d_is_dir(dir))
		return ERR_PTR(-ENOTDIR);

	trap = iget5_locked(sb, (unsigned long) key, ovl_inode_test,
			    ovl_inode_set, key);
	if (!trap)
		return ERR_PTR(-ENOMEM);

	if (!(trap->i_state & I_NEW)) {
		/* Conflicting layer roots? */
		iput(trap);
		return ERR_PTR(-ELOOP);
	}

	trap->i_mode = S_IFDIR;
	trap->i_flags = S_DEAD;
	unlock_new_inode(trap);

	return trap;
}

/*
 * Does overlay inode need to be hashed by lower inode?
 */
static bool ovl_hash_bylower(struct super_block *sb, struct dentry *upper,
			     struct dentry *lower, bool index)
{
	struct ovl_fs *ofs = sb->s_fs_info;

	/* No, if pure upper */
	if (!lower)
		return false;

	/* Yes, if already indexed */
	if (index)
		return true;

	/* Yes, if won't be copied up */
	if (!ovl_upper_mnt(ofs))
		return true;

	/* No, if lower hardlink is or will be broken on copy up */
	if ((upper || !ovl_indexdir(sb)) &&
	    !d_is_dir(lower) && d_inode(lower)->i_nlink > 1)
		return false;

	/* No, if non-indexed upper with NFS export */
	if (sb->s_export_op && upper)
		return false;

	/* Otherwise, hash by lower inode for fsnotify */
	return true;
}

static struct inode *ovl_iget5(struct super_block *sb, struct inode *newinode,
			       struct inode *key)
{
	return newinode ? inode_insert5(newinode, (unsigned long) key,
					 ovl_inode_test, ovl_inode_set, key) :
			  iget5_locked(sb, (unsigned long) key,
				       ovl_inode_test, ovl_inode_set, key);
}

struct inode *ovl_get_inode(struct super_block *sb,
			    struct ovl_inode_params *oip)
{
	struct ovl_fs *ofs = OVL_FS(sb);
	struct dentry *upperdentry = oip->upperdentry;
	struct ovl_path *lowerpath = oip->lowerpath;
	struct inode *realinode = upperdentry ? d_inode(upperdentry) : NULL;
	struct inode *inode;
	struct dentry *lowerdentry = lowerpath ? lowerpath->dentry : NULL;
	bool bylower = ovl_hash_bylower(sb, upperdentry, lowerdentry,
					oip->index);
	int fsid = bylower ? lowerpath->layer->fsid : 0;
	bool is_dir;
	unsigned long ino = 0;
	int err = oip->newinode ? -EEXIST : -ENOMEM;

	if (!realinode)
		realinode = d_inode(lowerdentry);

	/*
	 * Copy up origin (lower) may exist for non-indexed upper, but we must
	 * not use lower as hash key if this is a broken hardlink.
	 */
	is_dir = S_ISDIR(realinode->i_mode);
	if (upperdentry || bylower) {
		struct inode *key = d_inode(bylower ? lowerdentry :
						      upperdentry);
		unsigned int nlink = is_dir ? 1 : realinode->i_nlink;

		inode = ovl_iget5(sb, oip->newinode, key);
		if (!inode)
			goto out_err;
		if (!(inode->i_state & I_NEW)) {
			/*
			 * Verify that the underlying files stored in the inode
			 * match those in the dentry.
			 */
			if (!ovl_verify_inode(inode, lowerdentry, upperdentry,
					      true)) {
				iput(inode);
				err = -ESTALE;
				goto out_err;
			}

			dput(upperdentry);
			kfree(oip->redirect);
			goto out;
		}

		/* Recalculate nlink for non-dir due to indexing */
		if (!is_dir)
			nlink = ovl_get_nlink(ofs, lowerdentry, upperdentry,
					      nlink);
		set_nlink(inode, nlink);
		ino = key->i_ino;
	} else {
		/* Lower hardlink that will be broken on copy up */
		inode = new_inode(sb);
		if (!inode) {
			err = -ENOMEM;
			goto out_err;
		}
		ino = realinode->i_ino;
		fsid = lowerpath->layer->fsid;
	}
	ovl_fill_inode(inode, realinode->i_mode, realinode->i_rdev);
	ovl_inode_init(inode, oip, ino, fsid);

	if (upperdentry && ovl_is_impuredir(sb, upperdentry))
		ovl_set_flag(OVL_IMPURE, inode);

	if (oip->index)
		ovl_set_flag(OVL_INDEX, inode);

	OVL_I(inode)->redirect = oip->redirect;

	if (bylower)
		ovl_set_flag(OVL_CONST_INO, inode);

	/* Check for non-merge dir that may have whiteouts */
	if (is_dir) {
		if (((upperdentry && lowerdentry) || oip->numlower > 1) ||
		    ovl_check_origin_xattr(ofs, upperdentry ?: lowerdentry)) {
			ovl_set_flag(OVL_WHITEOUTS, inode);
		}
	}

	if (inode->i_state & I_NEW)
		unlock_new_inode(inode);
out:
	return inode;

out_err:
	pr_warn_ratelimited("failed to get inode (%i)\n", err);
	inode = ERR_PTR(err);
	goto out;
}<|MERGE_RESOLUTION|>--- conflicted
+++ resolved
@@ -354,13 +354,9 @@
 		goto out;
 
 	if (!value && !upperdentry) {
-<<<<<<< HEAD
 		old_cred = ovl_override_creds(dentry->d_sb);
-		err = vfs_getxattr(realdentry, name, NULL, 0);
+		err = vfs_getxattr(&init_user_ns, realdentry, name, NULL, 0);
 		revert_creds(old_cred);
-=======
-		err = vfs_getxattr(&init_user_ns, realdentry, name, NULL, 0);
->>>>>>> f69e8091
 		if (err < 0)
 			goto out_drop_write;
 	}
