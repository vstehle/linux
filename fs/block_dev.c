--- conflicted
+++ resolved
@@ -1541,15 +1541,9 @@
 		return 0;
 
 	size -= pos;
-<<<<<<< HEAD
-	if (size < iocb->ki_left)
+	if (size < iocb->ki_nbytes)
 		iov_iter_shorten(iter, size);
 	return generic_file_read_iter(iocb, iter, pos);
-=======
-	if (size < iocb->ki_nbytes)
-		nr_segs = iov_shorten((struct iovec *)iov, nr_segs, size);
-	return generic_file_aio_read(iocb, iov, nr_segs, pos);
->>>>>>> f30d704f
 }
 
 /*
