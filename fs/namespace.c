--- conflicted
+++ resolved
@@ -928,14 +928,10 @@
 
 	list_splice(&head, n->list.prev);
 
-<<<<<<< HEAD
 	n->mounts += n->pending_mounts;
 	n->pending_mounts = 0;
 
-	attach_shadowed(mnt, parent, shadows);
-=======
 	__attach_mnt(mnt, parent);
->>>>>>> cfe37e12
 	touch_mnt_namespace(n);
 }
 
@@ -1956,30 +1952,25 @@
 			struct path *parent_path)
 {
 	HLIST_HEAD(tree_list);
-<<<<<<< HEAD
 	struct mnt_namespace *ns = dest_mnt->mnt_ns;
-=======
 	struct mountpoint *smp;
->>>>>>> cfe37e12
 	struct mount *child, *p;
 	struct hlist_node *n;
 	int err;
 
-<<<<<<< HEAD
-	/* Is there space to add these mounts to the mount namespace? */
-	if (!parent_path) {
-		err = count_mounts(ns, source_mnt);
-		if (err)
-			goto out;
-	}
-=======
 	/* Preallocate a mountpoint in case the new mounts need
 	 * to be tucked under other mounts.
 	 */
 	smp = get_mountpoint(source_mnt->mnt.mnt_root);
 	if (IS_ERR(smp))
 		return PTR_ERR(smp);
->>>>>>> cfe37e12
+
+	/* Is there space to add these mounts to the mount namespace? */
+	if (!parent_path) {
+		err = count_mounts(ns, source_mnt);
+		if (err)
+			goto out;
+	}
 
 	if (IS_MNT_SHARED(dest_mnt)) {
 		err = invent_group_ids(source_mnt, true);
@@ -2026,14 +2017,12 @@
 	unlock_mount_hash();
 	cleanup_group_ids(source_mnt, NULL);
  out:
-<<<<<<< HEAD
 	ns->pending_mounts = 0;
-=======
+
 	read_seqlock_excl(&mount_lock);
 	put_mountpoint(smp);
 	read_sequnlock_excl(&mount_lock);
 
->>>>>>> cfe37e12
 	return err;
 }
 
