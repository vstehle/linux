--- conflicted
+++ resolved
@@ -3202,11 +3202,7 @@
 
 	ret = btrfs_remove_free_space(cache, 2 * 1024 * 1024, 4096);
 	if (ret) {
-<<<<<<< HEAD
-		test_msg("Error removing middle peice %d\n", ret);
-=======
-		printk(KERN_ERR "Error removing middle piece %d\n", ret);
->>>>>>> 83a35e36
+		test_msg("Error removing middle piece %d\n", ret);
 		return ret;
 	}
 
