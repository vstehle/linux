--- conflicted
+++ resolved
@@ -308,11 +308,7 @@
 			     const struct dp_upcall_info *upcall_info,
 				 uint32_t cutlen)
 {
-<<<<<<< HEAD
-	unsigned short gso_type = skb_shinfo(skb)->gso_type;
-=======
 	unsigned int gso_type = skb_shinfo(skb)->gso_type;
->>>>>>> 39051dd8
 	struct sw_flow_key later_key;
 	struct sk_buff *segs, *nskb;
 	int err;
