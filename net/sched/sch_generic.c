--- conflicted
+++ resolved
@@ -901,19 +901,9 @@
 void psched_ratecfg_precompute(struct psched_ratecfg *r,
 			       const struct tc_ratespec *conf)
 {
-<<<<<<< HEAD
-	u64 factor;
-	u64 mult;
-	int shift;
-
-	memset(r, 0, sizeof(*r));
-	r->overhead = conf->overhead;
-	r->rate_bps = (u64)conf->rate << 3;
-=======
 	memset(r, 0, sizeof(*r));
 	r->overhead = conf->overhead;
 	r->rate_bytes_ps = conf->rate;
->>>>>>> 23a3647b
 	r->mult = 1;
 	/*
 	 * The deal here is to replace a divide by a reciprocal one
