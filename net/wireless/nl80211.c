--- conflicted
+++ resolved
@@ -1527,14 +1527,11 @@
 	struct nlattr **tb;
 	int res;
 
-<<<<<<< HEAD
 	/* will be zeroed in nlmsg_parse() */
 	tb = kmalloc(sizeof(*tb) * (NL80211_ATTR_MAX + 1), GFP_KERNEL);
 	if (!tb)
 		return -ENOMEM;
 
-=======
->>>>>>> b887664d
 	rtnl_lock();
 	res = nlmsg_parse(cb->nlh, GENL_HDRLEN + nl80211_fam.hdrsize,
 			  tb, NL80211_ATTR_MAX, nl80211_policy);
@@ -1550,11 +1547,8 @@
 
 			netdev = dev_get_by_index(sock_net(skb->sk), ifidx);
 			if (!netdev) {
-<<<<<<< HEAD
+				rtnl_unlock();
 				kfree(tb);
-=======
-				rtnl_unlock();
->>>>>>> b887664d
 				return -ENODEV;
 			}
 			if (netdev->ieee80211_ptr) {
@@ -1601,10 +1595,7 @@
 				    !skb->len &&
 				    cb->min_dump_alloc < 4096) {
 					cb->min_dump_alloc = 4096;
-<<<<<<< HEAD
-=======
 					rtnl_unlock();
->>>>>>> b887664d
 					return 1;
 				}
 				idx--;
@@ -3991,17 +3982,10 @@
 	params.listen_interval =
 		nla_get_u16(info->attrs[NL80211_ATTR_STA_LISTEN_INTERVAL]);
 
-<<<<<<< HEAD
-	if (info->attrs[NL80211_ATTR_STA_AID])
-		params.aid = nla_get_u16(info->attrs[NL80211_ATTR_STA_AID]);
-	else
-		params.aid = nla_get_u16(info->attrs[NL80211_ATTR_PEER_AID]);
-=======
 	if (info->attrs[NL80211_ATTR_PEER_AID])
 		params.aid = nla_get_u16(info->attrs[NL80211_ATTR_PEER_AID]);
 	else
 		params.aid = nla_get_u16(info->attrs[NL80211_ATTR_STA_AID]);
->>>>>>> b887664d
 	if (!params.aid || params.aid > IEEE80211_MAX_AID)
 		return -EINVAL;
 
