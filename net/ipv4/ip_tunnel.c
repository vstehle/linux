--- conflicted
+++ resolved
@@ -535,7 +535,6 @@
 
 	inner_iph = (const struct iphdr *)skb_inner_network_header(skb);
 
-	memset(IPCB(skb), 0, sizeof(*IPCB(skb)));
 	dst = tnl_params->daddr;
 	if (dst == 0) {
 		/* NBMA tunnel */
@@ -654,22 +653,10 @@
 		}
 	}
 
-<<<<<<< HEAD
-	skb_dst_drop(skb);
-	skb_dst_set(skb, &rt->dst);
-
-	/* Push down and install the IP header. */
-	skb_push(skb, sizeof(struct iphdr));
-	skb_reset_network_header(skb);
-
-	iph = ip_hdr(skb);
-	inner_iph = (const struct iphdr *)skb_inner_network_header(skb);
-=======
 	err = iptunnel_xmit(dev_net(dev), rt, skb,
 			    fl4.saddr, fl4.daddr, protocol,
 			    ip_tunnel_ecn_encap(tos, inner_iph, skb), ttl, df);
 	iptunnel_xmit_stats(err, &dev->stats, dev->tstats);
->>>>>>> 23a3647b
 
 	return;
 
