/*
 * INET		An implementation of the TCP/IP protocol suite for the LINUX
 *		operating system.  INET is implemented using the  BSD Socket
 *		interface as the means of communication with the user level.
 *
 *		Implementation of the Transmission Control Protocol(TCP).
 *
 * Authors:	Ross Biro
 *		Fred N. van Kempen, <waltje@uWalt.NL.Mugnet.ORG>
 *		Mark Evans, <evansmp@uhura.aston.ac.uk>
 *		Corey Minyard <wf-rch!minyard@relay.EU.net>
 *		Florian La Roche, <flla@stud.uni-sb.de>
 *		Charles Hedrick, <hedrick@klinzhai.rutgers.edu>
 *		Linus Torvalds, <torvalds@cs.helsinki.fi>
 *		Alan Cox, <gw4pts@gw4pts.ampr.org>
 *		Matthew Dillon, <dillon@apollo.west.oic.com>
 *		Arnt Gulbrandsen, <agulbra@nvg.unit.no>
 *		Jorge Cwik, <jorge@laser.satlink.net>
 *
 * Fixes:
 *		Alan Cox	:	Numerous verify_area() calls
 *		Alan Cox	:	Set the ACK bit on a reset
 *		Alan Cox	:	Stopped it crashing if it closed while
 *					sk->inuse=1 and was trying to connect
 *					(tcp_err()).
 *		Alan Cox	:	All icmp error handling was broken
 *					pointers passed where wrong and the
 *					socket was looked up backwards. Nobody
 *					tested any icmp error code obviously.
 *		Alan Cox	:	tcp_err() now handled properly. It
 *					wakes people on errors. poll
 *					behaves and the icmp error race
 *					has gone by moving it into sock.c
 *		Alan Cox	:	tcp_send_reset() fixed to work for
 *					everything not just packets for
 *					unknown sockets.
 *		Alan Cox	:	tcp option processing.
 *		Alan Cox	:	Reset tweaked (still not 100%) [Had
 *					syn rule wrong]
 *		Herp Rosmanith  :	More reset fixes
 *		Alan Cox	:	No longer acks invalid rst frames.
 *					Acking any kind of RST is right out.
 *		Alan Cox	:	Sets an ignore me flag on an rst
 *					receive otherwise odd bits of prattle
 *					escape still
 *		Alan Cox	:	Fixed another acking RST frame bug.
 *					Should stop LAN workplace lockups.
 *		Alan Cox	: 	Some tidyups using the new skb list
 *					facilities
 *		Alan Cox	:	sk->keepopen now seems to work
 *		Alan Cox	:	Pulls options out correctly on accepts
 *		Alan Cox	:	Fixed assorted sk->rqueue->next errors
 *		Alan Cox	:	PSH doesn't end a TCP read. Switched a
 *					bit to skb ops.
 *		Alan Cox	:	Tidied tcp_data to avoid a potential
 *					nasty.
 *		Alan Cox	:	Added some better commenting, as the
 *					tcp is hard to follow
 *		Alan Cox	:	Removed incorrect check for 20 * psh
 *	Michael O'Reilly	:	ack < copied bug fix.
 *	Johannes Stille		:	Misc tcp fixes (not all in yet).
 *		Alan Cox	:	FIN with no memory -> CRASH
 *		Alan Cox	:	Added socket option proto entries.
 *					Also added awareness of them to accept.
 *		Alan Cox	:	Added TCP options (SOL_TCP)
 *		Alan Cox	:	Switched wakeup calls to callbacks,
 *					so the kernel can layer network
 *					sockets.
 *		Alan Cox	:	Use ip_tos/ip_ttl settings.
 *		Alan Cox	:	Handle FIN (more) properly (we hope).
 *		Alan Cox	:	RST frames sent on unsynchronised
 *					state ack error.
 *		Alan Cox	:	Put in missing check for SYN bit.
 *		Alan Cox	:	Added tcp_select_window() aka NET2E
 *					window non shrink trick.
 *		Alan Cox	:	Added a couple of small NET2E timer
 *					fixes
 *		Charles Hedrick :	TCP fixes
 *		Toomas Tamm	:	TCP window fixes
 *		Alan Cox	:	Small URG fix to rlogin ^C ack fight
 *		Charles Hedrick	:	Rewrote most of it to actually work
 *		Linus		:	Rewrote tcp_read() and URG handling
 *					completely
 *		Gerhard Koerting:	Fixed some missing timer handling
 *		Matthew Dillon  :	Reworked TCP machine states as per RFC
 *		Gerhard Koerting:	PC/TCP workarounds
 *		Adam Caldwell	:	Assorted timer/timing errors
 *		Matthew Dillon	:	Fixed another RST bug
 *		Alan Cox	:	Move to kernel side addressing changes.
 *		Alan Cox	:	Beginning work on TCP fastpathing
 *					(not yet usable)
 *		Arnt Gulbrandsen:	Turbocharged tcp_check() routine.
 *		Alan Cox	:	TCP fast path debugging
 *		Alan Cox	:	Window clamping
 *		Michael Riepe	:	Bug in tcp_check()
 *		Matt Dillon	:	More TCP improvements and RST bug fixes
 *		Matt Dillon	:	Yet more small nasties remove from the
 *					TCP code (Be very nice to this man if
 *					tcp finally works 100%) 8)
 *		Alan Cox	:	BSD accept semantics.
 *		Alan Cox	:	Reset on closedown bug.
 *	Peter De Schrijver	:	ENOTCONN check missing in tcp_sendto().
 *		Michael Pall	:	Handle poll() after URG properly in
 *					all cases.
 *		Michael Pall	:	Undo the last fix in tcp_read_urg()
 *					(multi URG PUSH broke rlogin).
 *		Michael Pall	:	Fix the multi URG PUSH problem in
 *					tcp_readable(), poll() after URG
 *					works now.
 *		Michael Pall	:	recv(...,MSG_OOB) never blocks in the
 *					BSD api.
 *		Alan Cox	:	Changed the semantics of sk->socket to
 *					fix a race and a signal problem with
 *					accept() and async I/O.
 *		Alan Cox	:	Relaxed the rules on tcp_sendto().
 *		Yury Shevchuk	:	Really fixed accept() blocking problem.
 *		Craig I. Hagan  :	Allow for BSD compatible TIME_WAIT for
 *					clients/servers which listen in on
 *					fixed ports.
 *		Alan Cox	:	Cleaned the above up and shrank it to
 *					a sensible code size.
 *		Alan Cox	:	Self connect lockup fix.
 *		Alan Cox	:	No connect to multicast.
 *		Ross Biro	:	Close unaccepted children on master
 *					socket close.
 *		Alan Cox	:	Reset tracing code.
 *		Alan Cox	:	Spurious resets on shutdown.
 *		Alan Cox	:	Giant 15 minute/60 second timer error
 *		Alan Cox	:	Small whoops in polling before an
 *					accept.
 *		Alan Cox	:	Kept the state trace facility since
 *					it's handy for debugging.
 *		Alan Cox	:	More reset handler fixes.
 *		Alan Cox	:	Started rewriting the code based on
 *					the RFC's for other useful protocol
 *					references see: Comer, KA9Q NOS, and
 *					for a reference on the difference
 *					between specifications and how BSD
 *					works see the 4.4lite source.
 *		A.N.Kuznetsov	:	Don't time wait on completion of tidy
 *					close.
 *		Linus Torvalds	:	Fin/Shutdown & copied_seq changes.
 *		Linus Torvalds	:	Fixed BSD port reuse to work first syn
 *		Alan Cox	:	Reimplemented timers as per the RFC
 *					and using multiple timers for sanity.
 *		Alan Cox	:	Small bug fixes, and a lot of new
 *					comments.
 *		Alan Cox	:	Fixed dual reader crash by locking
 *					the buffers (much like datagram.c)
 *		Alan Cox	:	Fixed stuck sockets in probe. A probe
 *					now gets fed up of retrying without
 *					(even a no space) answer.
 *		Alan Cox	:	Extracted closing code better
 *		Alan Cox	:	Fixed the closing state machine to
 *					resemble the RFC.
 *		Alan Cox	:	More 'per spec' fixes.
 *		Jorge Cwik	:	Even faster checksumming.
 *		Alan Cox	:	tcp_data() doesn't ack illegal PSH
 *					only frames. At least one pc tcp stack
 *					generates them.
 *		Alan Cox	:	Cache last socket.
 *		Alan Cox	:	Per route irtt.
 *		Matt Day	:	poll()->select() match BSD precisely on error
 *		Alan Cox	:	New buffers
 *		Marc Tamsky	:	Various sk->prot->retransmits and
 *					sk->retransmits misupdating fixed.
 *					Fixed tcp_write_timeout: stuck close,
 *					and TCP syn retries gets used now.
 *		Mark Yarvis	:	In tcp_read_wakeup(), don't send an
 *					ack if state is TCP_CLOSED.
 *		Alan Cox	:	Look up device on a retransmit - routes may
 *					change. Doesn't yet cope with MSS shrink right
 *					but it's a start!
 *		Marc Tamsky	:	Closing in closing fixes.
 *		Mike Shaver	:	RFC1122 verifications.
 *		Alan Cox	:	rcv_saddr errors.
 *		Alan Cox	:	Block double connect().
 *		Alan Cox	:	Small hooks for enSKIP.
 *		Alexey Kuznetsov:	Path MTU discovery.
 *		Alan Cox	:	Support soft errors.
 *		Alan Cox	:	Fix MTU discovery pathological case
 *					when the remote claims no mtu!
 *		Marc Tamsky	:	TCP_CLOSE fix.
 *		Colin (G3TNE)	:	Send a reset on syn ack replies in
 *					window but wrong (fixes NT lpd problems)
 *		Pedro Roque	:	Better TCP window handling, delayed ack.
 *		Joerg Reuter	:	No modification of locked buffers in
 *					tcp_do_retransmit()
 *		Eric Schenk	:	Changed receiver side silly window
 *					avoidance algorithm to BSD style
 *					algorithm. This doubles throughput
 *					against machines running Solaris,
 *					and seems to result in general
 *					improvement.
 *	Stefan Magdalinski	:	adjusted tcp_readable() to fix FIONREAD
 *	Willy Konynenberg	:	Transparent proxying support.
 *	Mike McLagan		:	Routing by source
 *		Keith Owens	:	Do proper merging with partial SKB's in
 *					tcp_do_sendmsg to avoid burstiness.
 *		Eric Schenk	:	Fix fast close down bug with
 *					shutdown() followed by close().
 *		Andi Kleen 	:	Make poll agree with SIGIO
 *	Salvatore Sanfilippo	:	Support SO_LINGER with linger == 1 and
 *					lingertime == 0 (RFC 793 ABORT Call)
 *	Hirokazu Takahashi	:	Use copy_from_user() instead of
 *					csum_and_copy_from_user() if possible.
 *
 *		This program is free software; you can redistribute it and/or
 *		modify it under the terms of the GNU General Public License
 *		as published by the Free Software Foundation; either version
 *		2 of the License, or(at your option) any later version.
 *
 * Description of States:
 *
 *	TCP_SYN_SENT		sent a connection request, waiting for ack
 *
 *	TCP_SYN_RECV		received a connection request, sent ack,
 *				waiting for final ack in three-way handshake.
 *
 *	TCP_ESTABLISHED		connection established
 *
 *	TCP_FIN_WAIT1		our side has shutdown, waiting to complete
 *				transmission of remaining buffered data
 *
 *	TCP_FIN_WAIT2		all buffered data sent, waiting for remote
 *				to shutdown
 *
 *	TCP_CLOSING		both sides have shutdown but we still have
 *				data we have to finish sending
 *
 *	TCP_TIME_WAIT		timeout to catch resent junk before entering
 *				closed, can only be entered from FIN_WAIT2
 *				or CLOSING.  Required because the other end
 *				may not have gotten our last ACK causing it
 *				to retransmit the data packet (which we ignore)
 *
 *	TCP_CLOSE_WAIT		remote side has shutdown and is waiting for
 *				us to finish writing our data and to shutdown
 *				(we have to close() to move on to LAST_ACK)
 *
 *	TCP_LAST_ACK		out side has shutdown after remote has
 *				shutdown.  There may still be data in our
 *				buffer that we have to finish sending
 *
 *	TCP_CLOSE		socket is finished
 */

#define pr_fmt(fmt) "TCP: " fmt

#include <linux/kernel.h>
#include <linux/module.h>
#include <linux/types.h>
#include <linux/fcntl.h>
#include <linux/poll.h>
#include <linux/init.h>
#include <linux/fs.h>
#include <linux/skbuff.h>
#include <linux/scatterlist.h>
#include <linux/splice.h>
#include <linux/net.h>
#include <linux/socket.h>
#include <linux/random.h>
#include <linux/bootmem.h>
#include <linux/highmem.h>
#include <linux/swap.h>
#include <linux/cache.h>
#include <linux/err.h>
#include <linux/crypto.h>
#include <linux/time.h>
#include <linux/slab.h>

#include <net/icmp.h>
#include <net/inet_common.h>
#include <net/tcp.h>
#include <net/xfrm.h>
#include <net/ip.h>
#include <net/netdma.h>
#include <net/sock.h>

#include <asm/uaccess.h>
#include <asm/ioctls.h>
#include <net/ll_poll.h>

int sysctl_tcp_fin_timeout __read_mostly = TCP_FIN_TIMEOUT;

struct percpu_counter tcp_orphan_count;
EXPORT_SYMBOL_GPL(tcp_orphan_count);

int sysctl_tcp_wmem[3] __read_mostly;
int sysctl_tcp_rmem[3] __read_mostly;

EXPORT_SYMBOL(sysctl_tcp_rmem);
EXPORT_SYMBOL(sysctl_tcp_wmem);

atomic_long_t tcp_memory_allocated;	/* Current allocated memory. */
EXPORT_SYMBOL(tcp_memory_allocated);

/*
 * Current number of TCP sockets.
 */
struct percpu_counter tcp_sockets_allocated;
EXPORT_SYMBOL(tcp_sockets_allocated);

/*
 * TCP splice context
 */
struct tcp_splice_state {
	struct pipe_inode_info *pipe;
	size_t len;
	unsigned int flags;
};

/*
 * Pressure flag: try to collapse.
 * Technical note: it is used by multiple contexts non atomically.
 * All the __sk_mem_schedule() is of this nature: accounting
 * is strict, actions are advisory and have some latency.
 */
int tcp_memory_pressure __read_mostly;
EXPORT_SYMBOL(tcp_memory_pressure);

void tcp_enter_memory_pressure(struct sock *sk)
{
	if (!tcp_memory_pressure) {
		NET_INC_STATS(sock_net(sk), LINUX_MIB_TCPMEMORYPRESSURES);
		tcp_memory_pressure = 1;
	}
}
EXPORT_SYMBOL(tcp_enter_memory_pressure);

/* Convert seconds to retransmits based on initial and max timeout */
static u8 secs_to_retrans(int seconds, int timeout, int rto_max)
{
	u8 res = 0;

	if (seconds > 0) {
		int period = timeout;

		res = 1;
		while (seconds > period && res < 255) {
			res++;
			timeout <<= 1;
			if (timeout > rto_max)
				timeout = rto_max;
			period += timeout;
		}
	}
	return res;
}

/* Convert retransmits to seconds based on initial and max timeout */
static int retrans_to_secs(u8 retrans, int timeout, int rto_max)
{
	int period = 0;

	if (retrans > 0) {
		period = timeout;
		while (--retrans) {
			timeout <<= 1;
			if (timeout > rto_max)
				timeout = rto_max;
			period += timeout;
		}
	}
	return period;
}

/* Address-family independent initialization for a tcp_sock.
 *
 * NOTE: A lot of things set to zero explicitly by call to
 *       sk_alloc() so need not be done here.
 */
void tcp_init_sock(struct sock *sk)
{
	struct inet_connection_sock *icsk = inet_csk(sk);
	struct tcp_sock *tp = tcp_sk(sk);

	skb_queue_head_init(&tp->out_of_order_queue);
	tcp_init_xmit_timers(sk);
	tcp_prequeue_init(tp);
	INIT_LIST_HEAD(&tp->tsq_node);

	icsk->icsk_rto = TCP_TIMEOUT_INIT;
	tp->mdev = TCP_TIMEOUT_INIT;

	/* So many TCP implementations out there (incorrectly) count the
	 * initial SYN frame in their delayed-ACK and congestion control
	 * algorithms that we must have the following bandaid to talk
	 * efficiently to them.  -DaveM
	 */
	tp->snd_cwnd = TCP_INIT_CWND;

	/* See draft-stevens-tcpca-spec-01 for discussion of the
	 * initialization of these values.
	 */
	tp->snd_ssthresh = TCP_INFINITE_SSTHRESH;
	tp->snd_cwnd_clamp = ~0;
	tp->mss_cache = TCP_MSS_DEFAULT;

	tp->reordering = sysctl_tcp_reordering;
	tcp_enable_early_retrans(tp);
	icsk->icsk_ca_ops = &tcp_init_congestion_ops;

	tp->tsoffset = 0;

	sk->sk_state = TCP_CLOSE;

	sk->sk_write_space = sk_stream_write_space;
	sock_set_flag(sk, SOCK_USE_WRITE_QUEUE);

	icsk->icsk_sync_mss = tcp_sync_mss;

	/* Presumed zeroed, in order of appearance:
	 *	cookie_in_always, cookie_out_never,
	 *	s_data_constant, s_data_in, s_data_out
	 */
	sk->sk_sndbuf = sysctl_tcp_wmem[1];
	sk->sk_rcvbuf = sysctl_tcp_rmem[1];

	local_bh_disable();
	sock_update_memcg(sk);
	sk_sockets_allocated_inc(sk);
	local_bh_enable();
}
EXPORT_SYMBOL(tcp_init_sock);

/*
 *	Wait for a TCP event.
 *
 *	Note that we don't need to lock the socket, as the upper poll layers
 *	take care of normal races (between the test and the event) and we don't
 *	go look at any of the socket buffers directly.
 */
unsigned int tcp_poll(struct file *file, struct socket *sock, poll_table *wait)
{
	unsigned int mask;
	struct sock *sk = sock->sk;
	const struct tcp_sock *tp = tcp_sk(sk);

	sock_rps_record_flow(sk);

	sock_poll_wait(file, sk_sleep(sk), wait);
	if (sk->sk_state == TCP_LISTEN)
		return inet_csk_listen_poll(sk);

	/* Socket is not locked. We are protected from async events
	 * by poll logic and correct handling of state changes
	 * made by other threads is impossible in any case.
	 */

	mask = 0;

	/*
	 * POLLHUP is certainly not done right. But poll() doesn't
	 * have a notion of HUP in just one direction, and for a
	 * socket the read side is more interesting.
	 *
	 * Some poll() documentation says that POLLHUP is incompatible
	 * with the POLLOUT/POLLWR flags, so somebody should check this
	 * all. But careful, it tends to be safer to return too many
	 * bits than too few, and you can easily break real applications
	 * if you don't tell them that something has hung up!
	 *
	 * Check-me.
	 *
	 * Check number 1. POLLHUP is _UNMASKABLE_ event (see UNIX98 and
	 * our fs/select.c). It means that after we received EOF,
	 * poll always returns immediately, making impossible poll() on write()
	 * in state CLOSE_WAIT. One solution is evident --- to set POLLHUP
	 * if and only if shutdown has been made in both directions.
	 * Actually, it is interesting to look how Solaris and DUX
	 * solve this dilemma. I would prefer, if POLLHUP were maskable,
	 * then we could set it on SND_SHUTDOWN. BTW examples given
	 * in Stevens' books assume exactly this behaviour, it explains
	 * why POLLHUP is incompatible with POLLOUT.	--ANK
	 *
	 * NOTE. Check for TCP_CLOSE is added. The goal is to prevent
	 * blocking on fresh not-connected or disconnected socket. --ANK
	 */
	if (sk->sk_shutdown == SHUTDOWN_MASK || sk->sk_state == TCP_CLOSE)
		mask |= POLLHUP;
	if (sk->sk_shutdown & RCV_SHUTDOWN)
		mask |= POLLIN | POLLRDNORM | POLLRDHUP;

	/* Connected or passive Fast Open socket? */
	if (sk->sk_state != TCP_SYN_SENT &&
	    (sk->sk_state != TCP_SYN_RECV || tp->fastopen_rsk != NULL)) {
		int target = sock_rcvlowat(sk, 0, INT_MAX);

		if (tp->urg_seq == tp->copied_seq &&
		    !sock_flag(sk, SOCK_URGINLINE) &&
		    tp->urg_data)
			target++;

		/* Potential race condition. If read of tp below will
		 * escape above sk->sk_state, we can be illegally awaken
		 * in SYN_* states. */
		if (tp->rcv_nxt - tp->copied_seq >= target)
			mask |= POLLIN | POLLRDNORM;

		if (!(sk->sk_shutdown & SEND_SHUTDOWN)) {
			if (sk_stream_wspace(sk) >= sk_stream_min_wspace(sk)) {
				mask |= POLLOUT | POLLWRNORM;
			} else {  /* send SIGIO later */
				set_bit(SOCK_ASYNC_NOSPACE,
					&sk->sk_socket->flags);
				set_bit(SOCK_NOSPACE, &sk->sk_socket->flags);

				/* Race breaker. If space is freed after
				 * wspace test but before the flags are set,
				 * IO signal will be lost.
				 */
				if (sk_stream_wspace(sk) >= sk_stream_min_wspace(sk))
					mask |= POLLOUT | POLLWRNORM;
			}
		} else
			mask |= POLLOUT | POLLWRNORM;

		if (tp->urg_data & TCP_URG_VALID)
			mask |= POLLPRI;
	}
	/* This barrier is coupled with smp_wmb() in tcp_reset() */
	smp_rmb();
	if (sk->sk_err)
		mask |= POLLERR;

	return mask;
}
EXPORT_SYMBOL(tcp_poll);

int tcp_ioctl(struct sock *sk, int cmd, unsigned long arg)
{
	struct tcp_sock *tp = tcp_sk(sk);
	int answ;
	bool slow;

	switch (cmd) {
	case SIOCINQ:
		if (sk->sk_state == TCP_LISTEN)
			return -EINVAL;

		slow = lock_sock_fast(sk);
		if ((1 << sk->sk_state) & (TCPF_SYN_SENT | TCPF_SYN_RECV))
			answ = 0;
		else if (sock_flag(sk, SOCK_URGINLINE) ||
			 !tp->urg_data ||
			 before(tp->urg_seq, tp->copied_seq) ||
			 !before(tp->urg_seq, tp->rcv_nxt)) {

			answ = tp->rcv_nxt - tp->copied_seq;

			/* Subtract 1, if FIN was received */
			if (answ && sock_flag(sk, SOCK_DONE))
				answ--;
		} else
			answ = tp->urg_seq - tp->copied_seq;
		unlock_sock_fast(sk, slow);
		break;
	case SIOCATMARK:
		answ = tp->urg_data && tp->urg_seq == tp->copied_seq;
		break;
	case SIOCOUTQ:
		if (sk->sk_state == TCP_LISTEN)
			return -EINVAL;

		if ((1 << sk->sk_state) & (TCPF_SYN_SENT | TCPF_SYN_RECV))
			answ = 0;
		else
			answ = tp->write_seq - tp->snd_una;
		break;
	case SIOCOUTQNSD:
		if (sk->sk_state == TCP_LISTEN)
			return -EINVAL;

		if ((1 << sk->sk_state) & (TCPF_SYN_SENT | TCPF_SYN_RECV))
			answ = 0;
		else
			answ = tp->write_seq - tp->snd_nxt;
		break;
	default:
		return -ENOIOCTLCMD;
	}

	return put_user(answ, (int __user *)arg);
}
EXPORT_SYMBOL(tcp_ioctl);

static inline void tcp_mark_push(struct tcp_sock *tp, struct sk_buff *skb)
{
	TCP_SKB_CB(skb)->tcp_flags |= TCPHDR_PSH;
	tp->pushed_seq = tp->write_seq;
}

static inline bool forced_push(const struct tcp_sock *tp)
{
	return after(tp->write_seq, tp->pushed_seq + (tp->max_window >> 1));
}

static inline void skb_entail(struct sock *sk, struct sk_buff *skb)
{
	struct tcp_sock *tp = tcp_sk(sk);
	struct tcp_skb_cb *tcb = TCP_SKB_CB(skb);

	skb->csum    = 0;
	tcb->seq     = tcb->end_seq = tp->write_seq;
	tcb->tcp_flags = TCPHDR_ACK;
	tcb->sacked  = 0;
	skb_header_release(skb);
	tcp_add_write_queue_tail(sk, skb);
	sk->sk_wmem_queued += skb->truesize;
	sk_mem_charge(sk, skb->truesize);
	if (tp->nonagle & TCP_NAGLE_PUSH)
		tp->nonagle &= ~TCP_NAGLE_PUSH;
}

static inline void tcp_mark_urg(struct tcp_sock *tp, int flags)
{
	if (flags & MSG_OOB)
		tp->snd_up = tp->write_seq;
}

static inline void tcp_push(struct sock *sk, int flags, int mss_now,
			    int nonagle)
{
	if (tcp_send_head(sk)) {
		struct tcp_sock *tp = tcp_sk(sk);

		if (!(flags & MSG_MORE) || forced_push(tp))
			tcp_mark_push(tp, tcp_write_queue_tail(sk));

		tcp_mark_urg(tp, flags);
		__tcp_push_pending_frames(sk, mss_now,
					  (flags & MSG_MORE) ? TCP_NAGLE_CORK : nonagle);
	}
}

static int tcp_splice_data_recv(read_descriptor_t *rd_desc, struct sk_buff *skb,
				unsigned int offset, size_t len)
{
	struct tcp_splice_state *tss = rd_desc->arg.data;
	int ret;

	ret = skb_splice_bits(skb, offset, tss->pipe, min(rd_desc->count, len),
			      tss->flags);
	if (ret > 0)
		rd_desc->count -= ret;
	return ret;
}

static int __tcp_splice_read(struct sock *sk, struct tcp_splice_state *tss)
{
	/* Store TCP splice context information in read_descriptor_t. */
	read_descriptor_t rd_desc = {
		.arg.data = tss,
		.count	  = tss->len,
	};

	return tcp_read_sock(sk, &rd_desc, tcp_splice_data_recv);
}

/**
 *  tcp_splice_read - splice data from TCP socket to a pipe
 * @sock:	socket to splice from
 * @ppos:	position (not valid)
 * @pipe:	pipe to splice to
 * @len:	number of bytes to splice
 * @flags:	splice modifier flags
 *
 * Description:
 *    Will read pages from given socket and fill them into a pipe.
 *
 **/
ssize_t tcp_splice_read(struct socket *sock, loff_t *ppos,
			struct pipe_inode_info *pipe, size_t len,
			unsigned int flags)
{
	struct sock *sk = sock->sk;
	struct tcp_splice_state tss = {
		.pipe = pipe,
		.len = len,
		.flags = flags,
	};
	long timeo;
	ssize_t spliced;
	int ret;

	sock_rps_record_flow(sk);
	/*
	 * We can't seek on a socket input
	 */
	if (unlikely(*ppos))
		return -ESPIPE;

	ret = spliced = 0;

	lock_sock(sk);

	timeo = sock_rcvtimeo(sk, sock->file->f_flags & O_NONBLOCK);
	while (tss.len) {
		ret = __tcp_splice_read(sk, &tss);
		if (ret < 0)
			break;
		else if (!ret) {
			if (spliced)
				break;
			if (sock_flag(sk, SOCK_DONE))
				break;
			if (sk->sk_err) {
				ret = sock_error(sk);
				break;
			}
			if (sk->sk_shutdown & RCV_SHUTDOWN)
				break;
			if (sk->sk_state == TCP_CLOSE) {
				/*
				 * This occurs when user tries to read
				 * from never connected socket.
				 */
				if (!sock_flag(sk, SOCK_DONE))
					ret = -ENOTCONN;
				break;
			}
			if (!timeo) {
				ret = -EAGAIN;
				break;
			}
			sk_wait_data(sk, &timeo);
			if (signal_pending(current)) {
				ret = sock_intr_errno(timeo);
				break;
			}
			continue;
		}
		tss.len -= ret;
		spliced += ret;

		if (!timeo)
			break;
		release_sock(sk);
		lock_sock(sk);

		if (sk->sk_err || sk->sk_state == TCP_CLOSE ||
		    (sk->sk_shutdown & RCV_SHUTDOWN) ||
		    signal_pending(current))
			break;
	}

	release_sock(sk);

	if (spliced)
		return spliced;

	return ret;
}
EXPORT_SYMBOL(tcp_splice_read);

struct sk_buff *sk_stream_alloc_skb(struct sock *sk, int size, gfp_t gfp)
{
	struct sk_buff *skb;

	/* The TCP header must be at least 32-bit aligned.  */
	size = ALIGN(size, 4);

	skb = alloc_skb_fclone(size + sk->sk_prot->max_header, gfp);
	if (skb) {
		if (sk_wmem_schedule(sk, skb->truesize)) {
			skb_reserve(skb, sk->sk_prot->max_header);
			/*
			 * Make sure that we have exactly size bytes
			 * available to the caller, no more, no less.
			 */
			skb->reserved_tailroom = skb->end - skb->tail - size;
			return skb;
		}
		__kfree_skb(skb);
	} else {
		sk->sk_prot->enter_memory_pressure(sk);
		sk_stream_moderate_sndbuf(sk);
	}
	return NULL;
}

static unsigned int tcp_xmit_size_goal(struct sock *sk, u32 mss_now,
				       int large_allowed)
{
	struct tcp_sock *tp = tcp_sk(sk);
	u32 xmit_size_goal, old_size_goal;

	xmit_size_goal = mss_now;

	if (large_allowed && sk_can_gso(sk)) {
		xmit_size_goal = ((sk->sk_gso_max_size - 1) -
				  inet_csk(sk)->icsk_af_ops->net_header_len -
				  inet_csk(sk)->icsk_ext_hdr_len -
				  tp->tcp_header_len);

		/* TSQ : try to have two TSO segments in flight */
		xmit_size_goal = min_t(u32, xmit_size_goal,
				       sysctl_tcp_limit_output_bytes >> 1);

		xmit_size_goal = tcp_bound_to_half_wnd(tp, xmit_size_goal);

		/* We try hard to avoid divides here */
		old_size_goal = tp->xmit_size_goal_segs * mss_now;

		if (likely(old_size_goal <= xmit_size_goal &&
			   old_size_goal + mss_now > xmit_size_goal)) {
			xmit_size_goal = old_size_goal;
		} else {
			tp->xmit_size_goal_segs =
				min_t(u16, xmit_size_goal / mss_now,
				      sk->sk_gso_max_segs);
			xmit_size_goal = tp->xmit_size_goal_segs * mss_now;
		}
	}

	return max(xmit_size_goal, mss_now);
}

static int tcp_send_mss(struct sock *sk, int *size_goal, int flags)
{
	int mss_now;

	mss_now = tcp_current_mss(sk);
	*size_goal = tcp_xmit_size_goal(sk, mss_now, !(flags & MSG_OOB));

	return mss_now;
}

static ssize_t do_tcp_sendpages(struct sock *sk, struct page *page, int offset,
				size_t size, int flags)
{
	struct tcp_sock *tp = tcp_sk(sk);
	int mss_now, size_goal;
	int err;
	ssize_t copied;
	long timeo = sock_sndtimeo(sk, flags & MSG_DONTWAIT);

	/* Wait for a connection to finish. One exception is TCP Fast Open
	 * (passive side) where data is allowed to be sent before a connection
	 * is fully established.
	 */
	if (((1 << sk->sk_state) & ~(TCPF_ESTABLISHED | TCPF_CLOSE_WAIT)) &&
	    !tcp_passive_fastopen(sk)) {
		if ((err = sk_stream_wait_connect(sk, &timeo)) != 0)
			goto out_err;
	}

	clear_bit(SOCK_ASYNC_NOSPACE, &sk->sk_socket->flags);

	mss_now = tcp_send_mss(sk, &size_goal, flags);
	copied = 0;

	err = -EPIPE;
	if (sk->sk_err || (sk->sk_shutdown & SEND_SHUTDOWN))
		goto out_err;

	while (size > 0) {
		struct sk_buff *skb = tcp_write_queue_tail(sk);
		int copy, i;
		bool can_coalesce;

		if (!tcp_send_head(sk) || (copy = size_goal - skb->len) <= 0) {
new_segment:
			if (!sk_stream_memory_free(sk))
				goto wait_for_sndbuf;

			skb = sk_stream_alloc_skb(sk, 0, sk->sk_allocation);
			if (!skb)
				goto wait_for_memory;

			skb_entail(sk, skb);
			copy = size_goal;
		}

		if (copy > size)
			copy = size;

		i = skb_shinfo(skb)->nr_frags;
		can_coalesce = skb_can_coalesce(skb, i, page, offset);
		if (!can_coalesce && i >= MAX_SKB_FRAGS) {
			tcp_mark_push(tp, skb);
			goto new_segment;
		}
		if (!sk_wmem_schedule(sk, copy))
			goto wait_for_memory;

		if (can_coalesce) {
			skb_frag_size_add(&skb_shinfo(skb)->frags[i - 1], copy);
		} else {
			get_page(page);
			skb_fill_page_desc(skb, i, page, offset, copy);
		}
		skb_shinfo(skb)->tx_flags |= SKBTX_SHARED_FRAG;

		skb->len += copy;
		skb->data_len += copy;
		skb->truesize += copy;
		sk->sk_wmem_queued += copy;
		sk_mem_charge(sk, copy);
		skb->ip_summed = CHECKSUM_PARTIAL;
		tp->write_seq += copy;
		TCP_SKB_CB(skb)->end_seq += copy;
		skb_shinfo(skb)->gso_segs = 0;

		if (!copied)
			TCP_SKB_CB(skb)->tcp_flags &= ~TCPHDR_PSH;

		copied += copy;
		offset += copy;
		if (!(size -= copy))
			goto out;

		if (skb->len < size_goal || (flags & MSG_OOB))
			continue;

		if (forced_push(tp)) {
			tcp_mark_push(tp, skb);
			__tcp_push_pending_frames(sk, mss_now, TCP_NAGLE_PUSH);
		} else if (skb == tcp_send_head(sk))
			tcp_push_one(sk, mss_now);
		continue;

wait_for_sndbuf:
		set_bit(SOCK_NOSPACE, &sk->sk_socket->flags);
wait_for_memory:
		tcp_push(sk, flags & ~MSG_MORE, mss_now, TCP_NAGLE_PUSH);

		if ((err = sk_stream_wait_memory(sk, &timeo)) != 0)
			goto do_error;

		mss_now = tcp_send_mss(sk, &size_goal, flags);
	}

out:
	if (copied && !(flags & MSG_SENDPAGE_NOTLAST))
		tcp_push(sk, flags, mss_now, tp->nonagle);
	return copied;

do_error:
	if (copied)
		goto out;
out_err:
	return sk_stream_error(sk, flags, err);
}

int tcp_sendpage(struct sock *sk, struct page *page, int offset,
		 size_t size, int flags)
{
	ssize_t res;

	if (!(sk->sk_route_caps & NETIF_F_SG) ||
	    !(sk->sk_route_caps & NETIF_F_ALL_CSUM))
		return sock_no_sendpage(sk->sk_socket, page, offset, size,
					flags);

	lock_sock(sk);
	res = do_tcp_sendpages(sk, page, offset, size, flags);
	release_sock(sk);
	return res;
}
EXPORT_SYMBOL(tcp_sendpage);

static inline int select_size(const struct sock *sk, bool sg)
{
	const struct tcp_sock *tp = tcp_sk(sk);
	int tmp = tp->mss_cache;

	if (sg) {
		if (sk_can_gso(sk)) {
			/* Small frames wont use a full page:
			 * Payload will immediately follow tcp header.
			 */
			tmp = SKB_WITH_OVERHEAD(2048 - MAX_TCP_HEADER);
		} else {
			int pgbreak = SKB_MAX_HEAD(MAX_TCP_HEADER);

			if (tmp >= pgbreak &&
			    tmp <= pgbreak + (MAX_SKB_FRAGS - 1) * PAGE_SIZE)
				tmp = pgbreak;
		}
	}

	return tmp;
}

void tcp_free_fastopen_req(struct tcp_sock *tp)
{
	if (tp->fastopen_req != NULL) {
		kfree(tp->fastopen_req);
		tp->fastopen_req = NULL;
	}
}

static int tcp_sendmsg_fastopen(struct sock *sk, struct msghdr *msg, int *size)
{
	struct tcp_sock *tp = tcp_sk(sk);
	int err, flags;

	if (!(sysctl_tcp_fastopen & TFO_CLIENT_ENABLE))
		return -EOPNOTSUPP;
	if (tp->fastopen_req != NULL)
		return -EALREADY; /* Another Fast Open is in progress */

	tp->fastopen_req = kzalloc(sizeof(struct tcp_fastopen_request),
				   sk->sk_allocation);
	if (unlikely(tp->fastopen_req == NULL))
		return -ENOBUFS;
	tp->fastopen_req->data = msg;

	flags = (msg->msg_flags & MSG_DONTWAIT) ? O_NONBLOCK : 0;
	err = __inet_stream_connect(sk->sk_socket, msg->msg_name,
				    msg->msg_namelen, flags);
	*size = tp->fastopen_req->copied;
	tcp_free_fastopen_req(tp);
	return err;
}

int tcp_sendmsg(struct kiocb *iocb, struct sock *sk, struct msghdr *msg,
		size_t size)
{
	struct iovec *iov;
	struct tcp_sock *tp = tcp_sk(sk);
	struct sk_buff *skb;
	int iovlen, flags, err, copied = 0;
	int mss_now = 0, size_goal, copied_syn = 0, offset = 0;
	bool sg;
	long timeo;

	lock_sock(sk);

	flags = msg->msg_flags;
	if (flags & MSG_FASTOPEN) {
		err = tcp_sendmsg_fastopen(sk, msg, &copied_syn);
		if (err == -EINPROGRESS && copied_syn > 0)
			goto out;
		else if (err)
			goto out_err;
		offset = copied_syn;
	}

	timeo = sock_sndtimeo(sk, flags & MSG_DONTWAIT);

	/* Wait for a connection to finish. One exception is TCP Fast Open
	 * (passive side) where data is allowed to be sent before a connection
	 * is fully established.
	 */
	if (((1 << sk->sk_state) & ~(TCPF_ESTABLISHED | TCPF_CLOSE_WAIT)) &&
	    !tcp_passive_fastopen(sk)) {
		if ((err = sk_stream_wait_connect(sk, &timeo)) != 0)
			goto do_error;
	}

	if (unlikely(tp->repair)) {
		if (tp->repair_queue == TCP_RECV_QUEUE) {
			copied = tcp_send_rcvq(sk, msg, size);
			goto out;
		}

		err = -EINVAL;
		if (tp->repair_queue == TCP_NO_QUEUE)
			goto out_err;

		/* 'common' sending to sendq */
	}

	/* This should be in poll */
	clear_bit(SOCK_ASYNC_NOSPACE, &sk->sk_socket->flags);

	mss_now = tcp_send_mss(sk, &size_goal, flags);

	/* Ok commence sending. */
	iovlen = msg->msg_iovlen;
	iov = msg->msg_iov;
	copied = 0;

	err = -EPIPE;
	if (sk->sk_err || (sk->sk_shutdown & SEND_SHUTDOWN))
		goto out_err;

	sg = !!(sk->sk_route_caps & NETIF_F_SG);

	while (--iovlen >= 0) {
		size_t seglen = iov->iov_len;
		unsigned char __user *from = iov->iov_base;

		iov++;
		if (unlikely(offset > 0)) {  /* Skip bytes copied in SYN */
			if (offset >= seglen) {
				offset -= seglen;
				continue;
			}
			seglen -= offset;
			from += offset;
			offset = 0;
		}

		while (seglen > 0) {
			int copy = 0;
			int max = size_goal;

			skb = tcp_write_queue_tail(sk);
			if (tcp_send_head(sk)) {
				if (skb->ip_summed == CHECKSUM_NONE)
					max = mss_now;
				copy = max - skb->len;
			}

			if (copy <= 0) {
new_segment:
				/* Allocate new segment. If the interface is SG,
				 * allocate skb fitting to single page.
				 */
				if (!sk_stream_memory_free(sk))
					goto wait_for_sndbuf;

				skb = sk_stream_alloc_skb(sk,
							  select_size(sk, sg),
							  sk->sk_allocation);
				if (!skb)
					goto wait_for_memory;

				/*
				 * Check whether we can use HW checksum.
				 */
				if (sk->sk_route_caps & NETIF_F_ALL_CSUM)
					skb->ip_summed = CHECKSUM_PARTIAL;

				skb_entail(sk, skb);
				copy = size_goal;
				max = size_goal;
			}

			/* Try to append data to the end of skb. */
			if (copy > seglen)
				copy = seglen;

			/* Where to copy to? */
			if (skb_availroom(skb) > 0) {
				/* We have some space in skb head. Superb! */
				copy = min_t(int, copy, skb_availroom(skb));
				err = skb_add_data_nocache(sk, skb, from, copy);
				if (err)
					goto do_fault;
			} else {
				bool merge = true;
				int i = skb_shinfo(skb)->nr_frags;
				struct page_frag *pfrag = sk_page_frag(sk);

				if (!sk_page_frag_refill(sk, pfrag))
					goto wait_for_memory;

				if (!skb_can_coalesce(skb, i, pfrag->page,
						      pfrag->offset)) {
					if (i == MAX_SKB_FRAGS || !sg) {
						tcp_mark_push(tp, skb);
						goto new_segment;
					}
					merge = false;
				}

				copy = min_t(int, copy, pfrag->size - pfrag->offset);

				if (!sk_wmem_schedule(sk, copy))
					goto wait_for_memory;

				err = skb_copy_to_page_nocache(sk, from, skb,
							       pfrag->page,
							       pfrag->offset,
							       copy);
				if (err)
					goto do_error;

				/* Update the skb. */
				if (merge) {
					skb_frag_size_add(&skb_shinfo(skb)->frags[i - 1], copy);
				} else {
					skb_fill_page_desc(skb, i, pfrag->page,
							   pfrag->offset, copy);
					get_page(pfrag->page);
				}
				pfrag->offset += copy;
			}

			if (!copied)
				TCP_SKB_CB(skb)->tcp_flags &= ~TCPHDR_PSH;

			tp->write_seq += copy;
			TCP_SKB_CB(skb)->end_seq += copy;
			skb_shinfo(skb)->gso_segs = 0;

			from += copy;
			copied += copy;
			if ((seglen -= copy) == 0 && iovlen == 0)
				goto out;

			if (skb->len < max || (flags & MSG_OOB) || unlikely(tp->repair))
				continue;

			if (forced_push(tp)) {
				tcp_mark_push(tp, skb);
				__tcp_push_pending_frames(sk, mss_now, TCP_NAGLE_PUSH);
			} else if (skb == tcp_send_head(sk))
				tcp_push_one(sk, mss_now);
			continue;

wait_for_sndbuf:
			set_bit(SOCK_NOSPACE, &sk->sk_socket->flags);
wait_for_memory:
			if (copied)
				tcp_push(sk, flags & ~MSG_MORE, mss_now, TCP_NAGLE_PUSH);

			if ((err = sk_stream_wait_memory(sk, &timeo)) != 0)
				goto do_error;

			mss_now = tcp_send_mss(sk, &size_goal, flags);
		}
	}

out:
	if (copied)
		tcp_push(sk, flags, mss_now, tp->nonagle);
	release_sock(sk);
	return copied + copied_syn;

do_fault:
	if (!skb->len) {
		tcp_unlink_write_queue(skb, sk);
		/* It is the one place in all of TCP, except connection
		 * reset, where we can be unlinking the send_head.
		 */
		tcp_check_send_head(sk, skb);
		sk_wmem_free_skb(sk, skb);
	}

do_error:
	if (copied + copied_syn)
		goto out;
out_err:
	err = sk_stream_error(sk, flags, err);
	release_sock(sk);
	return err;
}
EXPORT_SYMBOL(tcp_sendmsg);

/*
 *	Handle reading urgent data. BSD has very simple semantics for
 *	this, no blocking and very strange errors 8)
 */

static int tcp_recv_urg(struct sock *sk, struct msghdr *msg, int len, int flags)
{
	struct tcp_sock *tp = tcp_sk(sk);

	/* No URG data to read. */
	if (sock_flag(sk, SOCK_URGINLINE) || !tp->urg_data ||
	    tp->urg_data == TCP_URG_READ)
		return -EINVAL;	/* Yes this is right ! */

	if (sk->sk_state == TCP_CLOSE && !sock_flag(sk, SOCK_DONE))
		return -ENOTCONN;

	if (tp->urg_data & TCP_URG_VALID) {
		int err = 0;
		char c = tp->urg_data;

		if (!(flags & MSG_PEEK))
			tp->urg_data = TCP_URG_READ;

		/* Read urgent data. */
		msg->msg_flags |= MSG_OOB;

		if (len > 0) {
			if (!(flags & MSG_TRUNC))
				err = memcpy_toiovec(msg->msg_iov, &c, 1);
			len = 1;
		} else
			msg->msg_flags |= MSG_TRUNC;

		return err ? -EFAULT : len;
	}

	if (sk->sk_state == TCP_CLOSE || (sk->sk_shutdown & RCV_SHUTDOWN))
		return 0;

	/* Fixed the recv(..., MSG_OOB) behaviour.  BSD docs and
	 * the available implementations agree in this case:
	 * this call should never block, independent of the
	 * blocking state of the socket.
	 * Mike <pall@rz.uni-karlsruhe.de>
	 */
	return -EAGAIN;
}

static int tcp_peek_sndq(struct sock *sk, struct msghdr *msg, int len)
{
	struct sk_buff *skb;
	int copied = 0, err = 0;

	/* XXX -- need to support SO_PEEK_OFF */

	skb_queue_walk(&sk->sk_write_queue, skb) {
		err = skb_copy_datagram_iovec(skb, 0, msg->msg_iov, skb->len);
		if (err)
			break;

		copied += skb->len;
	}

	return err ?: copied;
}

/* Clean up the receive buffer for full frames taken by the user,
 * then send an ACK if necessary.  COPIED is the number of bytes
 * tcp_recvmsg has given to the user so far, it speeds up the
 * calculation of whether or not we must ACK for the sake of
 * a window update.
 */
void tcp_cleanup_rbuf(struct sock *sk, int copied)
{
	struct tcp_sock *tp = tcp_sk(sk);
	bool time_to_ack = false;

	struct sk_buff *skb = skb_peek(&sk->sk_receive_queue);

	WARN(skb && !before(tp->copied_seq, TCP_SKB_CB(skb)->end_seq),
	     "cleanup rbuf bug: copied %X seq %X rcvnxt %X\n",
	     tp->copied_seq, TCP_SKB_CB(skb)->end_seq, tp->rcv_nxt);

	if (inet_csk_ack_scheduled(sk)) {
		const struct inet_connection_sock *icsk = inet_csk(sk);
		   /* Delayed ACKs frequently hit locked sockets during bulk
		    * receive. */
		if (icsk->icsk_ack.blocked ||
		    /* Once-per-two-segments ACK was not sent by tcp_input.c */
		    tp->rcv_nxt - tp->rcv_wup > icsk->icsk_ack.rcv_mss ||
		    /*
		     * If this read emptied read buffer, we send ACK, if
		     * connection is not bidirectional, user drained
		     * receive buffer and there was a small segment
		     * in queue.
		     */
		    (copied > 0 &&
		     ((icsk->icsk_ack.pending & ICSK_ACK_PUSHED2) ||
		      ((icsk->icsk_ack.pending & ICSK_ACK_PUSHED) &&
		       !icsk->icsk_ack.pingpong)) &&
		      !atomic_read(&sk->sk_rmem_alloc)))
			time_to_ack = true;
	}

	/* We send an ACK if we can now advertise a non-zero window
	 * which has been raised "significantly".
	 *
	 * Even if window raised up to infinity, do not send window open ACK
	 * in states, where we will not receive more. It is useless.
	 */
	if (copied > 0 && !time_to_ack && !(sk->sk_shutdown & RCV_SHUTDOWN)) {
		__u32 rcv_window_now = tcp_receive_window(tp);

		/* Optimize, __tcp_select_window() is not cheap. */
		if (2*rcv_window_now <= tp->window_clamp) {
			__u32 new_window = __tcp_select_window(sk);

			/* Send ACK now, if this read freed lots of space
			 * in our buffer. Certainly, new_window is new window.
			 * We can advertise it now, if it is not less than current one.
			 * "Lots" means "at least twice" here.
			 */
			if (new_window && new_window >= 2 * rcv_window_now)
				time_to_ack = true;
		}
	}
	if (time_to_ack)
		tcp_send_ack(sk);
}

static void tcp_prequeue_process(struct sock *sk)
{
	struct sk_buff *skb;
	struct tcp_sock *tp = tcp_sk(sk);

	NET_INC_STATS_USER(sock_net(sk), LINUX_MIB_TCPPREQUEUED);

	/* RX process wants to run with disabled BHs, though it is not
	 * necessary */
	local_bh_disable();
	while ((skb = __skb_dequeue(&tp->ucopy.prequeue)) != NULL)
		sk_backlog_rcv(sk, skb);
	local_bh_enable();

	/* Clear memory counter. */
	tp->ucopy.memory = 0;
}

#ifdef CONFIG_NET_DMA
static void tcp_service_net_dma(struct sock *sk, bool wait)
{
	dma_cookie_t done, used;
	dma_cookie_t last_issued;
	struct tcp_sock *tp = tcp_sk(sk);

	if (!tp->ucopy.dma_chan)
		return;

	last_issued = tp->ucopy.dma_cookie;
	dma_async_issue_pending(tp->ucopy.dma_chan);

	do {
		if (dma_async_is_tx_complete(tp->ucopy.dma_chan,
					      last_issued, &done,
					      &used) == DMA_SUCCESS) {
			/* Safe to free early-copied skbs now */
			__skb_queue_purge(&sk->sk_async_wait_queue);
			break;
		} else {
			struct sk_buff *skb;
			while ((skb = skb_peek(&sk->sk_async_wait_queue)) &&
			       (dma_async_is_complete(skb->dma_cookie, done,
						      used) == DMA_SUCCESS)) {
				__skb_dequeue(&sk->sk_async_wait_queue);
				kfree_skb(skb);
			}
		}
	} while (wait);
}
#endif

static struct sk_buff *tcp_recv_skb(struct sock *sk, u32 seq, u32 *off)
{
	struct sk_buff *skb;
	u32 offset;

	while ((skb = skb_peek(&sk->sk_receive_queue)) != NULL) {
		offset = seq - TCP_SKB_CB(skb)->seq;
		if (tcp_hdr(skb)->syn)
			offset--;
		if (offset < skb->len || tcp_hdr(skb)->fin) {
			*off = offset;
			return skb;
		}
		/* This looks weird, but this can happen if TCP collapsing
		 * splitted a fat GRO packet, while we released socket lock
		 * in skb_splice_bits()
		 */
		sk_eat_skb(sk, skb, false);
	}
	return NULL;
}

/*
 * This routine provides an alternative to tcp_recvmsg() for routines
 * that would like to handle copying from skbuffs directly in 'sendfile'
 * fashion.
 * Note:
 *	- It is assumed that the socket was locked by the caller.
 *	- The routine does not block.
 *	- At present, there is no support for reading OOB data
 *	  or for 'peeking' the socket using this routine
 *	  (although both would be easy to implement).
 */
int tcp_read_sock(struct sock *sk, read_descriptor_t *desc,
		  sk_read_actor_t recv_actor)
{
	struct sk_buff *skb;
	struct tcp_sock *tp = tcp_sk(sk);
	u32 seq = tp->copied_seq;
	u32 offset;
	int copied = 0;

	if (sk->sk_state == TCP_LISTEN)
		return -ENOTCONN;
	while ((skb = tcp_recv_skb(sk, seq, &offset)) != NULL) {
		if (offset < skb->len) {
			int used;
			size_t len;

			len = skb->len - offset;
			/* Stop reading if we hit a patch of urgent data */
			if (tp->urg_data) {
				u32 urg_offset = tp->urg_seq - seq;
				if (urg_offset < len)
					len = urg_offset;
				if (!len)
					break;
			}
			used = recv_actor(desc, skb, offset, len);
			if (used <= 0) {
				if (!copied)
					copied = used;
				break;
			} else if (used <= len) {
				seq += used;
				copied += used;
				offset += used;
			}
			/* If recv_actor drops the lock (e.g. TCP splice
			 * receive) the skb pointer might be invalid when
			 * getting here: tcp_collapse might have deleted it
			 * while aggregating skbs from the socket queue.
			 */
			skb = tcp_recv_skb(sk, seq - 1, &offset);
			if (!skb)
				break;
			/* TCP coalescing might have appended data to the skb.
			 * Try to splice more frags
			 */
			if (offset + 1 != skb->len)
				continue;
		}
		if (tcp_hdr(skb)->fin) {
			sk_eat_skb(sk, skb, false);
			++seq;
			break;
		}
		sk_eat_skb(sk, skb, false);
		if (!desc->count)
			break;
		tp->copied_seq = seq;
	}
	tp->copied_seq = seq;

	tcp_rcv_space_adjust(sk);

	/* Clean up data we have read: This will do ACK frames. */
	if (copied > 0) {
		tcp_recv_skb(sk, seq, &offset);
		tcp_cleanup_rbuf(sk, copied);
	}
	return copied;
}
EXPORT_SYMBOL(tcp_read_sock);

/*
 *	This routine copies from a sock struct into the user buffer.
 *
 *	Technical note: in 2.3 we work on _locked_ socket, so that
 *	tricks with *seq access order and skb->users are not required.
 *	Probably, code can be easily improved even more.
 */

int tcp_recvmsg(struct kiocb *iocb, struct sock *sk, struct msghdr *msg,
		size_t len, int nonblock, int flags, int *addr_len)
{
	struct tcp_sock *tp = tcp_sk(sk);
	int copied = 0;
	u32 peek_seq;
	u32 *seq;
	unsigned long used;
	int err;
	int target;		/* Read at least this many bytes */
	long timeo;
	struct task_struct *user_recv = NULL;
	bool copied_early = false;
	struct sk_buff *skb;
	u32 urg_hole = 0;

	if (sk_valid_ll(sk) && skb_queue_empty(&sk->sk_receive_queue)
	    && (sk->sk_state == TCP_ESTABLISHED))
		sk_poll_ll(sk, nonblock);

	lock_sock(sk);

	err = -ENOTCONN;
	if (sk->sk_state == TCP_LISTEN)
		goto out;

	timeo = sock_rcvtimeo(sk, nonblock);

	/* Urgent data needs to be handled specially. */
	if (flags & MSG_OOB)
		goto recv_urg;

	if (unlikely(tp->repair)) {
		err = -EPERM;
		if (!(flags & MSG_PEEK))
			goto out;

		if (tp->repair_queue == TCP_SEND_QUEUE)
			goto recv_sndq;

		err = -EINVAL;
		if (tp->repair_queue == TCP_NO_QUEUE)
			goto out;

		/* 'common' recv queue MSG_PEEK-ing */
	}

	seq = &tp->copied_seq;
	if (flags & MSG_PEEK) {
		peek_seq = tp->copied_seq;
		seq = &peek_seq;
	}

	target = sock_rcvlowat(sk, flags & MSG_WAITALL, len);

#ifdef CONFIG_NET_DMA
	tp->ucopy.dma_chan = NULL;
	preempt_disable();
	skb = skb_peek_tail(&sk->sk_receive_queue);
	{
		int available = 0;

		if (skb)
			available = TCP_SKB_CB(skb)->seq + skb->len - (*seq);
		if ((available < target) &&
		    (len > sysctl_tcp_dma_copybreak) && !(flags & MSG_PEEK) &&
		    !sysctl_tcp_low_latency &&
		    net_dma_find_channel()) {
			preempt_enable_no_resched();
			tp->ucopy.pinned_list =
					dma_pin_iovec_pages(msg->msg_iov, len);
		} else {
			preempt_enable_no_resched();
		}
	}
#endif

	do {
		u32 offset;

		/* Are we at urgent data? Stop if we have read anything or have SIGURG pending. */
		if (tp->urg_data && tp->urg_seq == *seq) {
			if (copied)
				break;
			if (signal_pending(current)) {
				copied = timeo ? sock_intr_errno(timeo) : -EAGAIN;
				break;
			}
		}

		/* Next get a buffer. */

		skb_queue_walk(&sk->sk_receive_queue, skb) {
			/* Now that we have two receive queues this
			 * shouldn't happen.
			 */
			if (WARN(before(*seq, TCP_SKB_CB(skb)->seq),
				 "recvmsg bug: copied %X seq %X rcvnxt %X fl %X\n",
				 *seq, TCP_SKB_CB(skb)->seq, tp->rcv_nxt,
				 flags))
				break;

			offset = *seq - TCP_SKB_CB(skb)->seq;
			if (tcp_hdr(skb)->syn)
				offset--;
			if (offset < skb->len)
				goto found_ok_skb;
			if (tcp_hdr(skb)->fin)
				goto found_fin_ok;
			WARN(!(flags & MSG_PEEK),
			     "recvmsg bug 2: copied %X seq %X rcvnxt %X fl %X\n",
			     *seq, TCP_SKB_CB(skb)->seq, tp->rcv_nxt, flags);
		}

		/* Well, if we have backlog, try to process it now yet. */

		if (copied >= target && !sk->sk_backlog.tail)
			break;

		if (copied) {
			if (sk->sk_err ||
			    sk->sk_state == TCP_CLOSE ||
			    (sk->sk_shutdown & RCV_SHUTDOWN) ||
			    !timeo ||
			    signal_pending(current))
				break;
		} else {
			if (sock_flag(sk, SOCK_DONE))
				break;

			if (sk->sk_err) {
				copied = sock_error(sk);
				break;
			}

			if (sk->sk_shutdown & RCV_SHUTDOWN)
				break;

			if (sk->sk_state == TCP_CLOSE) {
				if (!sock_flag(sk, SOCK_DONE)) {
					/* This occurs when user tries to read
					 * from never connected socket.
					 */
					copied = -ENOTCONN;
					break;
				}
				break;
			}

			if (!timeo) {
				copied = -EAGAIN;
				break;
			}

			if (signal_pending(current)) {
				copied = sock_intr_errno(timeo);
				break;
			}
		}

		tcp_cleanup_rbuf(sk, copied);

		if (!sysctl_tcp_low_latency && tp->ucopy.task == user_recv) {
			/* Install new reader */
			if (!user_recv && !(flags & (MSG_TRUNC | MSG_PEEK))) {
				user_recv = current;
				tp->ucopy.task = user_recv;
				tp->ucopy.iov = msg->msg_iov;
			}

			tp->ucopy.len = len;

			WARN_ON(tp->copied_seq != tp->rcv_nxt &&
				!(flags & (MSG_PEEK | MSG_TRUNC)));

			/* Ugly... If prequeue is not empty, we have to
			 * process it before releasing socket, otherwise
			 * order will be broken at second iteration.
			 * More elegant solution is required!!!
			 *
			 * Look: we have the following (pseudo)queues:
			 *
			 * 1. packets in flight
			 * 2. backlog
			 * 3. prequeue
			 * 4. receive_queue
			 *
			 * Each queue can be processed only if the next ones
			 * are empty. At this point we have empty receive_queue.
			 * But prequeue _can_ be not empty after 2nd iteration,
			 * when we jumped to start of loop because backlog
			 * processing added something to receive_queue.
			 * We cannot release_sock(), because backlog contains
			 * packets arrived _after_ prequeued ones.
			 *
			 * Shortly, algorithm is clear --- to process all
			 * the queues in order. We could make it more directly,
			 * requeueing packets from backlog to prequeue, if
			 * is not empty. It is more elegant, but eats cycles,
			 * unfortunately.
			 */
			if (!skb_queue_empty(&tp->ucopy.prequeue))
				goto do_prequeue;

			/* __ Set realtime policy in scheduler __ */
		}

#ifdef CONFIG_NET_DMA
		if (tp->ucopy.dma_chan) {
			if (tp->rcv_wnd == 0 &&
			    !skb_queue_empty(&sk->sk_async_wait_queue)) {
				tcp_service_net_dma(sk, true);
				tcp_cleanup_rbuf(sk, copied);
			} else
				dma_async_issue_pending(tp->ucopy.dma_chan);
		}
#endif
		if (copied >= target) {
			/* Do not sleep, just process backlog. */
			release_sock(sk);
			lock_sock(sk);
		} else
			sk_wait_data(sk, &timeo);

#ifdef CONFIG_NET_DMA
		tcp_service_net_dma(sk, false);  /* Don't block */
		tp->ucopy.wakeup = 0;
#endif

		if (user_recv) {
			int chunk;

			/* __ Restore normal policy in scheduler __ */

			if ((chunk = len - tp->ucopy.len) != 0) {
				NET_ADD_STATS_USER(sock_net(sk), LINUX_MIB_TCPDIRECTCOPYFROMBACKLOG, chunk);
				len -= chunk;
				copied += chunk;
			}

			if (tp->rcv_nxt == tp->copied_seq &&
			    !skb_queue_empty(&tp->ucopy.prequeue)) {
do_prequeue:
				tcp_prequeue_process(sk);

				if ((chunk = len - tp->ucopy.len) != 0) {
					NET_ADD_STATS_USER(sock_net(sk), LINUX_MIB_TCPDIRECTCOPYFROMPREQUEUE, chunk);
					len -= chunk;
					copied += chunk;
				}
			}
		}
		if ((flags & MSG_PEEK) &&
		    (peek_seq - copied - urg_hole != tp->copied_seq)) {
			net_dbg_ratelimited("TCP(%s:%d): Application bug, race in MSG_PEEK\n",
					    current->comm,
					    task_pid_nr(current));
			peek_seq = tp->copied_seq;
		}
		continue;

	found_ok_skb:
		/* Ok so how much can we use? */
		used = skb->len - offset;
		if (len < used)
			used = len;

		/* Do we have urgent data here? */
		if (tp->urg_data) {
			u32 urg_offset = tp->urg_seq - *seq;
			if (urg_offset < used) {
				if (!urg_offset) {
					if (!sock_flag(sk, SOCK_URGINLINE)) {
						++*seq;
						urg_hole++;
						offset++;
						used--;
						if (!used)
							goto skip_copy;
					}
				} else
					used = urg_offset;
			}
		}

		if (!(flags & MSG_TRUNC)) {
#ifdef CONFIG_NET_DMA
			if (!tp->ucopy.dma_chan && tp->ucopy.pinned_list)
				tp->ucopy.dma_chan = net_dma_find_channel();

			if (tp->ucopy.dma_chan) {
				tp->ucopy.dma_cookie = dma_skb_copy_datagram_iovec(
					tp->ucopy.dma_chan, skb, offset,
					msg->msg_iov, used,
					tp->ucopy.pinned_list);

				if (tp->ucopy.dma_cookie < 0) {

					pr_alert("%s: dma_cookie < 0\n",
						 __func__);

					/* Exception. Bailout! */
					if (!copied)
						copied = -EFAULT;
					break;
				}

				dma_async_issue_pending(tp->ucopy.dma_chan);

				if ((offset + used) == skb->len)
					copied_early = true;

			} else
#endif
			{
				err = skb_copy_datagram_iovec(skb, offset,
						msg->msg_iov, used);
				if (err) {
					/* Exception. Bailout! */
					if (!copied)
						copied = -EFAULT;
					break;
				}
			}
		}

		*seq += used;
		copied += used;
		len -= used;

		tcp_rcv_space_adjust(sk);

skip_copy:
		if (tp->urg_data && after(tp->copied_seq, tp->urg_seq)) {
			tp->urg_data = 0;
			tcp_fast_path_check(sk);
		}
		if (used + offset < skb->len)
			continue;

		if (tcp_hdr(skb)->fin)
			goto found_fin_ok;
		if (!(flags & MSG_PEEK)) {
			sk_eat_skb(sk, skb, copied_early);
			copied_early = false;
		}
		continue;

	found_fin_ok:
		/* Process the FIN. */
		++*seq;
		if (!(flags & MSG_PEEK)) {
			sk_eat_skb(sk, skb, copied_early);
			copied_early = false;
		}
		break;
	} while (len > 0);

	if (user_recv) {
		if (!skb_queue_empty(&tp->ucopy.prequeue)) {
			int chunk;

			tp->ucopy.len = copied > 0 ? len : 0;

			tcp_prequeue_process(sk);

			if (copied > 0 && (chunk = len - tp->ucopy.len) != 0) {
				NET_ADD_STATS_USER(sock_net(sk), LINUX_MIB_TCPDIRECTCOPYFROMPREQUEUE, chunk);
				len -= chunk;
				copied += chunk;
			}
		}

		tp->ucopy.task = NULL;
		tp->ucopy.len = 0;
	}

#ifdef CONFIG_NET_DMA
	tcp_service_net_dma(sk, true);  /* Wait for queue to drain */
	tp->ucopy.dma_chan = NULL;

	if (tp->ucopy.pinned_list) {
		dma_unpin_iovec_pages(tp->ucopy.pinned_list);
		tp->ucopy.pinned_list = NULL;
	}
#endif

	/* According to UNIX98, msg_name/msg_namelen are ignored
	 * on connected socket. I was just happy when found this 8) --ANK
	 */

	/* Clean up data we have read: This will do ACK frames. */
	tcp_cleanup_rbuf(sk, copied);

	release_sock(sk);
	return copied;

out:
	release_sock(sk);
	return err;

recv_urg:
	err = tcp_recv_urg(sk, msg, len, flags);
	goto out;

recv_sndq:
	err = tcp_peek_sndq(sk, msg, len);
	goto out;
}
EXPORT_SYMBOL(tcp_recvmsg);

void tcp_set_state(struct sock *sk, int state)
{
	int oldstate = sk->sk_state;

	switch (state) {
	case TCP_ESTABLISHED:
		if (oldstate != TCP_ESTABLISHED)
			TCP_INC_STATS(sock_net(sk), TCP_MIB_CURRESTAB);
		break;

	case TCP_CLOSE:
		if (oldstate == TCP_CLOSE_WAIT || oldstate == TCP_ESTABLISHED)
			TCP_INC_STATS(sock_net(sk), TCP_MIB_ESTABRESETS);

		sk->sk_prot->unhash(sk);
		if (inet_csk(sk)->icsk_bind_hash &&
		    !(sk->sk_userlocks & SOCK_BINDPORT_LOCK))
			inet_put_port(sk);
		/* fall through */
	default:
		if (oldstate == TCP_ESTABLISHED)
			TCP_DEC_STATS(sock_net(sk), TCP_MIB_CURRESTAB);
	}

	/* Change state AFTER socket is unhashed to avoid closed
	 * socket sitting in hash tables.
	 */
	sk->sk_state = state;

#ifdef STATE_TRACE
	SOCK_DEBUG(sk, "TCP sk=%p, State %s -> %s\n", sk, statename[oldstate], statename[state]);
#endif
}
EXPORT_SYMBOL_GPL(tcp_set_state);

/*
 *	State processing on a close. This implements the state shift for
 *	sending our FIN frame. Note that we only send a FIN for some
 *	states. A shutdown() may have already sent the FIN, or we may be
 *	closed.
 */

static const unsigned char new_state[16] = {
  /* current state:        new state:      action:	*/
  /* (Invalid)		*/ TCP_CLOSE,
  /* TCP_ESTABLISHED	*/ TCP_FIN_WAIT1 | TCP_ACTION_FIN,
  /* TCP_SYN_SENT	*/ TCP_CLOSE,
  /* TCP_SYN_RECV	*/ TCP_FIN_WAIT1 | TCP_ACTION_FIN,
  /* TCP_FIN_WAIT1	*/ TCP_FIN_WAIT1,
  /* TCP_FIN_WAIT2	*/ TCP_FIN_WAIT2,
  /* TCP_TIME_WAIT	*/ TCP_CLOSE,
  /* TCP_CLOSE		*/ TCP_CLOSE,
  /* TCP_CLOSE_WAIT	*/ TCP_LAST_ACK  | TCP_ACTION_FIN,
  /* TCP_LAST_ACK	*/ TCP_LAST_ACK,
  /* TCP_LISTEN		*/ TCP_CLOSE,
  /* TCP_CLOSING	*/ TCP_CLOSING,
};

static int tcp_close_state(struct sock *sk)
{
	int next = (int)new_state[sk->sk_state];
	int ns = next & TCP_STATE_MASK;

	tcp_set_state(sk, ns);

	return next & TCP_ACTION_FIN;
}

/*
 *	Shutdown the sending side of a connection. Much like close except
 *	that we don't receive shut down or sock_set_flag(sk, SOCK_DEAD).
 */

void tcp_shutdown(struct sock *sk, int how)
{
	/*	We need to grab some memory, and put together a FIN,
	 *	and then put it into the queue to be sent.
	 *		Tim MacKenzie(tym@dibbler.cs.monash.edu.au) 4 Dec '92.
	 */
	if (!(how & SEND_SHUTDOWN))
		return;

	/* If we've already sent a FIN, or it's a closed state, skip this. */
	if ((1 << sk->sk_state) &
	    (TCPF_ESTABLISHED | TCPF_SYN_SENT |
	     TCPF_SYN_RECV | TCPF_CLOSE_WAIT)) {
		/* Clear out any half completed packets.  FIN if needed. */
		if (tcp_close_state(sk))
			tcp_send_fin(sk);
	}
}
EXPORT_SYMBOL(tcp_shutdown);

bool tcp_check_oom(struct sock *sk, int shift)
{
	bool too_many_orphans, out_of_socket_memory;

	too_many_orphans = tcp_too_many_orphans(sk, shift);
	out_of_socket_memory = tcp_out_of_memory(sk);

	if (too_many_orphans)
		net_info_ratelimited("too many orphaned sockets\n");
	if (out_of_socket_memory)
		net_info_ratelimited("out of memory -- consider tuning tcp_mem\n");
	return too_many_orphans || out_of_socket_memory;
}

void tcp_close(struct sock *sk, long timeout)
{
	struct sk_buff *skb;
	int data_was_unread = 0;
	int state;

	lock_sock(sk);
	sk->sk_shutdown = SHUTDOWN_MASK;

	if (sk->sk_state == TCP_LISTEN) {
		tcp_set_state(sk, TCP_CLOSE);

		/* Special case. */
		inet_csk_listen_stop(sk);

		goto adjudge_to_death;
	}

	/*  We need to flush the recv. buffs.  We do this only on the
	 *  descriptor close, not protocol-sourced closes, because the
	 *  reader process may not have drained the data yet!
	 */
	while ((skb = __skb_dequeue(&sk->sk_receive_queue)) != NULL) {
		u32 len = TCP_SKB_CB(skb)->end_seq - TCP_SKB_CB(skb)->seq -
			  tcp_hdr(skb)->fin;
		data_was_unread += len;
		__kfree_skb(skb);
	}

	sk_mem_reclaim(sk);

	/* If socket has been already reset (e.g. in tcp_reset()) - kill it. */
	if (sk->sk_state == TCP_CLOSE)
		goto adjudge_to_death;

	/* As outlined in RFC 2525, section 2.17, we send a RST here because
	 * data was lost. To witness the awful effects of the old behavior of
	 * always doing a FIN, run an older 2.1.x kernel or 2.0.x, start a bulk
	 * GET in an FTP client, suspend the process, wait for the client to
	 * advertise a zero window, then kill -9 the FTP client, wheee...
	 * Note: timeout is always zero in such a case.
	 */
	if (unlikely(tcp_sk(sk)->repair)) {
		sk->sk_prot->disconnect(sk, 0);
	} else if (data_was_unread) {
		/* Unread data was tossed, zap the connection. */
		NET_INC_STATS_USER(sock_net(sk), LINUX_MIB_TCPABORTONCLOSE);
		tcp_set_state(sk, TCP_CLOSE);
		tcp_send_active_reset(sk, sk->sk_allocation);
	} else if (sock_flag(sk, SOCK_LINGER) && !sk->sk_lingertime) {
		/* Check zero linger _after_ checking for unread data. */
		sk->sk_prot->disconnect(sk, 0);
		NET_INC_STATS_USER(sock_net(sk), LINUX_MIB_TCPABORTONDATA);
	} else if (tcp_close_state(sk)) {
		/* We FIN if the application ate all the data before
		 * zapping the connection.
		 */

		/* RED-PEN. Formally speaking, we have broken TCP state
		 * machine. State transitions:
		 *
		 * TCP_ESTABLISHED -> TCP_FIN_WAIT1
		 * TCP_SYN_RECV	-> TCP_FIN_WAIT1 (forget it, it's impossible)
		 * TCP_CLOSE_WAIT -> TCP_LAST_ACK
		 *
		 * are legal only when FIN has been sent (i.e. in window),
		 * rather than queued out of window. Purists blame.
		 *
		 * F.e. "RFC state" is ESTABLISHED,
		 * if Linux state is FIN-WAIT-1, but FIN is still not sent.
		 *
		 * The visible declinations are that sometimes
		 * we enter time-wait state, when it is not required really
		 * (harmless), do not send active resets, when they are
		 * required by specs (TCP_ESTABLISHED, TCP_CLOSE_WAIT, when
		 * they look as CLOSING or LAST_ACK for Linux)
		 * Probably, I missed some more holelets.
		 * 						--ANK
		 * XXX (TFO) - To start off we don't support SYN+ACK+FIN
		 * in a single packet! (May consider it later but will
		 * probably need API support or TCP_CORK SYN-ACK until
		 * data is written and socket is closed.)
		 */
		tcp_send_fin(sk);
	}

	sk_stream_wait_close(sk, timeout);

adjudge_to_death:
	state = sk->sk_state;
	sock_hold(sk);
	sock_orphan(sk);

	/* It is the last release_sock in its life. It will remove backlog. */
	release_sock(sk);


	/* Now socket is owned by kernel and we acquire BH lock
	   to finish close. No need to check for user refs.
	 */
	local_bh_disable();
	bh_lock_sock(sk);
	WARN_ON(sock_owned_by_user(sk));

	percpu_counter_inc(sk->sk_prot->orphan_count);

	/* Have we already been destroyed by a softirq or backlog? */
	if (state != TCP_CLOSE && sk->sk_state == TCP_CLOSE)
		goto out;

	/*	This is a (useful) BSD violating of the RFC. There is a
	 *	problem with TCP as specified in that the other end could
	 *	keep a socket open forever with no application left this end.
	 *	We use a 3 minute timeout (about the same as BSD) then kill
	 *	our end. If they send after that then tough - BUT: long enough
	 *	that we won't make the old 4*rto = almost no time - whoops
	 *	reset mistake.
	 *
	 *	Nope, it was not mistake. It is really desired behaviour
	 *	f.e. on http servers, when such sockets are useless, but
	 *	consume significant resources. Let's do it with special
	 *	linger2	option.					--ANK
	 */

	if (sk->sk_state == TCP_FIN_WAIT2) {
		struct tcp_sock *tp = tcp_sk(sk);
		if (tp->linger2 < 0) {
			tcp_set_state(sk, TCP_CLOSE);
			tcp_send_active_reset(sk, GFP_ATOMIC);
			NET_INC_STATS_BH(sock_net(sk),
					LINUX_MIB_TCPABORTONLINGER);
		} else {
			const int tmo = tcp_fin_time(sk);

			if (tmo > TCP_TIMEWAIT_LEN) {
				inet_csk_reset_keepalive_timer(sk,
						tmo - TCP_TIMEWAIT_LEN);
			} else {
				tcp_time_wait(sk, TCP_FIN_WAIT2, tmo);
				goto out;
			}
		}
	}
	if (sk->sk_state != TCP_CLOSE) {
		sk_mem_reclaim(sk);
		if (tcp_check_oom(sk, 0)) {
			tcp_set_state(sk, TCP_CLOSE);
			tcp_send_active_reset(sk, GFP_ATOMIC);
			NET_INC_STATS_BH(sock_net(sk),
					LINUX_MIB_TCPABORTONMEMORY);
		}
	}

	if (sk->sk_state == TCP_CLOSE) {
		struct request_sock *req = tcp_sk(sk)->fastopen_rsk;
		/* We could get here with a non-NULL req if the socket is
		 * aborted (e.g., closed with unread data) before 3WHS
		 * finishes.
		 */
		if (req != NULL)
			reqsk_fastopen_remove(sk, req, false);
		inet_csk_destroy_sock(sk);
	}
	/* Otherwise, socket is reprieved until protocol close. */

out:
	bh_unlock_sock(sk);
	local_bh_enable();
	sock_put(sk);
}
EXPORT_SYMBOL(tcp_close);

/* These states need RST on ABORT according to RFC793 */

static inline bool tcp_need_reset(int state)
{
	return (1 << state) &
	       (TCPF_ESTABLISHED | TCPF_CLOSE_WAIT | TCPF_FIN_WAIT1 |
		TCPF_FIN_WAIT2 | TCPF_SYN_RECV);
}

int tcp_disconnect(struct sock *sk, int flags)
{
	struct inet_sock *inet = inet_sk(sk);
	struct inet_connection_sock *icsk = inet_csk(sk);
	struct tcp_sock *tp = tcp_sk(sk);
	int err = 0;
	int old_state = sk->sk_state;

	if (old_state != TCP_CLOSE)
		tcp_set_state(sk, TCP_CLOSE);

	/* ABORT function of RFC793 */
	if (old_state == TCP_LISTEN) {
		inet_csk_listen_stop(sk);
	} else if (unlikely(tp->repair)) {
		sk->sk_err = ECONNABORTED;
	} else if (tcp_need_reset(old_state) ||
		   (tp->snd_nxt != tp->write_seq &&
		    (1 << old_state) & (TCPF_CLOSING | TCPF_LAST_ACK))) {
		/* The last check adjusts for discrepancy of Linux wrt. RFC
		 * states
		 */
		tcp_send_active_reset(sk, gfp_any());
		sk->sk_err = ECONNRESET;
	} else if (old_state == TCP_SYN_SENT)
		sk->sk_err = ECONNRESET;

	tcp_clear_xmit_timers(sk);
	__skb_queue_purge(&sk->sk_receive_queue);
	tcp_write_queue_purge(sk);
	__skb_queue_purge(&tp->out_of_order_queue);
#ifdef CONFIG_NET_DMA
	__skb_queue_purge(&sk->sk_async_wait_queue);
#endif

	inet->inet_dport = 0;

	if (!(sk->sk_userlocks & SOCK_BINDADDR_LOCK))
		inet_reset_saddr(sk);

	sk->sk_shutdown = 0;
	sock_reset_flag(sk, SOCK_DONE);
	tp->srtt = 0;
	if ((tp->write_seq += tp->max_window + 2) == 0)
		tp->write_seq = 1;
	icsk->icsk_backoff = 0;
	tp->snd_cwnd = 2;
	icsk->icsk_probes_out = 0;
	tp->packets_out = 0;
	tp->snd_ssthresh = TCP_INFINITE_SSTHRESH;
	tp->snd_cwnd_cnt = 0;
	tp->window_clamp = 0;
	tcp_set_ca_state(sk, TCP_CA_Open);
	tcp_clear_retrans(tp);
	inet_csk_delack_init(sk);
	tcp_init_send_head(sk);
	memset(&tp->rx_opt, 0, sizeof(tp->rx_opt));
	__sk_dst_reset(sk);

	WARN_ON(inet->inet_num && !icsk->icsk_bind_hash);

	sk->sk_error_report(sk);
	return err;
}
EXPORT_SYMBOL(tcp_disconnect);

void tcp_sock_destruct(struct sock *sk)
{
	inet_sock_destruct(sk);

	kfree(inet_csk(sk)->icsk_accept_queue.fastopenq);
}

static inline bool tcp_can_repair_sock(const struct sock *sk)
{
	return ns_capable(sock_net(sk)->user_ns, CAP_NET_ADMIN) &&
		((1 << sk->sk_state) & (TCPF_CLOSE | TCPF_ESTABLISHED));
}

static int tcp_repair_options_est(struct tcp_sock *tp,
		struct tcp_repair_opt __user *optbuf, unsigned int len)
{
	struct tcp_repair_opt opt;

	while (len >= sizeof(opt)) {
		if (copy_from_user(&opt, optbuf, sizeof(opt)))
			return -EFAULT;

		optbuf++;
		len -= sizeof(opt);

		switch (opt.opt_code) {
		case TCPOPT_MSS:
			tp->rx_opt.mss_clamp = opt.opt_val;
			break;
		case TCPOPT_WINDOW:
			{
				u16 snd_wscale = opt.opt_val & 0xFFFF;
				u16 rcv_wscale = opt.opt_val >> 16;

				if (snd_wscale > 14 || rcv_wscale > 14)
					return -EFBIG;

				tp->rx_opt.snd_wscale = snd_wscale;
				tp->rx_opt.rcv_wscale = rcv_wscale;
				tp->rx_opt.wscale_ok = 1;
			}
			break;
		case TCPOPT_SACK_PERM:
			if (opt.opt_val != 0)
				return -EINVAL;

			tp->rx_opt.sack_ok |= TCP_SACK_SEEN;
			if (sysctl_tcp_fack)
				tcp_enable_fack(tp);
			break;
		case TCPOPT_TIMESTAMP:
			if (opt.opt_val != 0)
				return -EINVAL;

			tp->rx_opt.tstamp_ok = 1;
			break;
		}
	}

	return 0;
}

/*
 *	Socket option code for TCP.
 */
static int do_tcp_setsockopt(struct sock *sk, int level,
		int optname, char __user *optval, unsigned int optlen)
{
	struct tcp_sock *tp = tcp_sk(sk);
	struct inet_connection_sock *icsk = inet_csk(sk);
	int val;
	int err = 0;

	/* These are data/string values, all the others are ints */
	switch (optname) {
	case TCP_CONGESTION: {
		char name[TCP_CA_NAME_MAX];

		if (optlen < 1)
			return -EINVAL;

		val = strncpy_from_user(name, optval,
					min_t(long, TCP_CA_NAME_MAX-1, optlen));
		if (val < 0)
			return -EFAULT;
		name[val] = 0;

		lock_sock(sk);
		err = tcp_set_congestion_control(sk, name);
		release_sock(sk);
		return err;
	}
	default:
		/* fallthru */
		break;
	}

	if (optlen < sizeof(int))
		return -EINVAL;

	if (get_user(val, (int __user *)optval))
		return -EFAULT;

	lock_sock(sk);

	switch (optname) {
	case TCP_MAXSEG:
		/* Values greater than interface MTU won't take effect. However
		 * at the point when this call is done we typically don't yet
		 * know which interface is going to be used */
		if (val < TCP_MIN_MSS || val > MAX_TCP_WINDOW) {
			err = -EINVAL;
			break;
		}
		tp->rx_opt.user_mss = val;
		break;

	case TCP_NODELAY:
		if (val) {
			/* TCP_NODELAY is weaker than TCP_CORK, so that
			 * this option on corked socket is remembered, but
			 * it is not activated until cork is cleared.
			 *
			 * However, when TCP_NODELAY is set we make
			 * an explicit push, which overrides even TCP_CORK
			 * for currently queued segments.
			 */
			tp->nonagle |= TCP_NAGLE_OFF|TCP_NAGLE_PUSH;
			tcp_push_pending_frames(sk);
		} else {
			tp->nonagle &= ~TCP_NAGLE_OFF;
		}
		break;

	case TCP_THIN_LINEAR_TIMEOUTS:
		if (val < 0 || val > 1)
			err = -EINVAL;
		else
			tp->thin_lto = val;
		break;

	case TCP_THIN_DUPACK:
		if (val < 0 || val > 1)
			err = -EINVAL;
		else
			tp->thin_dupack = val;
			if (tp->thin_dupack)
				tcp_disable_early_retrans(tp);
		break;

	case TCP_REPAIR:
		if (!tcp_can_repair_sock(sk))
			err = -EPERM;
		else if (val == 1) {
			tp->repair = 1;
			sk->sk_reuse = SK_FORCE_REUSE;
			tp->repair_queue = TCP_NO_QUEUE;
		} else if (val == 0) {
			tp->repair = 0;
			sk->sk_reuse = SK_NO_REUSE;
			tcp_send_window_probe(sk);
		} else
			err = -EINVAL;

		break;

	case TCP_REPAIR_QUEUE:
		if (!tp->repair)
			err = -EPERM;
		else if (val < TCP_QUEUES_NR)
			tp->repair_queue = val;
		else
			err = -EINVAL;
		break;

	case TCP_QUEUE_SEQ:
		if (sk->sk_state != TCP_CLOSE)
			err = -EPERM;
		else if (tp->repair_queue == TCP_SEND_QUEUE)
			tp->write_seq = val;
		else if (tp->repair_queue == TCP_RECV_QUEUE)
			tp->rcv_nxt = val;
		else
			err = -EINVAL;
		break;

	case TCP_REPAIR_OPTIONS:
		if (!tp->repair)
			err = -EINVAL;
		else if (sk->sk_state == TCP_ESTABLISHED)
			err = tcp_repair_options_est(tp,
					(struct tcp_repair_opt __user *)optval,
					optlen);
		else
			err = -EPERM;
		break;

	case TCP_CORK:
		/* When set indicates to always queue non-full frames.
		 * Later the user clears this option and we transmit
		 * any pending partial frames in the queue.  This is
		 * meant to be used alongside sendfile() to get properly
		 * filled frames when the user (for example) must write
		 * out headers with a write() call first and then use
		 * sendfile to send out the data parts.
		 *
		 * TCP_CORK can be set together with TCP_NODELAY and it is
		 * stronger than TCP_NODELAY.
		 */
		if (val) {
			tp->nonagle |= TCP_NAGLE_CORK;
		} else {
			tp->nonagle &= ~TCP_NAGLE_CORK;
			if (tp->nonagle&TCP_NAGLE_OFF)
				tp->nonagle |= TCP_NAGLE_PUSH;
			tcp_push_pending_frames(sk);
		}
		break;

	case TCP_KEEPIDLE:
		if (val < 1 || val > MAX_TCP_KEEPIDLE)
			err = -EINVAL;
		else {
			tp->keepalive_time = val * HZ;
			if (sock_flag(sk, SOCK_KEEPOPEN) &&
			    !((1 << sk->sk_state) &
			      (TCPF_CLOSE | TCPF_LISTEN))) {
				u32 elapsed = keepalive_time_elapsed(tp);
				if (tp->keepalive_time > elapsed)
					elapsed = tp->keepalive_time - elapsed;
				else
					elapsed = 0;
				inet_csk_reset_keepalive_timer(sk, elapsed);
			}
		}
		break;
	case TCP_KEEPINTVL:
		if (val < 1 || val > MAX_TCP_KEEPINTVL)
			err = -EINVAL;
		else
			tp->keepalive_intvl = val * HZ;
		break;
	case TCP_KEEPCNT:
		if (val < 1 || val > MAX_TCP_KEEPCNT)
			err = -EINVAL;
		else
			tp->keepalive_probes = val;
		break;
	case TCP_SYNCNT:
		if (val < 1 || val > MAX_TCP_SYNCNT)
			err = -EINVAL;
		else
			icsk->icsk_syn_retries = val;
		break;

	case TCP_LINGER2:
		if (val < 0)
			tp->linger2 = -1;
		else if (val > sysctl_tcp_fin_timeout / HZ)
			tp->linger2 = 0;
		else
			tp->linger2 = val * HZ;
		break;

	case TCP_DEFER_ACCEPT:
		/* Translate value in seconds to number of retransmits */
		icsk->icsk_accept_queue.rskq_defer_accept =
			secs_to_retrans(val, TCP_TIMEOUT_INIT / HZ,
					TCP_RTO_MAX / HZ);
		break;

	case TCP_WINDOW_CLAMP:
		if (!val) {
			if (sk->sk_state != TCP_CLOSE) {
				err = -EINVAL;
				break;
			}
			tp->window_clamp = 0;
		} else
			tp->window_clamp = val < SOCK_MIN_RCVBUF / 2 ?
						SOCK_MIN_RCVBUF / 2 : val;
		break;

	case TCP_QUICKACK:
		if (!val) {
			icsk->icsk_ack.pingpong = 1;
		} else {
			icsk->icsk_ack.pingpong = 0;
			if ((1 << sk->sk_state) &
			    (TCPF_ESTABLISHED | TCPF_CLOSE_WAIT) &&
			    inet_csk_ack_scheduled(sk)) {
				icsk->icsk_ack.pending |= ICSK_ACK_PUSHED;
				tcp_cleanup_rbuf(sk, 1);
				if (!(val & 1))
					icsk->icsk_ack.pingpong = 1;
			}
		}
		break;

#ifdef CONFIG_TCP_MD5SIG
	case TCP_MD5SIG:
		/* Read the IP->Key mappings from userspace */
		err = tp->af_specific->md5_parse(sk, optval, optlen);
		break;
#endif
	case TCP_USER_TIMEOUT:
		/* Cap the max timeout in ms TCP will retry/retrans
		 * before giving up and aborting (ETIMEDOUT) a connection.
		 */
		if (val < 0)
			err = -EINVAL;
		else
			icsk->icsk_user_timeout = msecs_to_jiffies(val);
		break;

	case TCP_FASTOPEN:
		if (val >= 0 && ((1 << sk->sk_state) & (TCPF_CLOSE |
		    TCPF_LISTEN)))
			err = fastopen_init_queue(sk, val);
		else
			err = -EINVAL;
		break;
	case TCP_TIMESTAMP:
		if (!tp->repair)
			err = -EPERM;
		else
			tp->tsoffset = val - tcp_time_stamp;
		break;
	default:
		err = -ENOPROTOOPT;
		break;
	}

	release_sock(sk);
	return err;
}

int tcp_setsockopt(struct sock *sk, int level, int optname, char __user *optval,
		   unsigned int optlen)
{
	const struct inet_connection_sock *icsk = inet_csk(sk);

	if (level != SOL_TCP)
		return icsk->icsk_af_ops->setsockopt(sk, level, optname,
						     optval, optlen);
	return do_tcp_setsockopt(sk, level, optname, optval, optlen);
}
EXPORT_SYMBOL(tcp_setsockopt);

#ifdef CONFIG_COMPAT
int compat_tcp_setsockopt(struct sock *sk, int level, int optname,
			  char __user *optval, unsigned int optlen)
{
	if (level != SOL_TCP)
		return inet_csk_compat_setsockopt(sk, level, optname,
						  optval, optlen);
	return do_tcp_setsockopt(sk, level, optname, optval, optlen);
}
EXPORT_SYMBOL(compat_tcp_setsockopt);
#endif

/* Return information about state of tcp endpoint in API format. */
void tcp_get_info(const struct sock *sk, struct tcp_info *info)
{
	const struct tcp_sock *tp = tcp_sk(sk);
	const struct inet_connection_sock *icsk = inet_csk(sk);
	u32 now = tcp_time_stamp;

	memset(info, 0, sizeof(*info));

	info->tcpi_state = sk->sk_state;
	info->tcpi_ca_state = icsk->icsk_ca_state;
	info->tcpi_retransmits = icsk->icsk_retransmits;
	info->tcpi_probes = icsk->icsk_probes_out;
	info->tcpi_backoff = icsk->icsk_backoff;

	if (tp->rx_opt.tstamp_ok)
		info->tcpi_options |= TCPI_OPT_TIMESTAMPS;
	if (tcp_is_sack(tp))
		info->tcpi_options |= TCPI_OPT_SACK;
	if (tp->rx_opt.wscale_ok) {
		info->tcpi_options |= TCPI_OPT_WSCALE;
		info->tcpi_snd_wscale = tp->rx_opt.snd_wscale;
		info->tcpi_rcv_wscale = tp->rx_opt.rcv_wscale;
	}

	if (tp->ecn_flags & TCP_ECN_OK)
		info->tcpi_options |= TCPI_OPT_ECN;
	if (tp->ecn_flags & TCP_ECN_SEEN)
		info->tcpi_options |= TCPI_OPT_ECN_SEEN;
	if (tp->syn_data_acked)
		info->tcpi_options |= TCPI_OPT_SYN_DATA;

	info->tcpi_rto = jiffies_to_usecs(icsk->icsk_rto);
	info->tcpi_ato = jiffies_to_usecs(icsk->icsk_ack.ato);
	info->tcpi_snd_mss = tp->mss_cache;
	info->tcpi_rcv_mss = icsk->icsk_ack.rcv_mss;

	if (sk->sk_state == TCP_LISTEN) {
		info->tcpi_unacked = sk->sk_ack_backlog;
		info->tcpi_sacked = sk->sk_max_ack_backlog;
	} else {
		info->tcpi_unacked = tp->packets_out;
		info->tcpi_sacked = tp->sacked_out;
	}
	info->tcpi_lost = tp->lost_out;
	info->tcpi_retrans = tp->retrans_out;
	info->tcpi_fackets = tp->fackets_out;

	info->tcpi_last_data_sent = jiffies_to_msecs(now - tp->lsndtime);
	info->tcpi_last_data_recv = jiffies_to_msecs(now - icsk->icsk_ack.lrcvtime);
	info->tcpi_last_ack_recv = jiffies_to_msecs(now - tp->rcv_tstamp);

	info->tcpi_pmtu = icsk->icsk_pmtu_cookie;
	info->tcpi_rcv_ssthresh = tp->rcv_ssthresh;
	info->tcpi_rtt = jiffies_to_usecs(tp->srtt)>>3;
	info->tcpi_rttvar = jiffies_to_usecs(tp->mdev)>>2;
	info->tcpi_snd_ssthresh = tp->snd_ssthresh;
	info->tcpi_snd_cwnd = tp->snd_cwnd;
	info->tcpi_advmss = tp->advmss;
	info->tcpi_reordering = tp->reordering;

	info->tcpi_rcv_rtt = jiffies_to_usecs(tp->rcv_rtt_est.rtt)>>3;
	info->tcpi_rcv_space = tp->rcvq_space.space;

	info->tcpi_total_retrans = tp->total_retrans;
}
EXPORT_SYMBOL_GPL(tcp_get_info);

static int do_tcp_getsockopt(struct sock *sk, int level,
		int optname, char __user *optval, int __user *optlen)
{
	struct inet_connection_sock *icsk = inet_csk(sk);
	struct tcp_sock *tp = tcp_sk(sk);
	int val, len;

	if (get_user(len, optlen))
		return -EFAULT;

	len = min_t(unsigned int, len, sizeof(int));

	if (len < 0)
		return -EINVAL;

	switch (optname) {
	case TCP_MAXSEG:
		val = tp->mss_cache;
		if (!val && ((1 << sk->sk_state) & (TCPF_CLOSE | TCPF_LISTEN)))
			val = tp->rx_opt.user_mss;
		if (tp->repair)
			val = tp->rx_opt.mss_clamp;
		break;
	case TCP_NODELAY:
		val = !!(tp->nonagle&TCP_NAGLE_OFF);
		break;
	case TCP_CORK:
		val = !!(tp->nonagle&TCP_NAGLE_CORK);
		break;
	case TCP_KEEPIDLE:
		val = keepalive_time_when(tp) / HZ;
		break;
	case TCP_KEEPINTVL:
		val = keepalive_intvl_when(tp) / HZ;
		break;
	case TCP_KEEPCNT:
		val = keepalive_probes(tp);
		break;
	case TCP_SYNCNT:
		val = icsk->icsk_syn_retries ? : sysctl_tcp_syn_retries;
		break;
	case TCP_LINGER2:
		val = tp->linger2;
		if (val >= 0)
			val = (val ? : sysctl_tcp_fin_timeout) / HZ;
		break;
	case TCP_DEFER_ACCEPT:
		val = retrans_to_secs(icsk->icsk_accept_queue.rskq_defer_accept,
				      TCP_TIMEOUT_INIT / HZ, TCP_RTO_MAX / HZ);
		break;
	case TCP_WINDOW_CLAMP:
		val = tp->window_clamp;
		break;
	case TCP_INFO: {
		struct tcp_info info;

		if (get_user(len, optlen))
			return -EFAULT;

		tcp_get_info(sk, &info);

		len = min_t(unsigned int, len, sizeof(info));
		if (put_user(len, optlen))
			return -EFAULT;
		if (copy_to_user(optval, &info, len))
			return -EFAULT;
		return 0;
	}
	case TCP_QUICKACK:
		val = !icsk->icsk_ack.pingpong;
		break;

	case TCP_CONGESTION:
		if (get_user(len, optlen))
			return -EFAULT;
		len = min_t(unsigned int, len, TCP_CA_NAME_MAX);
		if (put_user(len, optlen))
			return -EFAULT;
		if (copy_to_user(optval, icsk->icsk_ca_ops->name, len))
			return -EFAULT;
		return 0;

	case TCP_THIN_LINEAR_TIMEOUTS:
		val = tp->thin_lto;
		break;
	case TCP_THIN_DUPACK:
		val = tp->thin_dupack;
		break;

	case TCP_REPAIR:
		val = tp->repair;
		break;

	case TCP_REPAIR_QUEUE:
		if (tp->repair)
			val = tp->repair_queue;
		else
			return -EINVAL;
		break;

	case TCP_QUEUE_SEQ:
		if (tp->repair_queue == TCP_SEND_QUEUE)
			val = tp->write_seq;
		else if (tp->repair_queue == TCP_RECV_QUEUE)
			val = tp->rcv_nxt;
		else
			return -EINVAL;
		break;

	case TCP_USER_TIMEOUT:
		val = jiffies_to_msecs(icsk->icsk_user_timeout);
		break;
	case TCP_TIMESTAMP:
		val = tcp_time_stamp + tp->tsoffset;
		break;
	default:
		return -ENOPROTOOPT;
	}

	if (put_user(len, optlen))
		return -EFAULT;
	if (copy_to_user(optval, &val, len))
		return -EFAULT;
	return 0;
}

int tcp_getsockopt(struct sock *sk, int level, int optname, char __user *optval,
		   int __user *optlen)
{
	struct inet_connection_sock *icsk = inet_csk(sk);

	if (level != SOL_TCP)
		return icsk->icsk_af_ops->getsockopt(sk, level, optname,
						     optval, optlen);
	return do_tcp_getsockopt(sk, level, optname, optval, optlen);
}
EXPORT_SYMBOL(tcp_getsockopt);

#ifdef CONFIG_COMPAT
int compat_tcp_getsockopt(struct sock *sk, int level, int optname,
			  char __user *optval, int __user *optlen)
{
	if (level != SOL_TCP)
		return inet_csk_compat_getsockopt(sk, level, optname,
						  optval, optlen);
	return do_tcp_getsockopt(sk, level, optname, optval, optlen);
}
EXPORT_SYMBOL(compat_tcp_getsockopt);
#endif

<<<<<<< HEAD
struct sk_buff *tcp_tso_segment(struct sk_buff *skb,
	netdev_features_t features)
{
	struct sk_buff *segs = ERR_PTR(-EINVAL);
	struct tcphdr *th;
	unsigned int thlen;
	unsigned int seq;
	__be32 delta;
	unsigned int oldlen;
	unsigned int mss;
	struct sk_buff *gso_skb = skb;
	__sum16 newcheck;
	bool ooo_okay, copy_destructor;

	if (!pskb_may_pull(skb, sizeof(*th)))
		goto out;

	th = tcp_hdr(skb);
	thlen = th->doff * 4;
	if (thlen < sizeof(*th))
		goto out;

	if (!pskb_may_pull(skb, thlen))
		goto out;

	oldlen = (u16)~skb->len;
	__skb_pull(skb, thlen);

	mss = skb_shinfo(skb)->gso_size;
	if (unlikely(skb->len <= mss))
		goto out;

	if (skb_gso_ok(skb, features | NETIF_F_GSO_ROBUST)) {
		/* Packet is from an untrusted source, reset gso_segs. */
		int type = skb_shinfo(skb)->gso_type;

		if (unlikely(type &
			     ~(SKB_GSO_TCPV4 |
			       SKB_GSO_DODGY |
			       SKB_GSO_TCP_ECN |
			       SKB_GSO_TCPV6 |
			       SKB_GSO_GRE |
			       SKB_GSO_UDP_TUNNEL |
			       0) ||
			     !(type & (SKB_GSO_TCPV4 | SKB_GSO_TCPV6))))
			goto out;

		skb_shinfo(skb)->gso_segs = DIV_ROUND_UP(skb->len, mss);

		segs = NULL;
		goto out;
	}

	copy_destructor = gso_skb->destructor == tcp_wfree;
	ooo_okay = gso_skb->ooo_okay;
	/* All segments but the first should have ooo_okay cleared */
	skb->ooo_okay = 0;

	segs = skb_segment(skb, features);
	if (IS_ERR(segs))
		goto out;

	/* Only first segment might have ooo_okay set */
	segs->ooo_okay = ooo_okay;

	delta = htonl(oldlen + (thlen + mss));

	skb = segs;
	th = tcp_hdr(skb);
	seq = ntohl(th->seq);

	newcheck = ~csum_fold((__force __wsum)((__force u32)th->check +
					       (__force u32)delta));

	do {
		th->fin = th->psh = 0;
		th->check = newcheck;

		if (skb->ip_summed != CHECKSUM_PARTIAL)
			th->check =
			     csum_fold(csum_partial(skb_transport_header(skb),
						    thlen, skb->csum));

		seq += mss;
		if (copy_destructor) {
			skb->destructor = gso_skb->destructor;
			skb->sk = gso_skb->sk;
			/* {tcp|sock}_wfree() use exact truesize accounting :
			 * sum(skb->truesize) MUST be exactly be gso_skb->truesize
			 * So we account mss bytes of 'true size' for each segment.
			 * The last segment will contain the remaining.
			 */
			skb->truesize = mss;
			gso_skb->truesize -= mss;
		}
		skb = skb->next;
		th = tcp_hdr(skb);

		th->seq = htonl(seq);
		th->cwr = 0;
	} while (skb->next);

	/* Following permits TCP Small Queues to work well with GSO :
	 * The callback to TCP stack will be called at the time last frag
	 * is freed at TX completion, and not right now when gso_skb
	 * is freed by GSO engine
	 */
	if (copy_destructor) {
		swap(gso_skb->sk, skb->sk);
		swap(gso_skb->destructor, skb->destructor);
		swap(gso_skb->truesize, skb->truesize);
	}

	delta = htonl(oldlen + (skb->tail - skb->transport_header) +
		      skb->data_len);
	th->check = ~csum_fold((__force __wsum)((__force u32)th->check +
				(__force u32)delta));
	if (skb->ip_summed != CHECKSUM_PARTIAL)
		th->check = csum_fold(csum_partial(skb_transport_header(skb),
						   thlen, skb->csum));

out:
	return segs;
}
EXPORT_SYMBOL(tcp_tso_segment);

struct sk_buff **tcp_gro_receive(struct sk_buff **head, struct sk_buff *skb)
{
	struct sk_buff **pp = NULL;
	struct sk_buff *p;
	struct tcphdr *th;
	struct tcphdr *th2;
	unsigned int len;
	unsigned int thlen;
	__be32 flags;
	unsigned int mss = 1;
	unsigned int hlen;
	unsigned int off;
	int flush = 1;
	int i;

	off = skb_gro_offset(skb);
	hlen = off + sizeof(*th);
	th = skb_gro_header_fast(skb, off);
	if (skb_gro_header_hard(skb, hlen)) {
		th = skb_gro_header_slow(skb, hlen, off);
		if (unlikely(!th))
			goto out;
	}

	thlen = th->doff * 4;
	if (thlen < sizeof(*th))
		goto out;

	hlen = off + thlen;
	if (skb_gro_header_hard(skb, hlen)) {
		th = skb_gro_header_slow(skb, hlen, off);
		if (unlikely(!th))
			goto out;
	}

	skb_gro_pull(skb, thlen);

	len = skb_gro_len(skb);
	flags = tcp_flag_word(th);

	for (; (p = *head); head = &p->next) {
		if (!NAPI_GRO_CB(p)->same_flow)
			continue;

		th2 = tcp_hdr(p);

		if (*(u32 *)&th->source ^ *(u32 *)&th2->source) {
			NAPI_GRO_CB(p)->same_flow = 0;
			continue;
		}

		goto found;
	}

	goto out_check_final;

found:
	flush = NAPI_GRO_CB(p)->flush;
	flush |= (__force int)(flags & TCP_FLAG_CWR);
	flush |= (__force int)((flags ^ tcp_flag_word(th2)) &
		  ~(TCP_FLAG_CWR | TCP_FLAG_FIN | TCP_FLAG_PSH));
	flush |= (__force int)(th->ack_seq ^ th2->ack_seq);
	for (i = sizeof(*th); i < thlen; i += 4)
		flush |= *(u32 *)((u8 *)th + i) ^
			 *(u32 *)((u8 *)th2 + i);

	mss = skb_shinfo(p)->gso_size;

	flush |= (len - 1) >= mss;
	flush |= (ntohl(th2->seq) + skb_gro_len(p)) ^ ntohl(th->seq);

	if (flush || skb_gro_receive(head, skb)) {
		mss = 1;
		goto out_check_final;
	}

	p = *head;
	th2 = tcp_hdr(p);
	tcp_flag_word(th2) |= flags & (TCP_FLAG_FIN | TCP_FLAG_PSH);

out_check_final:
	flush = len < mss;
	flush |= (__force int)(flags & (TCP_FLAG_URG | TCP_FLAG_PSH |
					TCP_FLAG_RST | TCP_FLAG_SYN |
					TCP_FLAG_FIN));

	if (p && (!NAPI_GRO_CB(skb)->same_flow || flush))
		pp = head;

out:
	NAPI_GRO_CB(skb)->flush |= flush;

	return pp;
}
EXPORT_SYMBOL(tcp_gro_receive);

int tcp_gro_complete(struct sk_buff *skb)
{
	struct tcphdr *th = tcp_hdr(skb);

	skb->csum_start = skb_transport_header(skb) - skb->head;
	skb->csum_offset = offsetof(struct tcphdr, check);
	skb->ip_summed = CHECKSUM_PARTIAL;

	skb_shinfo(skb)->gso_segs = NAPI_GRO_CB(skb)->count;

	if (th->cwr)
		skb_shinfo(skb)->gso_type |= SKB_GSO_TCP_ECN;

	return 0;
}
EXPORT_SYMBOL(tcp_gro_complete);

=======
>>>>>>> 23a3647b
#ifdef CONFIG_TCP_MD5SIG
static struct tcp_md5sig_pool __percpu *tcp_md5sig_pool __read_mostly;
static DEFINE_MUTEX(tcp_md5sig_mutex);

static void __tcp_free_md5sig_pool(struct tcp_md5sig_pool __percpu *pool)
{
	int cpu;

	for_each_possible_cpu(cpu) {
		struct tcp_md5sig_pool *p = per_cpu_ptr(pool, cpu);

		if (p->md5_desc.tfm)
			crypto_free_hash(p->md5_desc.tfm);
	}
	free_percpu(pool);
}

static void __tcp_alloc_md5sig_pool(void)
{
	int cpu;
	struct tcp_md5sig_pool __percpu *pool;

	pool = alloc_percpu(struct tcp_md5sig_pool);
	if (!pool)
		return;

	for_each_possible_cpu(cpu) {
		struct crypto_hash *hash;

		hash = crypto_alloc_hash("md5", 0, CRYPTO_ALG_ASYNC);
		if (IS_ERR_OR_NULL(hash))
			goto out_free;

		per_cpu_ptr(pool, cpu)->md5_desc.tfm = hash;
	}
	/* before setting tcp_md5sig_pool, we must commit all writes
	 * to memory. See ACCESS_ONCE() in tcp_get_md5sig_pool()
	 */
	smp_wmb();
	tcp_md5sig_pool = pool;
	return;
out_free:
	__tcp_free_md5sig_pool(pool);
}

bool tcp_alloc_md5sig_pool(void)
{
	if (unlikely(!tcp_md5sig_pool)) {
		mutex_lock(&tcp_md5sig_mutex);

		if (!tcp_md5sig_pool)
			__tcp_alloc_md5sig_pool();

		mutex_unlock(&tcp_md5sig_mutex);
	}
	return tcp_md5sig_pool != NULL;
}
EXPORT_SYMBOL(tcp_alloc_md5sig_pool);


/**
 *	tcp_get_md5sig_pool - get md5sig_pool for this user
 *
 *	We use percpu structure, so if we succeed, we exit with preemption
 *	and BH disabled, to make sure another thread or softirq handling
 *	wont try to get same context.
 */
struct tcp_md5sig_pool *tcp_get_md5sig_pool(void)
{
	struct tcp_md5sig_pool __percpu *p;

	local_bh_disable();
	p = ACCESS_ONCE(tcp_md5sig_pool);
	if (p)
		return __this_cpu_ptr(p);

	local_bh_enable();
	return NULL;
}
EXPORT_SYMBOL(tcp_get_md5sig_pool);

int tcp_md5_hash_header(struct tcp_md5sig_pool *hp,
			const struct tcphdr *th)
{
	struct scatterlist sg;
	struct tcphdr hdr;
	int err;

	/* We are not allowed to change tcphdr, make a local copy */
	memcpy(&hdr, th, sizeof(hdr));
	hdr.check = 0;

	/* options aren't included in the hash */
	sg_init_one(&sg, &hdr, sizeof(hdr));
	err = crypto_hash_update(&hp->md5_desc, &sg, sizeof(hdr));
	return err;
}
EXPORT_SYMBOL(tcp_md5_hash_header);

int tcp_md5_hash_skb_data(struct tcp_md5sig_pool *hp,
			  const struct sk_buff *skb, unsigned int header_len)
{
	struct scatterlist sg;
	const struct tcphdr *tp = tcp_hdr(skb);
	struct hash_desc *desc = &hp->md5_desc;
	unsigned int i;
	const unsigned int head_data_len = skb_headlen(skb) > header_len ?
					   skb_headlen(skb) - header_len : 0;
	const struct skb_shared_info *shi = skb_shinfo(skb);
	struct sk_buff *frag_iter;

	sg_init_table(&sg, 1);

	sg_set_buf(&sg, ((u8 *) tp) + header_len, head_data_len);
	if (crypto_hash_update(desc, &sg, head_data_len))
		return 1;

	for (i = 0; i < shi->nr_frags; ++i) {
		const struct skb_frag_struct *f = &shi->frags[i];
		unsigned int offset = f->page_offset;
		struct page *page = skb_frag_page(f) + (offset >> PAGE_SHIFT);

		sg_set_page(&sg, page, skb_frag_size(f),
			    offset_in_page(offset));
		if (crypto_hash_update(desc, &sg, skb_frag_size(f)))
			return 1;
	}

	skb_walk_frags(skb, frag_iter)
		if (tcp_md5_hash_skb_data(hp, frag_iter, 0))
			return 1;

	return 0;
}
EXPORT_SYMBOL(tcp_md5_hash_skb_data);

int tcp_md5_hash_key(struct tcp_md5sig_pool *hp, const struct tcp_md5sig_key *key)
{
	struct scatterlist sg;

	sg_init_one(&sg, key->key, key->keylen);
	return crypto_hash_update(&hp->md5_desc, &sg, key->keylen);
}
EXPORT_SYMBOL(tcp_md5_hash_key);

#endif

void tcp_done(struct sock *sk)
{
	struct request_sock *req = tcp_sk(sk)->fastopen_rsk;

	if (sk->sk_state == TCP_SYN_SENT || sk->sk_state == TCP_SYN_RECV)
		TCP_INC_STATS_BH(sock_net(sk), TCP_MIB_ATTEMPTFAILS);

	tcp_set_state(sk, TCP_CLOSE);
	tcp_clear_xmit_timers(sk);
	if (req != NULL)
		reqsk_fastopen_remove(sk, req, false);

	sk->sk_shutdown = SHUTDOWN_MASK;

	if (!sock_flag(sk, SOCK_DEAD))
		sk->sk_state_change(sk);
	else
		inet_csk_destroy_sock(sk);
}
EXPORT_SYMBOL_GPL(tcp_done);

extern struct tcp_congestion_ops tcp_reno;

static __initdata unsigned long thash_entries;
static int __init set_thash_entries(char *str)
{
	ssize_t ret;

	if (!str)
		return 0;

	ret = kstrtoul(str, 0, &thash_entries);
	if (ret)
		return 0;

	return 1;
}
__setup("thash_entries=", set_thash_entries);

void tcp_init_mem(struct net *net)
{
	unsigned long limit = nr_free_buffer_pages() / 8;
	limit = max(limit, 128UL);
	net->ipv4.sysctl_tcp_mem[0] = limit / 4 * 3;
	net->ipv4.sysctl_tcp_mem[1] = limit;
	net->ipv4.sysctl_tcp_mem[2] = net->ipv4.sysctl_tcp_mem[0] * 2;
}

void __init tcp_init(void)
{
	struct sk_buff *skb = NULL;
	unsigned long limit;
	int max_rshare, max_wshare, cnt;
	unsigned int i;

	BUILD_BUG_ON(sizeof(struct tcp_skb_cb) > sizeof(skb->cb));

	percpu_counter_init(&tcp_sockets_allocated, 0);
	percpu_counter_init(&tcp_orphan_count, 0);
	tcp_hashinfo.bind_bucket_cachep =
		kmem_cache_create("tcp_bind_bucket",
				  sizeof(struct inet_bind_bucket), 0,
				  SLAB_HWCACHE_ALIGN|SLAB_PANIC, NULL);

	/* Size and allocate the main established and bind bucket
	 * hash tables.
	 *
	 * The methodology is similar to that of the buffer cache.
	 */
	tcp_hashinfo.ehash =
		alloc_large_system_hash("TCP established",
					sizeof(struct inet_ehash_bucket),
					thash_entries,
					17, /* one slot per 128 KB of memory */
					0,
					NULL,
					&tcp_hashinfo.ehash_mask,
					0,
					thash_entries ? 0 : 512 * 1024);
	for (i = 0; i <= tcp_hashinfo.ehash_mask; i++) {
		INIT_HLIST_NULLS_HEAD(&tcp_hashinfo.ehash[i].chain, i);
		INIT_HLIST_NULLS_HEAD(&tcp_hashinfo.ehash[i].twchain, i);
	}
	if (inet_ehash_locks_alloc(&tcp_hashinfo))
		panic("TCP: failed to alloc ehash_locks");
	tcp_hashinfo.bhash =
		alloc_large_system_hash("TCP bind",
					sizeof(struct inet_bind_hashbucket),
					tcp_hashinfo.ehash_mask + 1,
					17, /* one slot per 128 KB of memory */
					0,
					&tcp_hashinfo.bhash_size,
					NULL,
					0,
					64 * 1024);
	tcp_hashinfo.bhash_size = 1U << tcp_hashinfo.bhash_size;
	for (i = 0; i < tcp_hashinfo.bhash_size; i++) {
		spin_lock_init(&tcp_hashinfo.bhash[i].lock);
		INIT_HLIST_HEAD(&tcp_hashinfo.bhash[i].chain);
	}


	cnt = tcp_hashinfo.ehash_mask + 1;

	tcp_death_row.sysctl_max_tw_buckets = cnt / 2;
	sysctl_tcp_max_orphans = cnt / 2;
	sysctl_max_syn_backlog = max(128, cnt / 256);

	tcp_init_mem(&init_net);
	/* Set per-socket limits to no more than 1/128 the pressure threshold */
	limit = nr_free_buffer_pages() << (PAGE_SHIFT - 7);
	max_wshare = min(4UL*1024*1024, limit);
	max_rshare = min(6UL*1024*1024, limit);

	sysctl_tcp_wmem[0] = SK_MEM_QUANTUM;
	sysctl_tcp_wmem[1] = 16*1024;
	sysctl_tcp_wmem[2] = max(64*1024, max_wshare);

	sysctl_tcp_rmem[0] = SK_MEM_QUANTUM;
	sysctl_tcp_rmem[1] = 87380;
	sysctl_tcp_rmem[2] = max(87380, max_rshare);

	pr_info("Hash tables configured (established %u bind %u)\n",
		tcp_hashinfo.ehash_mask + 1, tcp_hashinfo.bhash_size);

	tcp_metrics_init();

	tcp_register_congestion_control(&tcp_reno);

	tcp_tasklet_init();
}<|MERGE_RESOLUTION|>--- conflicted
+++ resolved
@@ -2882,248 +2882,6 @@
 EXPORT_SYMBOL(compat_tcp_getsockopt);
 #endif
 
-<<<<<<< HEAD
-struct sk_buff *tcp_tso_segment(struct sk_buff *skb,
-	netdev_features_t features)
-{
-	struct sk_buff *segs = ERR_PTR(-EINVAL);
-	struct tcphdr *th;
-	unsigned int thlen;
-	unsigned int seq;
-	__be32 delta;
-	unsigned int oldlen;
-	unsigned int mss;
-	struct sk_buff *gso_skb = skb;
-	__sum16 newcheck;
-	bool ooo_okay, copy_destructor;
-
-	if (!pskb_may_pull(skb, sizeof(*th)))
-		goto out;
-
-	th = tcp_hdr(skb);
-	thlen = th->doff * 4;
-	if (thlen < sizeof(*th))
-		goto out;
-
-	if (!pskb_may_pull(skb, thlen))
-		goto out;
-
-	oldlen = (u16)~skb->len;
-	__skb_pull(skb, thlen);
-
-	mss = skb_shinfo(skb)->gso_size;
-	if (unlikely(skb->len <= mss))
-		goto out;
-
-	if (skb_gso_ok(skb, features | NETIF_F_GSO_ROBUST)) {
-		/* Packet is from an untrusted source, reset gso_segs. */
-		int type = skb_shinfo(skb)->gso_type;
-
-		if (unlikely(type &
-			     ~(SKB_GSO_TCPV4 |
-			       SKB_GSO_DODGY |
-			       SKB_GSO_TCP_ECN |
-			       SKB_GSO_TCPV6 |
-			       SKB_GSO_GRE |
-			       SKB_GSO_UDP_TUNNEL |
-			       0) ||
-			     !(type & (SKB_GSO_TCPV4 | SKB_GSO_TCPV6))))
-			goto out;
-
-		skb_shinfo(skb)->gso_segs = DIV_ROUND_UP(skb->len, mss);
-
-		segs = NULL;
-		goto out;
-	}
-
-	copy_destructor = gso_skb->destructor == tcp_wfree;
-	ooo_okay = gso_skb->ooo_okay;
-	/* All segments but the first should have ooo_okay cleared */
-	skb->ooo_okay = 0;
-
-	segs = skb_segment(skb, features);
-	if (IS_ERR(segs))
-		goto out;
-
-	/* Only first segment might have ooo_okay set */
-	segs->ooo_okay = ooo_okay;
-
-	delta = htonl(oldlen + (thlen + mss));
-
-	skb = segs;
-	th = tcp_hdr(skb);
-	seq = ntohl(th->seq);
-
-	newcheck = ~csum_fold((__force __wsum)((__force u32)th->check +
-					       (__force u32)delta));
-
-	do {
-		th->fin = th->psh = 0;
-		th->check = newcheck;
-
-		if (skb->ip_summed != CHECKSUM_PARTIAL)
-			th->check =
-			     csum_fold(csum_partial(skb_transport_header(skb),
-						    thlen, skb->csum));
-
-		seq += mss;
-		if (copy_destructor) {
-			skb->destructor = gso_skb->destructor;
-			skb->sk = gso_skb->sk;
-			/* {tcp|sock}_wfree() use exact truesize accounting :
-			 * sum(skb->truesize) MUST be exactly be gso_skb->truesize
-			 * So we account mss bytes of 'true size' for each segment.
-			 * The last segment will contain the remaining.
-			 */
-			skb->truesize = mss;
-			gso_skb->truesize -= mss;
-		}
-		skb = skb->next;
-		th = tcp_hdr(skb);
-
-		th->seq = htonl(seq);
-		th->cwr = 0;
-	} while (skb->next);
-
-	/* Following permits TCP Small Queues to work well with GSO :
-	 * The callback to TCP stack will be called at the time last frag
-	 * is freed at TX completion, and not right now when gso_skb
-	 * is freed by GSO engine
-	 */
-	if (copy_destructor) {
-		swap(gso_skb->sk, skb->sk);
-		swap(gso_skb->destructor, skb->destructor);
-		swap(gso_skb->truesize, skb->truesize);
-	}
-
-	delta = htonl(oldlen + (skb->tail - skb->transport_header) +
-		      skb->data_len);
-	th->check = ~csum_fold((__force __wsum)((__force u32)th->check +
-				(__force u32)delta));
-	if (skb->ip_summed != CHECKSUM_PARTIAL)
-		th->check = csum_fold(csum_partial(skb_transport_header(skb),
-						   thlen, skb->csum));
-
-out:
-	return segs;
-}
-EXPORT_SYMBOL(tcp_tso_segment);
-
-struct sk_buff **tcp_gro_receive(struct sk_buff **head, struct sk_buff *skb)
-{
-	struct sk_buff **pp = NULL;
-	struct sk_buff *p;
-	struct tcphdr *th;
-	struct tcphdr *th2;
-	unsigned int len;
-	unsigned int thlen;
-	__be32 flags;
-	unsigned int mss = 1;
-	unsigned int hlen;
-	unsigned int off;
-	int flush = 1;
-	int i;
-
-	off = skb_gro_offset(skb);
-	hlen = off + sizeof(*th);
-	th = skb_gro_header_fast(skb, off);
-	if (skb_gro_header_hard(skb, hlen)) {
-		th = skb_gro_header_slow(skb, hlen, off);
-		if (unlikely(!th))
-			goto out;
-	}
-
-	thlen = th->doff * 4;
-	if (thlen < sizeof(*th))
-		goto out;
-
-	hlen = off + thlen;
-	if (skb_gro_header_hard(skb, hlen)) {
-		th = skb_gro_header_slow(skb, hlen, off);
-		if (unlikely(!th))
-			goto out;
-	}
-
-	skb_gro_pull(skb, thlen);
-
-	len = skb_gro_len(skb);
-	flags = tcp_flag_word(th);
-
-	for (; (p = *head); head = &p->next) {
-		if (!NAPI_GRO_CB(p)->same_flow)
-			continue;
-
-		th2 = tcp_hdr(p);
-
-		if (*(u32 *)&th->source ^ *(u32 *)&th2->source) {
-			NAPI_GRO_CB(p)->same_flow = 0;
-			continue;
-		}
-
-		goto found;
-	}
-
-	goto out_check_final;
-
-found:
-	flush = NAPI_GRO_CB(p)->flush;
-	flush |= (__force int)(flags & TCP_FLAG_CWR);
-	flush |= (__force int)((flags ^ tcp_flag_word(th2)) &
-		  ~(TCP_FLAG_CWR | TCP_FLAG_FIN | TCP_FLAG_PSH));
-	flush |= (__force int)(th->ack_seq ^ th2->ack_seq);
-	for (i = sizeof(*th); i < thlen; i += 4)
-		flush |= *(u32 *)((u8 *)th + i) ^
-			 *(u32 *)((u8 *)th2 + i);
-
-	mss = skb_shinfo(p)->gso_size;
-
-	flush |= (len - 1) >= mss;
-	flush |= (ntohl(th2->seq) + skb_gro_len(p)) ^ ntohl(th->seq);
-
-	if (flush || skb_gro_receive(head, skb)) {
-		mss = 1;
-		goto out_check_final;
-	}
-
-	p = *head;
-	th2 = tcp_hdr(p);
-	tcp_flag_word(th2) |= flags & (TCP_FLAG_FIN | TCP_FLAG_PSH);
-
-out_check_final:
-	flush = len < mss;
-	flush |= (__force int)(flags & (TCP_FLAG_URG | TCP_FLAG_PSH |
-					TCP_FLAG_RST | TCP_FLAG_SYN |
-					TCP_FLAG_FIN));
-
-	if (p && (!NAPI_GRO_CB(skb)->same_flow || flush))
-		pp = head;
-
-out:
-	NAPI_GRO_CB(skb)->flush |= flush;
-
-	return pp;
-}
-EXPORT_SYMBOL(tcp_gro_receive);
-
-int tcp_gro_complete(struct sk_buff *skb)
-{
-	struct tcphdr *th = tcp_hdr(skb);
-
-	skb->csum_start = skb_transport_header(skb) - skb->head;
-	skb->csum_offset = offsetof(struct tcphdr, check);
-	skb->ip_summed = CHECKSUM_PARTIAL;
-
-	skb_shinfo(skb)->gso_segs = NAPI_GRO_CB(skb)->count;
-
-	if (th->cwr)
-		skb_shinfo(skb)->gso_type |= SKB_GSO_TCP_ECN;
-
-	return 0;
-}
-EXPORT_SYMBOL(tcp_gro_complete);
-
-=======
->>>>>>> 23a3647b
 #ifdef CONFIG_TCP_MD5SIG
 static struct tcp_md5sig_pool __percpu *tcp_md5sig_pool __read_mostly;
 static DEFINE_MUTEX(tcp_md5sig_mutex);
