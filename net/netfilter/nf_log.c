#include <linux/kernel.h>
#include <linux/init.h>
#include <linux/module.h>
#include <linux/proc_fs.h>
#include <linux/skbuff.h>
#include <linux/netfilter.h>
#include <linux/seq_file.h>
#include <net/protocol.h>
#include <net/netfilter/nf_log.h>

#include "nf_internals.h"

/* Internal logging interface, which relies on the real
   LOG target modules */

#define NF_LOG_PREFIXLEN		128
#define NFLOGGER_NAME_LEN		64

static struct list_head nf_loggers_l[NFPROTO_NUMPROTO] __read_mostly;
static DEFINE_MUTEX(nf_log_mutex);

static struct nf_logger *__find_logger(int pf, const char *str_logger)
{
	struct nf_logger *t;

	list_for_each_entry(t, &nf_loggers_l[pf], list[pf]) {
		if (!strnicmp(str_logger, t->name, strlen(t->name)))
			return t;
	}

	return NULL;
}

void nf_log_set(struct net *net, u_int8_t pf, const struct nf_logger *logger)
{
	const struct nf_logger *log;

	if (pf == NFPROTO_UNSPEC)
		return;

	mutex_lock(&nf_log_mutex);
	log = rcu_dereference_protected(net->nf.nf_loggers[pf],
					lockdep_is_held(&nf_log_mutex));
	if (log == NULL)
		rcu_assign_pointer(net->nf.nf_loggers[pf], logger);

	mutex_unlock(&nf_log_mutex);
}
EXPORT_SYMBOL(nf_log_set);

void nf_log_unset(struct net *net, const struct nf_logger *logger)
{
	int i;
	const struct nf_logger *log;

	mutex_lock(&nf_log_mutex);
	for (i = 0; i < NFPROTO_NUMPROTO; i++) {
		log = rcu_dereference_protected(net->nf.nf_loggers[i],
				lockdep_is_held(&nf_log_mutex));
		if (log == logger)
			RCU_INIT_POINTER(net->nf.nf_loggers[i], NULL);
	}
	mutex_unlock(&nf_log_mutex);
	synchronize_rcu();
}
EXPORT_SYMBOL(nf_log_unset);

/* return EEXIST if the same logger is registered, 0 on success. */
int nf_log_register(u_int8_t pf, struct nf_logger *logger)
{
	int i;

	if (pf >= ARRAY_SIZE(init_net.nf.nf_loggers))
		return -EINVAL;

	for (i = 0; i < ARRAY_SIZE(logger->list); i++)
		INIT_LIST_HEAD(&logger->list[i]);

	mutex_lock(&nf_log_mutex);

	if (pf == NFPROTO_UNSPEC) {
		for (i = NFPROTO_UNSPEC; i < NFPROTO_NUMPROTO; i++)
			list_add_tail(&(logger->list[i]), &(nf_loggers_l[i]));
	} else {
		/* register at end of list to honor first register win */
		list_add_tail(&logger->list[pf], &nf_loggers_l[pf]);
	}

	mutex_unlock(&nf_log_mutex);

	return 0;
}
EXPORT_SYMBOL(nf_log_register);

void nf_log_unregister(struct nf_logger *logger)
{
	int i;

	mutex_lock(&nf_log_mutex);
	for (i = 0; i < NFPROTO_NUMPROTO; i++)
		list_del(&logger->list[i]);
	mutex_unlock(&nf_log_mutex);
}
EXPORT_SYMBOL(nf_log_unregister);

int nf_log_bind_pf(struct net *net, u_int8_t pf,
		   const struct nf_logger *logger)
{
	if (pf >= ARRAY_SIZE(net->nf.nf_loggers))
		return -EINVAL;
	mutex_lock(&nf_log_mutex);
	if (__find_logger(pf, logger->name) == NULL) {
		mutex_unlock(&nf_log_mutex);
		return -ENOENT;
	}
	rcu_assign_pointer(net->nf.nf_loggers[pf], logger);
	mutex_unlock(&nf_log_mutex);
	return 0;
}
EXPORT_SYMBOL(nf_log_bind_pf);

void nf_log_unbind_pf(struct net *net, u_int8_t pf)
{
	if (pf >= ARRAY_SIZE(net->nf.nf_loggers))
		return;
	mutex_lock(&nf_log_mutex);
	RCU_INIT_POINTER(net->nf.nf_loggers[pf], NULL);
	mutex_unlock(&nf_log_mutex);
}
EXPORT_SYMBOL(nf_log_unbind_pf);

void nf_log_packet(struct net *net,
		   u_int8_t pf,
		   unsigned int hooknum,
		   const struct sk_buff *skb,
		   const struct net_device *in,
		   const struct net_device *out,
		   const struct nf_loginfo *loginfo,
		   const char *fmt, ...)
{
	va_list args;
	char prefix[NF_LOG_PREFIXLEN];
	const struct nf_logger *logger;

	rcu_read_lock();
	logger = rcu_dereference(net->nf.nf_loggers[pf]);
	if (logger) {
		va_start(args, fmt);
		vsnprintf(prefix, sizeof(prefix), fmt, args);
		va_end(args);
		logger->logfn(net, pf, hooknum, skb, in, out, loginfo, prefix);
	}
	rcu_read_unlock();
}
EXPORT_SYMBOL(nf_log_packet);

#ifdef CONFIG_PROC_FS
static void *seq_start(struct seq_file *seq, loff_t *pos)
{
	struct net *net = seq_file_net(seq);

	mutex_lock(&nf_log_mutex);

	if (*pos >= ARRAY_SIZE(net->nf.nf_loggers))
		return NULL;

	return pos;
}

static void *seq_next(struct seq_file *s, void *v, loff_t *pos)
{
	struct net *net = seq_file_net(s);

	(*pos)++;

	if (*pos >= ARRAY_SIZE(net->nf.nf_loggers))
		return NULL;

	return pos;
}

static void seq_stop(struct seq_file *s, void *v)
{
	mutex_unlock(&nf_log_mutex);
}

static int seq_show(struct seq_file *s, void *v)
{
	loff_t *pos = v;
	const struct nf_logger *logger;
	struct nf_logger *t;
	int ret;
	struct net *net = seq_file_net(s);

	logger = rcu_dereference_protected(net->nf.nf_loggers[*pos],
					   lockdep_is_held(&nf_log_mutex));

	if (!logger)
		ret = seq_printf(s, "%2lld NONE (", *pos);
	else
		ret = seq_printf(s, "%2lld %s (", *pos, logger->name);

	if (ret < 0)
		return ret;

	list_for_each_entry(t, &nf_loggers_l[*pos], list[*pos]) {
		ret = seq_printf(s, "%s", t->name);
		if (ret < 0)
			return ret;
		if (&t->list[*pos] != nf_loggers_l[*pos].prev) {
			ret = seq_printf(s, ",");
			if (ret < 0)
				return ret;
		}
	}

	return seq_printf(s, ")\n");
}

static const struct seq_operations nflog_seq_ops = {
	.start	= seq_start,
	.next	= seq_next,
	.stop	= seq_stop,
	.show	= seq_show,
};

static int nflog_open(struct inode *inode, struct file *file)
{
	return seq_open_net(inode, file, &nflog_seq_ops,
			    sizeof(struct seq_net_private));
}

static const struct file_operations nflog_file_ops = {
	.owner	 = THIS_MODULE,
	.open	 = nflog_open,
	.read	 = seq_read,
	.llseek	 = seq_lseek,
	.release = seq_release_net,
};


#endif /* PROC_FS */

#ifdef CONFIG_SYSCTL
static char nf_log_sysctl_fnames[NFPROTO_NUMPROTO-NFPROTO_UNSPEC][3];
static struct ctl_table nf_log_sysctl_table[NFPROTO_NUMPROTO+1];

static int nf_log_proc_dostring(struct ctl_table *table, int write,
			 void __user *buffer, size_t *lenp, loff_t *ppos)
{
	const struct nf_logger *logger;
	char buf[NFLOGGER_NAME_LEN];
	size_t size = *lenp;
	int r = 0;
	int tindex = (unsigned long)table->extra1;
	struct net *net = current->nsproxy->net_ns;

	if (write) {
		if (size > sizeof(buf))
			size = sizeof(buf);
		if (copy_from_user(buf, buffer, size))
			return -EFAULT;

		if (!strcmp(buf, "NONE")) {
			nf_log_unbind_pf(net, tindex);
			return 0;
		}
		mutex_lock(&nf_log_mutex);
		logger = __find_logger(tindex, buf);
		if (logger == NULL) {
			mutex_unlock(&nf_log_mutex);
			return -ENOENT;
		}
		rcu_assign_pointer(net->nf.nf_loggers[tindex], logger);
		mutex_unlock(&nf_log_mutex);
	} else {
		mutex_lock(&nf_log_mutex);
		logger = rcu_dereference_protected(net->nf.nf_loggers[tindex],
						   lockdep_is_held(&nf_log_mutex));
		if (!logger)
			table->data = "NONE";
		else
			table->data = logger->name;
		r = proc_dostring(table, write, buffer, lenp, ppos);
		mutex_unlock(&nf_log_mutex);
	}

	return r;
}

static int netfilter_log_sysctl_init(struct net *net)
{
	int i;
	struct ctl_table *table;

	table = nf_log_sysctl_table;
	if (!net_eq(net, &init_net)) {
		table = kmemdup(nf_log_sysctl_table,
				 sizeof(nf_log_sysctl_table),
				 GFP_KERNEL);
		if (!table)
			goto err_alloc;
	} else {
		for (i = NFPROTO_UNSPEC; i < NFPROTO_NUMPROTO; i++) {
			snprintf(nf_log_sysctl_fnames[i],
				 3, "%d", i);
			nf_log_sysctl_table[i].procname	=
				nf_log_sysctl_fnames[i];
			nf_log_sysctl_table[i].data = NULL;
			nf_log_sysctl_table[i].maxlen =
				NFLOGGER_NAME_LEN * sizeof(char);
			nf_log_sysctl_table[i].mode = 0644;
			nf_log_sysctl_table[i].proc_handler =
				nf_log_proc_dostring;
			nf_log_sysctl_table[i].extra1 =
				(void *)(unsigned long) i;
		}
	}

	net->nf.nf_log_dir_header = register_net_sysctl(net,
						"net/netfilter/nf_log",
						table);
	if (!net->nf.nf_log_dir_header)
		goto err_reg;

	return 0;

err_reg:
	if (!net_eq(net, &init_net))
		kfree(table);
err_alloc:
	return -ENOMEM;
}

static void netfilter_log_sysctl_exit(struct net *net)
{
	struct ctl_table *table;

	table = net->nf.nf_log_dir_header->ctl_table_arg;
	unregister_net_sysctl_table(net->nf.nf_log_dir_header);
	if (!net_eq(net, &init_net))
		kfree(table);
}
#else
static int netfilter_log_sysctl_init(struct net *net)
{
	return 0;
}

static void netfilter_log_sysctl_exit(struct net *net)
{
}
#endif /* CONFIG_SYSCTL */

static int __net_init nf_log_net_init(struct net *net)
{
	int ret = -ENOMEM;

#ifdef CONFIG_PROC_FS
	if (!proc_create("nf_log", S_IRUGO,
			 net->nf.proc_netfilter, &nflog_file_ops))
		return ret;
#endif
	ret = netfilter_log_sysctl_init(net);
	if (ret < 0)
		goto out_sysctl;

	return 0;

out_sysctl:
#ifdef CONFIG_PROC_FS
<<<<<<< HEAD
	/* For init_net: errors will trigger panic, don't unroll on error. */
	if (!net_eq(net, &init_net))
		remove_proc_entry("nf_log", net->nf.proc_netfilter);
=======
	remove_proc_entry("nf_log", net->nf.proc_netfilter);
>>>>>>> d0b5e516
#endif
	return ret;
}

static void __net_exit nf_log_net_exit(struct net *net)
{
	netfilter_log_sysctl_exit(net);
#ifdef CONFIG_PROC_FS
	remove_proc_entry("nf_log", net->nf.proc_netfilter);
#endif
}

static struct pernet_operations nf_log_net_ops = {
	.init = nf_log_net_init,
	.exit = nf_log_net_exit,
};

int __init netfilter_log_init(void)
{
	int i, ret;

	ret = register_pernet_subsys(&nf_log_net_ops);
	if (ret < 0)
		return ret;

	for (i = NFPROTO_UNSPEC; i < NFPROTO_NUMPROTO; i++)
		INIT_LIST_HEAD(&(nf_loggers_l[i]));

	return 0;
}<|MERGE_RESOLUTION|>--- conflicted
+++ resolved
@@ -369,13 +369,7 @@
 
 out_sysctl:
 #ifdef CONFIG_PROC_FS
-<<<<<<< HEAD
-	/* For init_net: errors will trigger panic, don't unroll on error. */
-	if (!net_eq(net, &init_net))
-		remove_proc_entry("nf_log", net->nf.proc_netfilter);
-=======
 	remove_proc_entry("nf_log", net->nf.proc_netfilter);
->>>>>>> d0b5e516
 #endif
 	return ret;
 }
