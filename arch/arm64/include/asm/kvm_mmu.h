/* SPDX-License-Identifier: GPL-2.0-only */
/*
 * Copyright (C) 2012,2013 - ARM Ltd
 * Author: Marc Zyngier <marc.zyngier@arm.com>
 */

#ifndef __ARM64_KVM_MMU_H__
#define __ARM64_KVM_MMU_H__

#include <asm/page.h>
#include <asm/memory.h>
#include <asm/mmu.h>
#include <asm/cpufeature.h>

/*
 * As ARMv8.0 only has the TTBR0_EL2 register, we cannot express
 * "negative" addresses. This makes it impossible to directly share
 * mappings with the kernel.
 *
 * Instead, give the HYP mode its own VA region at a fixed offset from
 * the kernel by just masking the top bits (which are all ones for a
 * kernel address). We need to find out how many bits to mask.
 *
 * We want to build a set of page tables that cover both parts of the
 * idmap (the trampoline page used to initialize EL2), and our normal
 * runtime VA space, at the same time.
 *
 * Given that the kernel uses VA_BITS for its entire address space,
 * and that half of that space (VA_BITS - 1) is used for the linear
 * mapping, we can also limit the EL2 space to (VA_BITS - 1).
 *
 * The main question is "Within the VA_BITS space, does EL2 use the
 * top or the bottom half of that space to shadow the kernel's linear
 * mapping?". As we need to idmap the trampoline page, this is
 * determined by the range in which this page lives.
 *
 * If the page is in the bottom half, we have to use the top half. If
 * the page is in the top half, we have to use the bottom half:
 *
 * T = __pa_symbol(__hyp_idmap_text_start)
 * if (T & BIT(VA_BITS - 1))
 *	HYP_VA_MIN = 0  //idmap in upper half
 * else
 *	HYP_VA_MIN = 1 << (VA_BITS - 1)
 * HYP_VA_MAX = HYP_VA_MIN + (1 << (VA_BITS - 1)) - 1
 *
 * When using VHE, there are no separate hyp mappings and all KVM
 * functionality is already mapped as part of the main kernel
 * mappings, and none of this applies in that case.
 */

#ifdef __ASSEMBLY__

#include <asm/alternative.h>

/*
 * Convert a kernel VA into a HYP VA.
 * reg: VA to be converted.
 *
 * The actual code generation takes place in kvm_update_va_mask, and
 * the instructions below are only there to reserve the space and
 * perform the register allocation (kvm_update_va_mask uses the
 * specific registers encoded in the instructions).
 */
.macro kern_hyp_va	reg
alternative_cb kvm_update_va_mask
	and     \reg, \reg, #1		/* mask with va_mask */
	ror	\reg, \reg, #1		/* rotate to the first tag bit */
	add	\reg, \reg, #0		/* insert the low 12 bits of the tag */
	add	\reg, \reg, #0, lsl 12	/* insert the top 12 bits of the tag */
	ror	\reg, \reg, #63		/* rotate back */
alternative_cb_end
.endm

/*
 * Convert a hypervisor VA to a PA
 * reg: hypervisor address to be converted in place
 * tmp: temporary register
 */
.macro hyp_pa reg, tmp
	ldr_l	\tmp, hyp_physvirt_offset
	add	\reg, \reg, \tmp
.endm

/*
 * Convert a hypervisor VA to a kernel image address
 * reg: hypervisor address to be converted in place
 * tmp: temporary register
 *
 * The actual code generation takes place in kvm_get_kimage_voffset, and
 * the instructions below are only there to reserve the space and
 * perform the register allocation (kvm_get_kimage_voffset uses the
 * specific registers encoded in the instructions).
 */
.macro hyp_kimg_va reg, tmp
	/* Convert hyp VA -> PA. */
	hyp_pa	\reg, \tmp

	/* Load kimage_voffset. */
alternative_cb kvm_get_kimage_voffset
	movz	\tmp, #0
	movk	\tmp, #0, lsl #16
	movk	\tmp, #0, lsl #32
	movk	\tmp, #0, lsl #48
alternative_cb_end

	/* Convert PA -> kimg VA. */
	add	\reg, \reg, \tmp
.endm

#else

#include <linux/pgtable.h>
#include <asm/pgalloc.h>
#include <asm/cache.h>
#include <asm/cacheflush.h>
#include <asm/mmu_context.h>

void kvm_update_va_mask(struct alt_instr *alt,
			__le32 *origptr, __le32 *updptr, int nr_inst);
void kvm_compute_layout(void);
void kvm_apply_hyp_relocations(void);

#define __hyp_pa(x) (((phys_addr_t)(x)) + hyp_physvirt_offset)

static __always_inline unsigned long __kern_hyp_va(unsigned long v)
{
	asm volatile(ALTERNATIVE_CB("and %0, %0, #1\n"
				    "ror %0, %0, #1\n"
				    "add %0, %0, #0\n"
				    "add %0, %0, #0, lsl 12\n"
				    "ror %0, %0, #63\n",
				    kvm_update_va_mask)
		     : "+r" (v));
	return v;
}

#define kern_hyp_va(v) 	((typeof(v))(__kern_hyp_va((unsigned long)(v))))

/*
 * We currently support using a VM-specified IPA size. For backward
 * compatibility, the default IPA size is fixed to 40bits.
 */
#define KVM_PHYS_SHIFT	(40)

#define kvm_phys_shift(kvm)		VTCR_EL2_IPA(kvm->arch.vtcr)
#define kvm_phys_size(kvm)		(_AC(1, ULL) << kvm_phys_shift(kvm))
#define kvm_phys_mask(kvm)		(kvm_phys_size(kvm) - _AC(1, ULL))

#include <asm/kvm_pgtable.h>
#include <asm/stage2_pgtable.h>

int create_hyp_mappings(void *from, void *to, enum kvm_pgtable_prot prot);
int create_hyp_io_mappings(phys_addr_t phys_addr, size_t size,
			   void __iomem **kaddr,
			   void __iomem **haddr);
int create_hyp_exec_mappings(phys_addr_t phys_addr, size_t size,
			     void **haddr);
void free_hyp_pgds(void);

void stage2_unmap_vm(struct kvm *kvm);
int kvm_init_stage2_mmu(struct kvm *kvm, struct kvm_s2_mmu *mmu);
void kvm_free_stage2_pgd(struct kvm_s2_mmu *mmu);
int kvm_phys_addr_ioremap(struct kvm *kvm, phys_addr_t guest_ipa,
			  phys_addr_t pa, unsigned long size, bool writable);

int kvm_handle_guest_abort(struct kvm_vcpu *vcpu);

phys_addr_t kvm_mmu_get_httbr(void);
phys_addr_t kvm_get_idmap_vector(void);
int kvm_mmu_init(u32 *hyp_va_bits);

static inline void *__kvm_vector_slot2addr(void *base,
					   enum arm64_hyp_spectre_vector slot)
{
	int idx = slot - (slot != HYP_VECTOR_DIRECT);

	return base + (idx * SZ_2K);
}

struct kvm;

#define kvm_flush_dcache_to_poc(a,l)	\
	dcache_clean_inval_poc((unsigned long)(a), (unsigned long)(a)+(l))

static inline bool vcpu_has_cache_enabled(struct kvm_vcpu *vcpu)
{
	return (vcpu_read_sys_reg(vcpu, SCTLR_EL1) & 0b101) == 0b101;
}

static inline void __clean_dcache_guest_page(void *va, size_t size)
{
	/*
	 * With FWB, we ensure that the guest always accesses memory using
	 * cacheable attributes, and we don't have to clean to PoC when
	 * faulting in pages. Furthermore, FWB implies IDC, so cleaning to
	 * PoU is not required either in this case.
	 */
	if (cpus_have_const_cap(ARM64_HAS_STAGE2_FWB))
		return;

	kvm_flush_dcache_to_poc(va, size);
}

static inline void __invalidate_icache_guest_page(void *va, size_t size)
{
	if (icache_is_aliasing()) {
		/* any kind of VIPT cache */
		icache_inval_all_pou();
	} else if (is_kernel_in_hyp_mode() || !icache_is_vpipt()) {
		/* PIPT or VPIPT at EL2 (see comment in __kvm_tlb_flush_vmid_ipa) */
<<<<<<< HEAD
		void *va = page_address(pfn_to_page(pfn));

		icache_inval_pou((unsigned long)va,
					(unsigned long)va + size);
=======
		icache_inval_pou((unsigned long)va, (unsigned long)va + size);
>>>>>>> b8917b4a
	}
}

void kvm_set_way_flush(struct kvm_vcpu *vcpu);
void kvm_toggle_cache(struct kvm_vcpu *vcpu, bool was_enabled);

static inline unsigned int kvm_get_vmid_bits(void)
{
	int reg = read_sanitised_ftr_reg(SYS_ID_AA64MMFR1_EL1);

	return get_vmid_bits(reg);
}

/*
 * We are not in the kvm->srcu critical section most of the time, so we take
 * the SRCU read lock here. Since we copy the data from the user page, we
 * can immediately drop the lock again.
 */
static inline int kvm_read_guest_lock(struct kvm *kvm,
				      gpa_t gpa, void *data, unsigned long len)
{
	int srcu_idx = srcu_read_lock(&kvm->srcu);
	int ret = kvm_read_guest(kvm, gpa, data, len);

	srcu_read_unlock(&kvm->srcu, srcu_idx);

	return ret;
}

static inline int kvm_write_guest_lock(struct kvm *kvm, gpa_t gpa,
				       const void *data, unsigned long len)
{
	int srcu_idx = srcu_read_lock(&kvm->srcu);
	int ret = kvm_write_guest(kvm, gpa, data, len);

	srcu_read_unlock(&kvm->srcu, srcu_idx);

	return ret;
}

#define kvm_phys_to_vttbr(addr)		phys_to_ttbr(addr)

static __always_inline u64 kvm_get_vttbr(struct kvm_s2_mmu *mmu)
{
	struct kvm_vmid *vmid = &mmu->vmid;
	u64 vmid_field, baddr;
	u64 cnp = system_supports_cnp() ? VTTBR_CNP_BIT : 0;

	baddr = mmu->pgd_phys;
	vmid_field = (u64)vmid->vmid << VTTBR_VMID_SHIFT;
	return kvm_phys_to_vttbr(baddr) | vmid_field | cnp;
}

/*
 * Must be called from hyp code running at EL2 with an updated VTTBR
 * and interrupts disabled.
 */
static __always_inline void __load_stage2(struct kvm_s2_mmu *mmu, unsigned long vtcr)
{
	write_sysreg(vtcr, vtcr_el2);
	write_sysreg(kvm_get_vttbr(mmu), vttbr_el2);

	/*
	 * ARM errata 1165522 and 1530923 require the actual execution of the
	 * above before we can switch to the EL1/EL0 translation regime used by
	 * the guest.
	 */
	asm(ALTERNATIVE("nop", "isb", ARM64_WORKAROUND_SPECULATIVE_AT));
}

static __always_inline void __load_guest_stage2(struct kvm_s2_mmu *mmu)
{
	__load_stage2(mmu, kern_hyp_va(mmu->arch)->vtcr);
}

static inline struct kvm *kvm_s2_mmu_to_kvm(struct kvm_s2_mmu *mmu)
{
	return container_of(mmu->arch, struct kvm, arch);
}
#endif /* __ASSEMBLY__ */
#endif /* __ARM64_KVM_MMU_H__ */<|MERGE_RESOLUTION|>--- conflicted
+++ resolved
@@ -209,14 +209,7 @@
 		icache_inval_all_pou();
 	} else if (is_kernel_in_hyp_mode() || !icache_is_vpipt()) {
 		/* PIPT or VPIPT at EL2 (see comment in __kvm_tlb_flush_vmid_ipa) */
-<<<<<<< HEAD
-		void *va = page_address(pfn_to_page(pfn));
-
-		icache_inval_pou((unsigned long)va,
-					(unsigned long)va + size);
-=======
 		icache_inval_pou((unsigned long)va, (unsigned long)va + size);
->>>>>>> b8917b4a
 	}
 }
 
