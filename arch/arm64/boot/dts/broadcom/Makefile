# SPDX-License-Identifier: GPL-2.0
dtb-$(CONFIG_ARCH_BCM2835) += bcm2837-rpi-3-b.dtb

<<<<<<< HEAD
dts-dirs	+= northstar2
dts-dirs	+= stingray
always		:= $(dtb-y)
subdir-y	:= $(dts-dirs)
clean-files	:= *.dtb
=======
subdir-y	+= northstar2
subdir-y	+= stingray
>>>>>>> 9abd04af
<|MERGE_RESOLUTION|>--- conflicted
+++ resolved
@@ -1,13 +1,5 @@
 # SPDX-License-Identifier: GPL-2.0
 dtb-$(CONFIG_ARCH_BCM2835) += bcm2837-rpi-3-b.dtb
 
-<<<<<<< HEAD
-dts-dirs	+= northstar2
-dts-dirs	+= stingray
-always		:= $(dtb-y)
-subdir-y	:= $(dts-dirs)
-clean-files	:= *.dtb
-=======
 subdir-y	+= northstar2
-subdir-y	+= stingray
->>>>>>> 9abd04af
+subdir-y	+= stingray