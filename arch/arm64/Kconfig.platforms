menu "Platform selection"

config ARCH_SUNXI
	bool "Allwinner sunxi 64-bit SoC Family"
	help
	  This enables support for Allwinner sunxi based SoCs like the A64.

config ARCH_ALPINE
	bool "Annapurna Labs Alpine platform"
	select ALPINE_MSI
	help
	  This enables support for the Annapurna Labs Alpine
	  Soc family.

config ARCH_BCM_IPROC
	bool "Broadcom iProc SoC Family"
	select COMMON_CLK_IPROC
	select PINCTRL
	select ARCH_REQUIRE_GPIOLIB
	help
	  This enables support for Broadcom iProc based SoCs

config ARCH_BERLIN
	bool "Marvell Berlin SoC Family"
	select ARCH_REQUIRE_GPIOLIB
	select DW_APB_ICTL
	select PINCTRL
	help
	  This enables support for Marvell Berlin SoC Family

config ARCH_EXYNOS
	bool "ARMv8 based Samsung Exynos SoC family"
	select COMMON_CLK_SAMSUNG
	select HAVE_S3C2410_WATCHDOG if WATCHDOG
	select HAVE_S3C_RTC if RTC_CLASS
	select PINCTRL
	select PINCTRL_EXYNOS
	help
	  This enables support for ARMv8 based Samsung Exynos SoC family.

config ARCH_LAYERSCAPE
	bool "ARMv8 based Freescale Layerscape SoC family"
	help
	  This enables support for the Freescale Layerscape SoC family.

config ARCH_HISI
	bool "Hisilicon SoC Family"
	help
	  This enables support for Hisilicon ARMv8 SoC family

config ARCH_MEDIATEK
	bool "Mediatek MT65xx & MT81xx ARMv8 SoC"
	select ARM_GIC
	select PINCTRL
	select MTK_TIMER
	help
	  Support for Mediatek MT65xx & MT81xx ARMv8 SoCs

<<<<<<< HEAD
config ARCH_MVEBU
	bool "Marvell EBU SoC Family"
	select ARMADA_AP806_CORE_CLK
	select ARMADA_AP806_RING_CLK
	select MVEBU_ODMI
	help
	  This enables support for Marvell EBU familly, including:
	   - Armada 3700 SoC Family
	   - Armada 7K SoC Family
	   - Armada 8K SoC Family
=======
config ARCH_MESON
	bool "Amlogic Platforms"
	help
	  This enables support for the Amlogic S905 SoCs.
>>>>>>> 451e9e54

config ARCH_QCOM
	bool "Qualcomm Platforms"
	select PINCTRL
	help
	  This enables support for the ARMv8 based Qualcomm chipsets.

config ARCH_ROCKCHIP
	bool "Rockchip Platforms"
	select ARCH_HAS_RESET_CONTROLLER
	select ARCH_REQUIRE_GPIOLIB
	select PINCTRL
	select PINCTRL_ROCKCHIP
	select ROCKCHIP_TIMER
	help
	  This enables support for the ARMv8 based Rockchip chipsets,
	  like the RK3368.

config ARCH_SEATTLE
	bool "AMD Seattle SoC Family"
	help
	  This enables support for AMD Seattle SOC Family

config ARCH_SHMOBILE
	bool

config ARCH_RENESAS
	bool "Renesas SoC Platforms"
	select ARCH_SHMOBILE
	select PINCTRL
	select PM
	select PM_GENERIC_DOMAINS
	select RENESAS_IRQC
	help
	  This enables support for the ARMv8 based Renesas SoCs.

config ARCH_R8A7795
	bool "Renesas R-Car H3 SoC Platform"
	depends on ARCH_RENESAS
	help
	  This enables support for the Renesas R-Car H3 SoC.

config ARCH_STRATIX10
	bool "Altera's Stratix 10 SoCFPGA Family"
	help
	  This enables support for Altera's Stratix 10 SoCFPGA Family.

config ARCH_TEGRA
	bool "NVIDIA Tegra SoC Family"
	select ARCH_HAS_RESET_CONTROLLER
	select ARCH_REQUIRE_GPIOLIB
	select CLKDEV_LOOKUP
	select CLKSRC_MMIO
	select CLKSRC_OF
	select GENERIC_CLOCKEVENTS
	select HAVE_CLK
	select PINCTRL
	select RESET_CONTROLLER
	help
	  This enables support for the NVIDIA Tegra SoC family.

config ARCH_SPRD
	bool "Spreadtrum SoC platform"
	help
	  Support for Spreadtrum ARM based SoCs

config ARCH_THUNDER
	bool "Cavium Inc. Thunder SoC Family"
	help
	  This enables support for Cavium's Thunder Family of SoCs.

config ARCH_UNIPHIER
	bool "Socionext UniPhier SoC Family"
	select PINCTRL
	help
	  This enables support for Socionext UniPhier SoC family.

config ARCH_VEXPRESS
	bool "ARMv8 software model (Versatile Express)"
	select ARCH_REQUIRE_GPIOLIB
	select COMMON_CLK_VERSATILE
	select POWER_RESET_VEXPRESS
	select VEXPRESS_CONFIG
	help
	  This enables support for the ARMv8 software model (Versatile
	  Express).

config ARCH_VULCAN
	bool "Broadcom Vulcan SOC Family"
	help
	  This enables support for Broadcom Vulcan SoC Family

config ARCH_XGENE
	bool "AppliedMicro X-Gene SOC Family"
	help
	  This enables support for AppliedMicro X-Gene SOC Family

config ARCH_ZYNQMP
	bool "Xilinx ZynqMP Family"
	help
	  This enables support for Xilinx ZynqMP Family

endmenu<|MERGE_RESOLUTION|>--- conflicted
+++ resolved
@@ -56,7 +56,11 @@
 	help
 	  Support for Mediatek MT65xx & MT81xx ARMv8 SoCs
 
-<<<<<<< HEAD
+config ARCH_MESON
+	bool "Amlogic Platforms"
+	help
+	  This enables support for the Amlogic S905 SoCs.
+
 config ARCH_MVEBU
 	bool "Marvell EBU SoC Family"
 	select ARMADA_AP806_CORE_CLK
@@ -67,12 +71,6 @@
 	   - Armada 3700 SoC Family
 	   - Armada 7K SoC Family
 	   - Armada 8K SoC Family
-=======
-config ARCH_MESON
-	bool "Amlogic Platforms"
-	help
-	  This enables support for the Amlogic S905 SoCs.
->>>>>>> 451e9e54
 
 config ARCH_QCOM
 	bool "Qualcomm Platforms"
