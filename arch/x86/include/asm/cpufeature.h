/*
 * Defines x86 CPU feature bits
 */
#ifndef _ASM_X86_CPUFEATURE_H
#define _ASM_X86_CPUFEATURE_H

#ifndef _ASM_X86_REQUIRED_FEATURES_H
#include <asm/required-features.h>
#endif

#define NCAPINTS	10	/* N 32-bit words worth of info */
#define NBUGINTS	1	/* N 32-bit bug flags */

/*
 * Note: If the comment begins with a quoted string, that string is used
 * in /proc/cpuinfo instead of the macro name.  If the string is "",
 * this feature bit is not displayed in /proc/cpuinfo at all.
 */

/* Intel-defined CPU features, CPUID level 0x00000001 (edx), word 0 */
#define X86_FEATURE_FPU		(0*32+ 0) /* Onboard FPU */
#define X86_FEATURE_VME		(0*32+ 1) /* Virtual Mode Extensions */
#define X86_FEATURE_DE		(0*32+ 2) /* Debugging Extensions */
#define X86_FEATURE_PSE		(0*32+ 3) /* Page Size Extensions */
#define X86_FEATURE_TSC		(0*32+ 4) /* Time Stamp Counter */
#define X86_FEATURE_MSR		(0*32+ 5) /* Model-Specific Registers */
#define X86_FEATURE_PAE		(0*32+ 6) /* Physical Address Extensions */
#define X86_FEATURE_MCE		(0*32+ 7) /* Machine Check Exception */
#define X86_FEATURE_CX8		(0*32+ 8) /* CMPXCHG8 instruction */
#define X86_FEATURE_APIC	(0*32+ 9) /* Onboard APIC */
#define X86_FEATURE_SEP		(0*32+11) /* SYSENTER/SYSEXIT */
#define X86_FEATURE_MTRR	(0*32+12) /* Memory Type Range Registers */
#define X86_FEATURE_PGE		(0*32+13) /* Page Global Enable */
#define X86_FEATURE_MCA		(0*32+14) /* Machine Check Architecture */
#define X86_FEATURE_CMOV	(0*32+15) /* CMOV instructions */
					  /* (plus FCMOVcc, FCOMI with FPU) */
#define X86_FEATURE_PAT		(0*32+16) /* Page Attribute Table */
#define X86_FEATURE_PSE36	(0*32+17) /* 36-bit PSEs */
#define X86_FEATURE_PN		(0*32+18) /* Processor serial number */
#define X86_FEATURE_CLFLSH	(0*32+19) /* "clflush" CLFLUSH instruction */
#define X86_FEATURE_DS		(0*32+21) /* "dts" Debug Store */
#define X86_FEATURE_ACPI	(0*32+22) /* ACPI via MSR */
#define X86_FEATURE_MMX		(0*32+23) /* Multimedia Extensions */
#define X86_FEATURE_FXSR	(0*32+24) /* FXSAVE/FXRSTOR, CR4.OSFXSR */
#define X86_FEATURE_XMM		(0*32+25) /* "sse" */
#define X86_FEATURE_XMM2	(0*32+26) /* "sse2" */
#define X86_FEATURE_SELFSNOOP	(0*32+27) /* "ss" CPU self snoop */
#define X86_FEATURE_HT		(0*32+28) /* Hyper-Threading */
#define X86_FEATURE_ACC		(0*32+29) /* "tm" Automatic clock control */
#define X86_FEATURE_IA64	(0*32+30) /* IA-64 processor */
#define X86_FEATURE_PBE		(0*32+31) /* Pending Break Enable */

/* AMD-defined CPU features, CPUID level 0x80000001, word 1 */
/* Don't duplicate feature flags which are redundant with Intel! */
#define X86_FEATURE_SYSCALL	(1*32+11) /* SYSCALL/SYSRET */
#define X86_FEATURE_MP		(1*32+19) /* MP Capable. */
#define X86_FEATURE_NX		(1*32+20) /* Execute Disable */
#define X86_FEATURE_MMXEXT	(1*32+22) /* AMD MMX extensions */
#define X86_FEATURE_FXSR_OPT	(1*32+25) /* FXSAVE/FXRSTOR optimizations */
#define X86_FEATURE_GBPAGES	(1*32+26) /* "pdpe1gb" GB pages */
#define X86_FEATURE_RDTSCP	(1*32+27) /* RDTSCP */
#define X86_FEATURE_LM		(1*32+29) /* Long Mode (x86-64) */
#define X86_FEATURE_3DNOWEXT	(1*32+30) /* AMD 3DNow! extensions */
#define X86_FEATURE_3DNOW	(1*32+31) /* 3DNow! */

/* Transmeta-defined CPU features, CPUID level 0x80860001, word 2 */
#define X86_FEATURE_RECOVERY	(2*32+ 0) /* CPU in recovery mode */
#define X86_FEATURE_LONGRUN	(2*32+ 1) /* Longrun power control */
#define X86_FEATURE_LRTI	(2*32+ 3) /* LongRun table interface */

/* Other features, Linux-defined mapping, word 3 */
/* This range is used for feature bits which conflict or are synthesized */
#define X86_FEATURE_CXMMX	(3*32+ 0) /* Cyrix MMX extensions */
#define X86_FEATURE_K6_MTRR	(3*32+ 1) /* AMD K6 nonstandard MTRRs */
#define X86_FEATURE_CYRIX_ARR	(3*32+ 2) /* Cyrix ARRs (= MTRRs) */
#define X86_FEATURE_CENTAUR_MCR	(3*32+ 3) /* Centaur MCRs (= MTRRs) */
/* cpu types for specific tunings: */
#define X86_FEATURE_K8		(3*32+ 4) /* "" Opteron, Athlon64 */
#define X86_FEATURE_K7		(3*32+ 5) /* "" Athlon */
#define X86_FEATURE_P3		(3*32+ 6) /* "" P3 */
#define X86_FEATURE_P4		(3*32+ 7) /* "" P4 */
#define X86_FEATURE_CONSTANT_TSC (3*32+ 8) /* TSC ticks at a constant rate */
#define X86_FEATURE_UP		(3*32+ 9) /* smp kernel running on up */
#define X86_FEATURE_FXSAVE_LEAK (3*32+10) /* "" FXSAVE leaks FOP/FIP/FOP */
#define X86_FEATURE_ARCH_PERFMON (3*32+11) /* Intel Architectural PerfMon */
#define X86_FEATURE_PEBS	(3*32+12) /* Precise-Event Based Sampling */
#define X86_FEATURE_BTS		(3*32+13) /* Branch Trace Store */
#define X86_FEATURE_SYSCALL32	(3*32+14) /* "" syscall in ia32 userspace */
#define X86_FEATURE_SYSENTER32	(3*32+15) /* "" sysenter in ia32 userspace */
#define X86_FEATURE_REP_GOOD	(3*32+16) /* rep microcode works well */
#define X86_FEATURE_MFENCE_RDTSC (3*32+17) /* "" Mfence synchronizes RDTSC */
#define X86_FEATURE_LFENCE_RDTSC (3*32+18) /* "" Lfence synchronizes RDTSC */
#define X86_FEATURE_11AP	(3*32+19) /* "" Bad local APIC aka 11AP */
#define X86_FEATURE_NOPL	(3*32+20) /* The NOPL (0F 1F) instructions */
#define X86_FEATURE_ALWAYS	(3*32+21) /* "" Always-present feature */
#define X86_FEATURE_XTOPOLOGY	(3*32+22) /* cpu topology enum extensions */
#define X86_FEATURE_TSC_RELIABLE (3*32+23) /* TSC is known to be reliable */
#define X86_FEATURE_NONSTOP_TSC	(3*32+24) /* TSC does not stop in C states */
#define X86_FEATURE_CLFLUSH_MONITOR (3*32+25) /* "" clflush reqd with monitor */
#define X86_FEATURE_EXTD_APICID	(3*32+26) /* has extended APICID (8 bits) */
#define X86_FEATURE_AMD_DCM     (3*32+27) /* multi-node processor */
#define X86_FEATURE_APERFMPERF	(3*32+28) /* APERFMPERF */
#define X86_FEATURE_EAGER_FPU	(3*32+29) /* "eagerfpu" Non lazy FPU restore */
#define X86_FEATURE_NONSTOP_TSC_S3 (3*32+30) /* TSC doesn't stop in S3 state */

/* Intel-defined CPU features, CPUID level 0x00000001 (ecx), word 4 */
#define X86_FEATURE_XMM3	(4*32+ 0) /* "pni" SSE-3 */
#define X86_FEATURE_PCLMULQDQ	(4*32+ 1) /* PCLMULQDQ instruction */
#define X86_FEATURE_DTES64	(4*32+ 2) /* 64-bit Debug Store */
#define X86_FEATURE_MWAIT	(4*32+ 3) /* "monitor" Monitor/Mwait support */
#define X86_FEATURE_DSCPL	(4*32+ 4) /* "ds_cpl" CPL Qual. Debug Store */
#define X86_FEATURE_VMX		(4*32+ 5) /* Hardware virtualization */
#define X86_FEATURE_SMX		(4*32+ 6) /* Safer mode */
#define X86_FEATURE_EST		(4*32+ 7) /* Enhanced SpeedStep */
#define X86_FEATURE_TM2		(4*32+ 8) /* Thermal Monitor 2 */
#define X86_FEATURE_SSSE3	(4*32+ 9) /* Supplemental SSE-3 */
#define X86_FEATURE_CID		(4*32+10) /* Context ID */
#define X86_FEATURE_FMA		(4*32+12) /* Fused multiply-add */
#define X86_FEATURE_CX16	(4*32+13) /* CMPXCHG16B */
#define X86_FEATURE_XTPR	(4*32+14) /* Send Task Priority Messages */
#define X86_FEATURE_PDCM	(4*32+15) /* Performance Capabilities */
#define X86_FEATURE_PCID	(4*32+17) /* Process Context Identifiers */
#define X86_FEATURE_DCA		(4*32+18) /* Direct Cache Access */
#define X86_FEATURE_XMM4_1	(4*32+19) /* "sse4_1" SSE-4.1 */
#define X86_FEATURE_XMM4_2	(4*32+20) /* "sse4_2" SSE-4.2 */
#define X86_FEATURE_X2APIC	(4*32+21) /* x2APIC */
#define X86_FEATURE_MOVBE	(4*32+22) /* MOVBE instruction */
#define X86_FEATURE_POPCNT      (4*32+23) /* POPCNT instruction */
#define X86_FEATURE_TSC_DEADLINE_TIMER	(4*32+24) /* Tsc deadline timer */
#define X86_FEATURE_AES		(4*32+25) /* AES instructions */
#define X86_FEATURE_XSAVE	(4*32+26) /* XSAVE/XRSTOR/XSETBV/XGETBV */
#define X86_FEATURE_OSXSAVE	(4*32+27) /* "" XSAVE enabled in the OS */
#define X86_FEATURE_AVX		(4*32+28) /* Advanced Vector Extensions */
#define X86_FEATURE_F16C	(4*32+29) /* 16-bit fp conversions */
#define X86_FEATURE_RDRAND	(4*32+30) /* The RDRAND instruction */
#define X86_FEATURE_HYPERVISOR	(4*32+31) /* Running on a hypervisor */

/* VIA/Cyrix/Centaur-defined CPU features, CPUID level 0xC0000001, word 5 */
#define X86_FEATURE_XSTORE	(5*32+ 2) /* "rng" RNG present (xstore) */
#define X86_FEATURE_XSTORE_EN	(5*32+ 3) /* "rng_en" RNG enabled */
#define X86_FEATURE_XCRYPT	(5*32+ 6) /* "ace" on-CPU crypto (xcrypt) */
#define X86_FEATURE_XCRYPT_EN	(5*32+ 7) /* "ace_en" on-CPU crypto enabled */
#define X86_FEATURE_ACE2	(5*32+ 8) /* Advanced Cryptography Engine v2 */
#define X86_FEATURE_ACE2_EN	(5*32+ 9) /* ACE v2 enabled */
#define X86_FEATURE_PHE		(5*32+10) /* PadLock Hash Engine */
#define X86_FEATURE_PHE_EN	(5*32+11) /* PHE enabled */
#define X86_FEATURE_PMM		(5*32+12) /* PadLock Montgomery Multiplier */
#define X86_FEATURE_PMM_EN	(5*32+13) /* PMM enabled */

/* More extended AMD flags: CPUID level 0x80000001, ecx, word 6 */
#define X86_FEATURE_LAHF_LM	(6*32+ 0) /* LAHF/SAHF in long mode */
#define X86_FEATURE_CMP_LEGACY	(6*32+ 1) /* If yes HyperThreading not valid */
#define X86_FEATURE_SVM		(6*32+ 2) /* Secure virtual machine */
#define X86_FEATURE_EXTAPIC	(6*32+ 3) /* Extended APIC space */
#define X86_FEATURE_CR8_LEGACY	(6*32+ 4) /* CR8 in 32-bit mode */
#define X86_FEATURE_ABM		(6*32+ 5) /* Advanced bit manipulation */
#define X86_FEATURE_SSE4A	(6*32+ 6) /* SSE-4A */
#define X86_FEATURE_MISALIGNSSE (6*32+ 7) /* Misaligned SSE mode */
#define X86_FEATURE_3DNOWPREFETCH (6*32+ 8) /* 3DNow prefetch instructions */
#define X86_FEATURE_OSVW	(6*32+ 9) /* OS Visible Workaround */
#define X86_FEATURE_IBS		(6*32+10) /* Instruction Based Sampling */
#define X86_FEATURE_XOP		(6*32+11) /* extended AVX instructions */
#define X86_FEATURE_SKINIT	(6*32+12) /* SKINIT/STGI instructions */
#define X86_FEATURE_WDT		(6*32+13) /* Watchdog timer */
#define X86_FEATURE_LWP		(6*32+15) /* Light Weight Profiling */
#define X86_FEATURE_FMA4	(6*32+16) /* 4 operands MAC instructions */
#define X86_FEATURE_TCE		(6*32+17) /* translation cache extension */
#define X86_FEATURE_NODEID_MSR	(6*32+19) /* NodeId MSR */
#define X86_FEATURE_TBM		(6*32+21) /* trailing bit manipulations */
#define X86_FEATURE_TOPOEXT	(6*32+22) /* topology extensions CPUID leafs */
#define X86_FEATURE_PERFCTR_CORE (6*32+23) /* core performance counter extensions */
#define X86_FEATURE_PERFCTR_NB  (6*32+24) /* NB performance counter extensions */
#define X86_FEATURE_PERFCTR_L2	(6*32+28) /* L2 performance counter extensions */

/*
 * Auxiliary flags: Linux defined - For features scattered in various
 * CPUID levels like 0x6, 0xA etc, word 7
 */
#define X86_FEATURE_IDA		(7*32+ 0) /* Intel Dynamic Acceleration */
#define X86_FEATURE_ARAT	(7*32+ 1) /* Always Running APIC Timer */
#define X86_FEATURE_CPB		(7*32+ 2) /* AMD Core Performance Boost */
#define X86_FEATURE_EPB		(7*32+ 3) /* IA32_ENERGY_PERF_BIAS support */
#define X86_FEATURE_XSAVEOPT	(7*32+ 4) /* Optimized Xsave */
#define X86_FEATURE_PLN		(7*32+ 5) /* Intel Power Limit Notification */
#define X86_FEATURE_PTS		(7*32+ 6) /* Intel Package Thermal Status */
#define X86_FEATURE_DTHERM	(7*32+ 7) /* Digital Thermal Sensor */
#define X86_FEATURE_HW_PSTATE	(7*32+ 8) /* AMD HW-PState */
#define X86_FEATURE_PROC_FEEDBACK (7*32+ 9) /* AMD ProcFeedbackInterface */

/* Virtualization flags: Linux defined, word 8 */
#define X86_FEATURE_TPR_SHADOW  (8*32+ 0) /* Intel TPR Shadow */
#define X86_FEATURE_VNMI        (8*32+ 1) /* Intel Virtual NMI */
#define X86_FEATURE_FLEXPRIORITY (8*32+ 2) /* Intel FlexPriority */
#define X86_FEATURE_EPT         (8*32+ 3) /* Intel Extended Page Table */
#define X86_FEATURE_VPID        (8*32+ 4) /* Intel Virtual Processor ID */
#define X86_FEATURE_NPT		(8*32+ 5) /* AMD Nested Page Table support */
#define X86_FEATURE_LBRV	(8*32+ 6) /* AMD LBR Virtualization support */
#define X86_FEATURE_SVML	(8*32+ 7) /* "svm_lock" AMD SVM locking MSR */
#define X86_FEATURE_NRIPS	(8*32+ 8) /* "nrip_save" AMD SVM next_rip save */
#define X86_FEATURE_TSCRATEMSR  (8*32+ 9) /* "tsc_scale" AMD TSC scaling support */
#define X86_FEATURE_VMCBCLEAN   (8*32+10) /* "vmcb_clean" AMD VMCB clean bits support */
#define X86_FEATURE_FLUSHBYASID (8*32+11) /* AMD flush-by-ASID support */
#define X86_FEATURE_DECODEASSISTS (8*32+12) /* AMD Decode Assists support */
#define X86_FEATURE_PAUSEFILTER (8*32+13) /* AMD filtered pause intercept */
#define X86_FEATURE_PFTHRESHOLD (8*32+14) /* AMD pause filter threshold */


/* Intel-defined CPU features, CPUID level 0x00000007:0 (ebx), word 9 */
#define X86_FEATURE_FSGSBASE	(9*32+ 0) /* {RD/WR}{FS/GS}BASE instructions*/
#define X86_FEATURE_TSC_ADJUST	(9*32+ 1) /* TSC adjustment MSR 0x3b */
#define X86_FEATURE_BMI1	(9*32+ 3) /* 1st group bit manipulation extensions */
#define X86_FEATURE_HLE		(9*32+ 4) /* Hardware Lock Elision */
#define X86_FEATURE_AVX2	(9*32+ 5) /* AVX2 instructions */
#define X86_FEATURE_SMEP	(9*32+ 7) /* Supervisor Mode Execution Protection */
#define X86_FEATURE_BMI2	(9*32+ 8) /* 2nd group bit manipulation extensions */
#define X86_FEATURE_ERMS	(9*32+ 9) /* Enhanced REP MOVSB/STOSB */
#define X86_FEATURE_INVPCID	(9*32+10) /* Invalidate Processor Context ID */
#define X86_FEATURE_RTM		(9*32+11) /* Restricted Transactional Memory */
#define X86_FEATURE_RDSEED	(9*32+18) /* The RDSEED instruction */
#define X86_FEATURE_ADX		(9*32+19) /* The ADCX and ADOX instructions */
#define X86_FEATURE_SMAP	(9*32+20) /* Supervisor Mode Access Prevention */

/*
 * BUG word(s)
 */
#define X86_BUG(x)		(NCAPINTS*32 + (x))

#define X86_BUG_F00F		X86_BUG(0) /* Intel F00F */
#define X86_BUG_FDIV		X86_BUG(1) /* FPU FDIV */
#define X86_BUG_COMA		X86_BUG(2) /* Cyrix 6x86 coma */
#define X86_BUG_AMD_TLB_MMATCH	X86_BUG(3) /* AMD Erratum 383 */
#define X86_BUG_AMD_APIC_C1E	X86_BUG(4) /* AMD Erratum 400 */

#if defined(__KERNEL__) && !defined(__ASSEMBLY__)

#include <asm/asm.h>
#include <linux/bitops.h>

extern const char * const x86_cap_flags[NCAPINTS*32];
extern const char * const x86_power_flags[32];

#define test_cpu_cap(c, bit)						\
	 test_bit(bit, (unsigned long *)((c)->x86_capability))

#define REQUIRED_MASK_BIT_SET(bit)					\
	 ( (((bit)>>5)==0 && (1UL<<((bit)&31) & REQUIRED_MASK0)) ||	\
	   (((bit)>>5)==1 && (1UL<<((bit)&31) & REQUIRED_MASK1)) ||	\
	   (((bit)>>5)==2 && (1UL<<((bit)&31) & REQUIRED_MASK2)) ||	\
	   (((bit)>>5)==3 && (1UL<<((bit)&31) & REQUIRED_MASK3)) ||	\
	   (((bit)>>5)==4 && (1UL<<((bit)&31) & REQUIRED_MASK4)) ||	\
	   (((bit)>>5)==5 && (1UL<<((bit)&31) & REQUIRED_MASK5)) ||	\
	   (((bit)>>5)==6 && (1UL<<((bit)&31) & REQUIRED_MASK6)) ||	\
	   (((bit)>>5)==7 && (1UL<<((bit)&31) & REQUIRED_MASK7)) ||	\
	   (((bit)>>5)==8 && (1UL<<((bit)&31) & REQUIRED_MASK8)) ||	\
	   (((bit)>>5)==9 && (1UL<<((bit)&31) & REQUIRED_MASK9)) )

#define cpu_has(c, bit)							\
	(__builtin_constant_p(bit) && REQUIRED_MASK_BIT_SET(bit) ? 1 :	\
	 test_cpu_cap(c, bit))

#define this_cpu_has(bit)						\
	(__builtin_constant_p(bit) && REQUIRED_MASK_BIT_SET(bit) ? 1 : 	\
	 x86_this_cpu_test_bit(bit, (unsigned long *)&cpu_info.x86_capability))

#define boot_cpu_has(bit)	cpu_has(&boot_cpu_data, bit)

#define set_cpu_cap(c, bit)	set_bit(bit, (unsigned long *)((c)->x86_capability))
#define clear_cpu_cap(c, bit)	clear_bit(bit, (unsigned long *)((c)->x86_capability))
#define setup_clear_cpu_cap(bit) do { \
	clear_cpu_cap(&boot_cpu_data, bit);	\
	set_bit(bit, (unsigned long *)cpu_caps_cleared); \
} while (0)
#define setup_force_cpu_cap(bit) do { \
	set_cpu_cap(&boot_cpu_data, bit);	\
	set_bit(bit, (unsigned long *)cpu_caps_set);	\
} while (0)

#define cpu_has_fpu		boot_cpu_has(X86_FEATURE_FPU)
#define cpu_has_vme		boot_cpu_has(X86_FEATURE_VME)
#define cpu_has_de		boot_cpu_has(X86_FEATURE_DE)
#define cpu_has_pse		boot_cpu_has(X86_FEATURE_PSE)
#define cpu_has_tsc		boot_cpu_has(X86_FEATURE_TSC)
#define cpu_has_pae		boot_cpu_has(X86_FEATURE_PAE)
#define cpu_has_pge		boot_cpu_has(X86_FEATURE_PGE)
#define cpu_has_apic		boot_cpu_has(X86_FEATURE_APIC)
#define cpu_has_sep		boot_cpu_has(X86_FEATURE_SEP)
#define cpu_has_mtrr		boot_cpu_has(X86_FEATURE_MTRR)
#define cpu_has_mmx		boot_cpu_has(X86_FEATURE_MMX)
#define cpu_has_fxsr		boot_cpu_has(X86_FEATURE_FXSR)
#define cpu_has_xmm		boot_cpu_has(X86_FEATURE_XMM)
#define cpu_has_xmm2		boot_cpu_has(X86_FEATURE_XMM2)
#define cpu_has_xmm3		boot_cpu_has(X86_FEATURE_XMM3)
#define cpu_has_ssse3		boot_cpu_has(X86_FEATURE_SSSE3)
#define cpu_has_aes		boot_cpu_has(X86_FEATURE_AES)
#define cpu_has_avx		boot_cpu_has(X86_FEATURE_AVX)
#define cpu_has_avx2		boot_cpu_has(X86_FEATURE_AVX2)
#define cpu_has_ht		boot_cpu_has(X86_FEATURE_HT)
#define cpu_has_mp		boot_cpu_has(X86_FEATURE_MP)
#define cpu_has_nx		boot_cpu_has(X86_FEATURE_NX)
#define cpu_has_k6_mtrr		boot_cpu_has(X86_FEATURE_K6_MTRR)
#define cpu_has_cyrix_arr	boot_cpu_has(X86_FEATURE_CYRIX_ARR)
#define cpu_has_centaur_mcr	boot_cpu_has(X86_FEATURE_CENTAUR_MCR)
#define cpu_has_xstore		boot_cpu_has(X86_FEATURE_XSTORE)
#define cpu_has_xstore_enabled	boot_cpu_has(X86_FEATURE_XSTORE_EN)
#define cpu_has_xcrypt		boot_cpu_has(X86_FEATURE_XCRYPT)
#define cpu_has_xcrypt_enabled	boot_cpu_has(X86_FEATURE_XCRYPT_EN)
#define cpu_has_ace2		boot_cpu_has(X86_FEATURE_ACE2)
#define cpu_has_ace2_enabled	boot_cpu_has(X86_FEATURE_ACE2_EN)
#define cpu_has_phe		boot_cpu_has(X86_FEATURE_PHE)
#define cpu_has_phe_enabled	boot_cpu_has(X86_FEATURE_PHE_EN)
#define cpu_has_pmm		boot_cpu_has(X86_FEATURE_PMM)
#define cpu_has_pmm_enabled	boot_cpu_has(X86_FEATURE_PMM_EN)
#define cpu_has_ds		boot_cpu_has(X86_FEATURE_DS)
#define cpu_has_pebs		boot_cpu_has(X86_FEATURE_PEBS)
#define cpu_has_clflush		boot_cpu_has(X86_FEATURE_CLFLSH)
#define cpu_has_bts		boot_cpu_has(X86_FEATURE_BTS)
#define cpu_has_gbpages		boot_cpu_has(X86_FEATURE_GBPAGES)
#define cpu_has_arch_perfmon	boot_cpu_has(X86_FEATURE_ARCH_PERFMON)
#define cpu_has_pat		boot_cpu_has(X86_FEATURE_PAT)
#define cpu_has_xmm4_1		boot_cpu_has(X86_FEATURE_XMM4_1)
#define cpu_has_xmm4_2		boot_cpu_has(X86_FEATURE_XMM4_2)
#define cpu_has_x2apic		boot_cpu_has(X86_FEATURE_X2APIC)
#define cpu_has_xsave		boot_cpu_has(X86_FEATURE_XSAVE)
#define cpu_has_xsaveopt	boot_cpu_has(X86_FEATURE_XSAVEOPT)
#define cpu_has_osxsave		boot_cpu_has(X86_FEATURE_OSXSAVE)
#define cpu_has_hypervisor	boot_cpu_has(X86_FEATURE_HYPERVISOR)
#define cpu_has_pclmulqdq	boot_cpu_has(X86_FEATURE_PCLMULQDQ)
#define cpu_has_perfctr_core	boot_cpu_has(X86_FEATURE_PERFCTR_CORE)
#define cpu_has_perfctr_nb	boot_cpu_has(X86_FEATURE_PERFCTR_NB)
#define cpu_has_perfctr_l2	boot_cpu_has(X86_FEATURE_PERFCTR_L2)
#define cpu_has_cx8		boot_cpu_has(X86_FEATURE_CX8)
#define cpu_has_cx16		boot_cpu_has(X86_FEATURE_CX16)
#define cpu_has_eager_fpu	boot_cpu_has(X86_FEATURE_EAGER_FPU)
#define cpu_has_topoext		boot_cpu_has(X86_FEATURE_TOPOEXT)

#ifdef CONFIG_X86_64

#undef  cpu_has_vme
#define cpu_has_vme		0

#undef  cpu_has_pae
#define cpu_has_pae		___BUG___

#undef  cpu_has_mp
#define cpu_has_mp		1

#undef  cpu_has_k6_mtrr
#define cpu_has_k6_mtrr		0

#undef  cpu_has_cyrix_arr
#define cpu_has_cyrix_arr	0

#undef  cpu_has_centaur_mcr
#define cpu_has_centaur_mcr	0

#endif /* CONFIG_X86_64 */

#if __GNUC__ >= 4
extern void warn_pre_alternatives(void);
extern bool __static_cpu_has_safe(u16 bit);

/*
 * Static testing of CPU features.  Used the same as boot_cpu_has().
 * These are only valid after alternatives have run, but will statically
 * patch the target code for additional performance.
 */
static __always_inline __pure bool __static_cpu_has(u16 bit)
{
<<<<<<< HEAD
#if __GNUC__ > 4 || __GNUC_MINOR__ >= 5

#ifdef CONFIG_X86_DEBUG_STATIC_CPU_HAS
=======
#ifdef CC_HAVE_ASM_GOTO

#ifdef CONFIG_X86_DEBUG_STATIC_CPU_HAS

>>>>>>> 53e8bb8d
		/*
		 * Catch too early usage of this before alternatives
		 * have run.
		 */
		asm goto("1: jmp %l[t_warn]\n"
			 "2:\n"
			 ".section .altinstructions,\"a\"\n"
			 " .long 1b - .\n"
			 " .long 0\n"		/* no replacement */
			 " .word %P0\n"		/* 1: do replace */
			 " .byte 2b - 1b\n"	/* source len */
			 " .byte 0\n"		/* replacement len */
			 ".previous\n"
			 /* skipping size check since replacement size = 0 */
			 : : "i" (X86_FEATURE_ALWAYS) : : t_warn);
<<<<<<< HEAD
=======

>>>>>>> 53e8bb8d
#endif

		asm goto("1: jmp %l[t_no]\n"
			 "2:\n"
			 ".section .altinstructions,\"a\"\n"
			 " .long 1b - .\n"
			 " .long 0\n"		/* no replacement */
			 " .word %P0\n"		/* feature bit */
			 " .byte 2b - 1b\n"	/* source len */
			 " .byte 0\n"		/* replacement len */
			 ".previous\n"
			 /* skipping size check since replacement size = 0 */
			 : : "i" (bit) : : t_no);
		return true;
	t_no:
		return false;

#ifdef CONFIG_X86_DEBUG_STATIC_CPU_HAS
	t_warn:
		warn_pre_alternatives();
		return false;
#endif
<<<<<<< HEAD
#else /* GCC_VERSION >= 40500 */
=======

#else /* CC_HAVE_ASM_GOTO */

>>>>>>> 53e8bb8d
		u8 flag;
		/* Open-coded due to __stringify() in ALTERNATIVE() */
		asm volatile("1: movb $0,%0\n"
			     "2:\n"
			     ".section .altinstructions,\"a\"\n"
			     " .long 1b - .\n"
			     " .long 3f - .\n"
			     " .word %P1\n"		/* feature bit */
			     " .byte 2b - 1b\n"		/* source len */
			     " .byte 4f - 3f\n"		/* replacement len */
			     ".previous\n"
			     ".section .discard,\"aw\",@progbits\n"
			     " .byte 0xff + (4f-3f) - (2b-1b)\n" /* size check */
			     ".previous\n"
			     ".section .altinstr_replacement,\"ax\"\n"
			     "3: movb $1,%0\n"
			     "4:\n"
			     ".previous\n"
			     : "=qm" (flag) : "i" (bit));
		return flag;

#endif /* CC_HAVE_ASM_GOTO */
}

#define static_cpu_has(bit)					\
(								\
	__builtin_constant_p(boot_cpu_has(bit)) ?		\
		boot_cpu_has(bit) :				\
	__builtin_constant_p(bit) ?				\
		__static_cpu_has(bit) :				\
		boot_cpu_has(bit)				\
)

static __always_inline __pure bool _static_cpu_has_safe(u16 bit)
{
<<<<<<< HEAD
#if __GNUC__ > 4 || __GNUC_MINOR__ >= 5
=======
#ifdef CC_HAVE_ASM_GOTO
>>>>>>> 53e8bb8d
/*
 * We need to spell the jumps to the compiler because, depending on the offset,
 * the replacement jump can be bigger than the original jump, and this we cannot
 * have. Thus, we force the jump to the widest, 4-byte, signed relative
 * offset even though the last would often fit in less bytes.
 */
		asm goto("1: .byte 0xe9\n .long %l[t_dynamic] - 2f\n"
			 "2:\n"
			 ".section .altinstructions,\"a\"\n"
			 " .long 1b - .\n"		/* src offset */
			 " .long 3f - .\n"		/* repl offset */
			 " .word %P1\n"			/* always replace */
			 " .byte 2b - 1b\n"		/* src len */
			 " .byte 4f - 3f\n"		/* repl len */
			 ".previous\n"
			 ".section .altinstr_replacement,\"ax\"\n"
			 "3: .byte 0xe9\n .long %l[t_no] - 2b\n"
			 "4:\n"
			 ".previous\n"
			 ".section .altinstructions,\"a\"\n"
			 " .long 1b - .\n"		/* src offset */
			 " .long 0\n"			/* no replacement */
			 " .word %P0\n"			/* feature bit */
			 " .byte 2b - 1b\n"		/* src len */
			 " .byte 0\n"			/* repl len */
			 ".previous\n"
			 : : "i" (bit), "i" (X86_FEATURE_ALWAYS)
			 : : t_dynamic, t_no);
		return true;
	t_no:
		return false;
	t_dynamic:
		return __static_cpu_has_safe(bit);
<<<<<<< HEAD
#else /* GCC_VERSION >= 40500 */
=======
#else
>>>>>>> 53e8bb8d
		u8 flag;
		/* Open-coded due to __stringify() in ALTERNATIVE() */
		asm volatile("1: movb $2,%0\n"
			     "2:\n"
			     ".section .altinstructions,\"a\"\n"
			     " .long 1b - .\n"		/* src offset */
			     " .long 3f - .\n"		/* repl offset */
			     " .word %P2\n"		/* always replace */
			     " .byte 2b - 1b\n"		/* source len */
			     " .byte 4f - 3f\n"		/* replacement len */
			     ".previous\n"
			     ".section .discard,\"aw\",@progbits\n"
			     " .byte 0xff + (4f-3f) - (2b-1b)\n" /* size check */
			     ".previous\n"
			     ".section .altinstr_replacement,\"ax\"\n"
			     "3: movb $0,%0\n"
			     "4:\n"
			     ".previous\n"
			     ".section .altinstructions,\"a\"\n"
			     " .long 1b - .\n"		/* src offset */
			     " .long 5f - .\n"		/* repl offset */
			     " .word %P1\n"		/* feature bit */
			     " .byte 4b - 3b\n"		/* src len */
			     " .byte 6f - 5f\n"		/* repl len */
			     ".previous\n"
			     ".section .discard,\"aw\",@progbits\n"
			     " .byte 0xff + (6f-5f) - (4b-3b)\n" /* size check */
			     ".previous\n"
			     ".section .altinstr_replacement,\"ax\"\n"
			     "5: movb $1,%0\n"
			     "6:\n"
			     ".previous\n"
			     : "=qm" (flag)
			     : "i" (bit), "i" (X86_FEATURE_ALWAYS));
		return (flag == 2 ? __static_cpu_has_safe(bit) : flag);
<<<<<<< HEAD
#endif
=======
#endif /* CC_HAVE_ASM_GOTO */
>>>>>>> 53e8bb8d
}

#define static_cpu_has_safe(bit)				\
(								\
	__builtin_constant_p(boot_cpu_has(bit)) ?		\
		boot_cpu_has(bit) :				\
		_static_cpu_has_safe(bit)			\
)
#else
/*
 * gcc 3.x is too stupid to do the static test; fall back to dynamic.
 */
#define static_cpu_has(bit)		boot_cpu_has(bit)
#define static_cpu_has_safe(bit)	boot_cpu_has(bit)
#endif

#define cpu_has_bug(c, bit)	cpu_has(c, (bit))
#define set_cpu_bug(c, bit)	set_cpu_cap(c, (bit))
#define clear_cpu_bug(c, bit)	clear_cpu_cap(c, (bit));

#define static_cpu_has_bug(bit)	static_cpu_has((bit))
#define boot_cpu_has_bug(bit)	cpu_has_bug(&boot_cpu_data, (bit))

#endif /* defined(__KERNEL__) && !defined(__ASSEMBLY__) */

#endif /* _ASM_X86_CPUFEATURE_H */<|MERGE_RESOLUTION|>--- conflicted
+++ resolved
@@ -366,16 +366,10 @@
  */
 static __always_inline __pure bool __static_cpu_has(u16 bit)
 {
-<<<<<<< HEAD
-#if __GNUC__ > 4 || __GNUC_MINOR__ >= 5
+#ifdef CC_HAVE_ASM_GOTO
 
 #ifdef CONFIG_X86_DEBUG_STATIC_CPU_HAS
-=======
-#ifdef CC_HAVE_ASM_GOTO
-
-#ifdef CONFIG_X86_DEBUG_STATIC_CPU_HAS
-
->>>>>>> 53e8bb8d
+
 		/*
 		 * Catch too early usage of this before alternatives
 		 * have run.
@@ -391,10 +385,7 @@
 			 ".previous\n"
 			 /* skipping size check since replacement size = 0 */
 			 : : "i" (X86_FEATURE_ALWAYS) : : t_warn);
-<<<<<<< HEAD
-=======
-
->>>>>>> 53e8bb8d
+
 #endif
 
 		asm goto("1: jmp %l[t_no]\n"
@@ -417,13 +408,9 @@
 		warn_pre_alternatives();
 		return false;
 #endif
-<<<<<<< HEAD
-#else /* GCC_VERSION >= 40500 */
-=======
 
 #else /* CC_HAVE_ASM_GOTO */
 
->>>>>>> 53e8bb8d
 		u8 flag;
 		/* Open-coded due to __stringify() in ALTERNATIVE() */
 		asm volatile("1: movb $0,%0\n"
@@ -459,11 +446,7 @@
 
 static __always_inline __pure bool _static_cpu_has_safe(u16 bit)
 {
-<<<<<<< HEAD
-#if __GNUC__ > 4 || __GNUC_MINOR__ >= 5
-=======
 #ifdef CC_HAVE_ASM_GOTO
->>>>>>> 53e8bb8d
 /*
  * We need to spell the jumps to the compiler because, depending on the offset,
  * the replacement jump can be bigger than the original jump, and this we cannot
@@ -497,11 +480,7 @@
 		return false;
 	t_dynamic:
 		return __static_cpu_has_safe(bit);
-<<<<<<< HEAD
-#else /* GCC_VERSION >= 40500 */
-=======
 #else
->>>>>>> 53e8bb8d
 		u8 flag;
 		/* Open-coded due to __stringify() in ALTERNATIVE() */
 		asm volatile("1: movb $2,%0\n"
@@ -537,11 +516,7 @@
 			     : "=qm" (flag)
 			     : "i" (bit), "i" (X86_FEATURE_ALWAYS));
 		return (flag == 2 ? __static_cpu_has_safe(bit) : flag);
-<<<<<<< HEAD
-#endif
-=======
 #endif /* CC_HAVE_ASM_GOTO */
->>>>>>> 53e8bb8d
 }
 
 #define static_cpu_has_safe(bit)				\
