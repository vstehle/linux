--- conflicted
+++ resolved
@@ -3795,8 +3795,6 @@
 
 static DEVICE_ATTR_RW(freeze_on_smi);
 
-<<<<<<< HEAD
-=======
 static ssize_t branches_show(struct device *cdev,
 			     struct device_attribute *attr,
 			     char *buf)
@@ -3827,7 +3825,6 @@
        NULL
 };
 
->>>>>>> bb176f67
 static struct attribute *intel_pmu_attrs[] = {
 	&dev_attr_freeze_on_smi.attr,
 	NULL,
@@ -4055,32 +4052,6 @@
 		name = "goldmont_plus";
 		break;
 
-	case INTEL_FAM6_ATOM_GEMINI_LAKE:
-		memcpy(hw_cache_event_ids, glp_hw_cache_event_ids,
-		       sizeof(hw_cache_event_ids));
-		memcpy(hw_cache_extra_regs, glp_hw_cache_extra_regs,
-		       sizeof(hw_cache_extra_regs));
-
-		intel_pmu_lbr_init_skl();
-
-		x86_pmu.event_constraints = intel_slm_event_constraints;
-		x86_pmu.pebs_constraints = intel_glp_pebs_event_constraints;
-		x86_pmu.extra_regs = intel_glm_extra_regs;
-		/*
-		 * It's recommended to use CPU_CLK_UNHALTED.CORE_P + NPEBS
-		 * for precise cycles.
-		 */
-		x86_pmu.pebs_aliases = NULL;
-		x86_pmu.pebs_prec_dist = true;
-		x86_pmu.lbr_pt_coexist = true;
-		x86_pmu.flags |= PMU_FL_HAS_RSP_1;
-		x86_pmu.get_event_constraints = glp_get_event_constraints;
-		x86_pmu.cpu_events = glm_events_attrs;
-		/* Goldmont Plus has 4-wide pipeline */
-		event_attr_td_total_slots_scale_glm.event_str = "4";
-		pr_cont("Goldmont plus events, ");
-		break;
-
 	case INTEL_FAM6_WESTMERE:
 	case INTEL_FAM6_WESTMERE_EP:
 	case INTEL_FAM6_WESTMERE_EX:
@@ -4448,13 +4419,7 @@
 	x86_pmu.commit_scheduling = NULL;
 	x86_pmu.stop_scheduling = NULL;
 
-<<<<<<< HEAD
-	lockup_detector_resume();
-
-	cpus_read_lock();
-=======
 	hardlockup_detector_perf_restart();
->>>>>>> bb176f67
 
 	for_each_online_cpu(c)
 		free_excl_cntrs(c);
