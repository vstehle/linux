--- conflicted
+++ resolved
@@ -30,18 +30,12 @@
 	.align  12
 ENTRY(shmobile_boot_vector)
 	ldr     r0, 2f
-<<<<<<< HEAD
-	ldr     pc, 1f
-ENDPROC(shmobile_boot_vector)
-
-=======
 	ldr     r1, 1f
 	bx	r1
 
 ENDPROC(shmobile_boot_vector)
 
 	.align	2
->>>>>>> 2320f47f
 	.globl	shmobile_boot_fn
 shmobile_boot_fn:
 1:	.space	4
