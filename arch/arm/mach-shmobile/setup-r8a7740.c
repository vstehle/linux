--- conflicted
+++ resolved
@@ -996,11 +996,6 @@
 
 #ifdef CONFIG_USE_OF
 
-<<<<<<< HEAD
-static const struct of_dev_auxdata r8a7740_auxdata_lookup[] __initconst = {
-	{ }
-};
-=======
 void __init r8a7740_add_early_devices_dt(void)
 {
 	shmobile_setup_delay(800, 1, 3); /* Cortex-A9 @ 800MHz */
@@ -1011,29 +1006,12 @@
 	/* setup early console here as well */
 	shmobile_setup_console();
 }
->>>>>>> c5cf4408
 
 void __init r8a7740_add_standard_devices_dt(void)
 {
 	platform_add_devices(r8a7740_devices_dt,
 			    ARRAY_SIZE(r8a7740_devices_dt));
-<<<<<<< HEAD
-	of_platform_populate(NULL, of_default_bus_match_table,
-			     r8a7740_auxdata_lookup, NULL);
-=======
 	of_platform_populate(NULL, of_default_bus_match_table, NULL, NULL);
-}
-
-void __init r8a7740_init_delay(void)
-{
-	shmobile_setup_delay(800, 1, 3); /* Cortex-A9 @ 800MHz */
-};
-
-static void __init r8a7740_generic_init(void)
-{
-	r8a7740_clock_init(0);
-	r8a7740_add_standard_devices_dt();
->>>>>>> c5cf4408
 }
 
 void __init r8a7740_init_delay(void)
