--- conflicted
+++ resolved
@@ -18,12 +18,9 @@
  * Foundation, Inc., 51 Franklin St, Fifth Floor, Boston, MA  02110-1301  USA
  */
 
-<<<<<<< HEAD
 #include <linux/mfd/tmio.h>
 #include <linux/mmc/host.h>
 #include <linux/mtd/partitions.h>
-=======
->>>>>>> 1a87b01d
 #include <linux/pinctrl/machine.h>
 #include <linux/platform_device.h>
 #include <linux/regulator/fixed.h>
@@ -79,7 +76,6 @@
 	DEFINE_RES_IRQ(irq_pin(0)), /* IRQ 0 */
 };
 
-<<<<<<< HEAD
 /* SDHI */
 static struct sh_mobile_sdhi_info sdhi0_info = {
 	.tmio_caps	= MMC_CAP_SD_HIGHSPEED,
@@ -144,6 +140,8 @@
 			  MMC_CAP_NEEDS_POLL,
 };
 
+static struct rcar_phy_platform_data usb_phy_platform_data __initdata;
+
 static const struct pinctrl_map bockw_pinctrl_map[] = {
 	/* Ether */
 	PIN_MAP_MUX_GROUP_DEFAULT("r8a777x-ether", "pfc-r8a7778",
@@ -156,31 +154,21 @@
 				  "mmc_data8", "mmc"),
 	PIN_MAP_MUX_GROUP_DEFAULT("sh_mmcif", "pfc-r8a7778",
 				  "mmc_ctrl", "mmc"),
-=======
-static struct rcar_phy_platform_data usb_phy_platform_data __initdata;
-
-static const struct pinctrl_map bockw_pinctrl_map[] = {
->>>>>>> 1a87b01d
 	/* SCIF0 */
 	PIN_MAP_MUX_GROUP_DEFAULT("sh-sci.0", "pfc-r8a7778",
 				  "scif0_data_a", "scif0"),
 	PIN_MAP_MUX_GROUP_DEFAULT("sh-sci.0", "pfc-r8a7778",
 				  "scif0_ctrl", "scif0"),
-<<<<<<< HEAD
 	/* SDHI0 */
 	PIN_MAP_MUX_GROUP_DEFAULT("sh_mobile_sdhi.0", "pfc-r8a7778",
 				  "sdhi0", "sdhi0"),
-};
-
-#define FPGA	0x18200000
-=======
 	PIN_MAP_MUX_GROUP_DEFAULT("ehci-platform", "pfc-r8a7778",
 				  "usb0", "usb0"),
 	PIN_MAP_MUX_GROUP_DEFAULT("ehci-platform", "pfc-r8a7778",
 				  "usb1", "usb1"),
 };
 
->>>>>>> 1a87b01d
+#define FPGA	0x18200000
 #define IRQ0MR	0x30
 #define PFC	0xfffc0000
 #define PUPR4	0x110
@@ -191,18 +179,11 @@
 	r8a7778_clock_init();
 	r8a7778_init_irq_extpin(1);
 	r8a7778_add_standard_devices();
-<<<<<<< HEAD
 	r8a7778_add_ether_device(&ether_platform_data);
 	r8a7778_add_i2c_device(0);
 	r8a7778_add_hspi_device(0);
 	r8a7778_add_mmc_device(&sh_mmcif_plat);
-=======
 	r8a7778_add_usb_phy_device(&usb_phy_platform_data);
-
-	pinctrl_register_mappings(bockw_pinctrl_map,
-				  ARRAY_SIZE(bockw_pinctrl_map));
-	r8a7778_pinmux_init();
->>>>>>> 1a87b01d
 
 	i2c_register_board_info(0, i2c0_devices,
 				ARRAY_SIZE(i2c0_devices));
