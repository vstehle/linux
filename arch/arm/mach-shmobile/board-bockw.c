/*
 * Bock-W board support
 *
 * Copyright (C) 2013  Renesas Solutions Corp.
 * Copyright (C) 2013  Kuninori Morimoto <kuninori.morimoto.gx@renesas.com>
 *
 * This program is free software; you can redistribute it and/or modify
 * it under the terms of the GNU General Public License as published by
 * the Free Software Foundation; version 2 of the License.
 *
 * This program is distributed in the hope that it will be useful,
 * but WITHOUT ANY WARRANTY; without even the implied warranty of
 * MERCHANTABILITY or FITNESS FOR A PARTICULAR PURPOSE.  See the
 * GNU General Public License for more details.
 *
 * You should have received a copy of the GNU General Public License
 * along with this program; if not, write to the Free Software
 * Foundation, Inc., 51 Franklin St, Fifth Floor, Boston, MA  02110-1301  USA
 */

#include <linux/mfd/tmio.h>
#include <linux/mmc/host.h>
<<<<<<< HEAD
=======
#include <linux/mtd/partitions.h>
>>>>>>> 66f9db61
#include <linux/pinctrl/machine.h>
#include <linux/platform_device.h>
#include <linux/regulator/fixed.h>
#include <linux/regulator/machine.h>
#include <linux/smsc911x.h>
#include <linux/spi/spi.h>
#include <linux/spi/flash.h>
#include <mach/common.h>
#include <mach/irqs.h>
#include <mach/r8a7778.h>
#include <asm/mach/arch.h>

/*
 *	CN9(Upper side) SCIF/RCAN selection
 *
 *		1,4	3,6
 * SW40		SCIF	RCAN
 * SW41		SCIF	RCAN
 */

<<<<<<< HEAD
=======
/*
 * MMC (CN26) pin
 *
 * SW6	(D2)	3 pin
 * SW7	(D5)	ON
 * SW8	(D3)	3 pin
 * SW10	(D4)	1 pin
 * SW12	(CLK)	1 pin
 * SW13	(D6)	3 pin
 * SW14	(CMD)	ON
 * SW15	(D6)	1 pin
 * SW16	(D0)	ON
 * SW17	(D1)	ON
 * SW18	(D7)	3 pin
 * SW19	(MMC)	1 pin
 */

>>>>>>> 66f9db61
/* Dummy supplies, where voltage doesn't matter */
static struct regulator_consumer_supply dummy_supplies[] = {
	REGULATOR_SUPPLY("vddvario", "smsc911x"),
	REGULATOR_SUPPLY("vdd33a", "smsc911x"),
};

static struct smsc911x_platform_config smsc911x_data = {
	.irq_polarity	= SMSC911X_IRQ_POLARITY_ACTIVE_LOW,
	.irq_type	= SMSC911X_IRQ_TYPE_PUSH_PULL,
	.flags		= SMSC911X_USE_32BIT,
	.phy_interface	= PHY_INTERFACE_MODE_MII,
};

static struct resource smsc911x_resources[] = {
	DEFINE_RES_MEM(0x18300000, 0x1000),
	DEFINE_RES_IRQ(irq_pin(0)), /* IRQ 0 */
};

<<<<<<< HEAD
static struct rcar_phy_platform_data usb_phy_platform_data __initdata;

=======
>>>>>>> 66f9db61
/* SDHI */
static struct sh_mobile_sdhi_info sdhi0_info = {
	.tmio_caps	= MMC_CAP_SD_HIGHSPEED,
	.tmio_ocr_mask	= MMC_VDD_165_195 | MMC_VDD_32_33 | MMC_VDD_33_34,
	.tmio_flags	= TMIO_MMC_HAS_IDLE_WAIT,
};

<<<<<<< HEAD
=======
static struct sh_eth_plat_data ether_platform_data __initdata = {
	.phy		= 0x01,
	.edmac_endian	= EDMAC_LITTLE_ENDIAN,
	.register_type	= SH_ETH_REG_FAST_RCAR,
	.phy_interface	= PHY_INTERFACE_MODE_RMII,
	/*
	 * Although the LINK signal is available on the board, it's connected to
	 * the link/activity LED output of the PHY, thus the link disappears and
	 * reappears after each packet.  We'd be better off ignoring such signal
	 * and getting the link state from the PHY indirectly.
	 */
	.no_ether_link	= 1,
};

/* I2C */
static struct i2c_board_info i2c0_devices[] = {
	{
		I2C_BOARD_INFO("rx8581", 0x51),
	},
};

/* HSPI*/
static struct mtd_partition m25p80_spi_flash_partitions[] = {
	{
		.name	= "data(spi)",
		.size	= 0x0100000,
		.offset	= 0,
	},
};

static struct flash_platform_data spi_flash_data = {
	.name		= "m25p80",
	.type		= "s25fl008k",
	.parts		= m25p80_spi_flash_partitions,
	.nr_parts	= ARRAY_SIZE(m25p80_spi_flash_partitions),
};

static struct spi_board_info spi_board_info[] __initdata = {
	{
		.modalias	= "m25p80",
		.max_speed_hz	= 104000000,
		.chip_select	= 0,
		.bus_num	= 0,
		.mode		= SPI_MODE_0,
		.platform_data	= &spi_flash_data,
	},
};

/* MMC */
static struct sh_mmcif_plat_data sh_mmcif_plat = {
	.sup_pclk	= 0,
	.ocr		= MMC_VDD_165_195 | MMC_VDD_32_33 | MMC_VDD_33_34,
	.caps		= MMC_CAP_4_BIT_DATA |
			  MMC_CAP_8_BIT_DATA |
			  MMC_CAP_NEEDS_POLL,
};

static struct rcar_phy_platform_data usb_phy_platform_data __initdata;

>>>>>>> 66f9db61
static const struct pinctrl_map bockw_pinctrl_map[] = {
	/* Ether */
	PIN_MAP_MUX_GROUP_DEFAULT("r8a777x-ether", "pfc-r8a7778",
				  "ether_rmii", "ether"),
	/* HSPI0 */
	PIN_MAP_MUX_GROUP_DEFAULT("sh-hspi.0", "pfc-r8a7778",
				  "hspi0_a", "hspi0"),
	/* MMC */
	PIN_MAP_MUX_GROUP_DEFAULT("sh_mmcif", "pfc-r8a7778",
				  "mmc_data8", "mmc"),
	PIN_MAP_MUX_GROUP_DEFAULT("sh_mmcif", "pfc-r8a7778",
				  "mmc_ctrl", "mmc"),
	/* SCIF0 */
	PIN_MAP_MUX_GROUP_DEFAULT("sh-sci.0", "pfc-r8a7778",
				  "scif0_data_a", "scif0"),
	PIN_MAP_MUX_GROUP_DEFAULT("sh-sci.0", "pfc-r8a7778",
				  "scif0_ctrl", "scif0"),
<<<<<<< HEAD

	/* EHCI */
=======
	/* SDHI0 */
	PIN_MAP_MUX_GROUP_DEFAULT("sh_mobile_sdhi.0", "pfc-r8a7778",
				  "sdhi0", "sdhi0"),
>>>>>>> 66f9db61
	PIN_MAP_MUX_GROUP_DEFAULT("ehci-platform", "pfc-r8a7778",
				  "usb0", "usb0"),
	PIN_MAP_MUX_GROUP_DEFAULT("ehci-platform", "pfc-r8a7778",
				  "usb1", "usb1"),
<<<<<<< HEAD
	/* SDHI0 */
	PIN_MAP_MUX_GROUP_DEFAULT("sh_mobile_sdhi.0", "pfc-r8a7778",
				  "sdhi0", "sdhi0"),
=======
>>>>>>> 66f9db61
};

#define FPGA	0x18200000
#define IRQ0MR	0x30
#define PFC	0xfffc0000
#define PUPR4	0x110
static void __init bockw_init(void)
{
	void __iomem *base;

	r8a7778_clock_init();
	r8a7778_init_irq_extpin(1);
	r8a7778_add_standard_devices();
<<<<<<< HEAD
=======
	r8a7778_add_ether_device(&ether_platform_data);
	r8a7778_add_i2c_device(0);
	r8a7778_add_hspi_device(0);
	r8a7778_add_mmc_device(&sh_mmcif_plat);
>>>>>>> 66f9db61
	r8a7778_add_usb_phy_device(&usb_phy_platform_data);

	i2c_register_board_info(0, i2c0_devices,
				ARRAY_SIZE(i2c0_devices));
	spi_register_board_info(spi_board_info,
				ARRAY_SIZE(spi_board_info));
	pinctrl_register_mappings(bockw_pinctrl_map,
				  ARRAY_SIZE(bockw_pinctrl_map));
	r8a7778_pinmux_init();

	/* for SMSC */
	base = ioremap_nocache(FPGA, SZ_1M);
	if (base) {
		/*
		 * CAUTION
		 *
		 * IRQ0/1 is cascaded interrupt from FPGA.
		 * it should be cared in the future
		 * Now, it is assuming IRQ0 was used only from SMSC.
		 */
		u16 val = ioread16(base + IRQ0MR);
		val &= ~(1 << 4); /* enable SMSC911x */
		iowrite16(val, base + IRQ0MR);
		iounmap(base);

		regulator_register_fixed(0, dummy_supplies,
					 ARRAY_SIZE(dummy_supplies));

		platform_device_register_resndata(
			&platform_bus, "smsc911x", -1,
			smsc911x_resources, ARRAY_SIZE(smsc911x_resources),
			&smsc911x_data, sizeof(smsc911x_data));
	}

	/* for SDHI */
	base = ioremap_nocache(PFC, 0x200);
	if (base) {
		/*
		 * FIXME
		 *
		 * SDHI CD/WP pin needs pull-up
		 */
		iowrite32(ioread32(base + PUPR4) | (3 << 26), base + PUPR4);
		iounmap(base);

		r8a7778_sdhi_init(0, &sdhi0_info);
	}
}

static const char *bockw_boards_compat_dt[] __initdata = {
	"renesas,bockw",
	NULL,
};

DT_MACHINE_START(BOCKW_DT, "bockw")
	.init_early	= r8a7778_init_delay,
	.init_irq	= r8a7778_init_irq_dt,
	.init_machine	= bockw_init,
	.init_time	= shmobile_timer_init,
	.dt_compat	= bockw_boards_compat_dt,
	.init_late      = r8a7778_init_late,
MACHINE_END<|MERGE_RESOLUTION|>--- conflicted
+++ resolved
@@ -20,10 +20,7 @@
 
 #include <linux/mfd/tmio.h>
 #include <linux/mmc/host.h>
-<<<<<<< HEAD
-=======
 #include <linux/mtd/partitions.h>
->>>>>>> 66f9db61
 #include <linux/pinctrl/machine.h>
 #include <linux/platform_device.h>
 #include <linux/regulator/fixed.h>
@@ -44,8 +41,6 @@
  * SW41		SCIF	RCAN
  */
 
-<<<<<<< HEAD
-=======
 /*
  * MMC (CN26) pin
  *
@@ -63,7 +58,6 @@
  * SW19	(MMC)	1 pin
  */
 
->>>>>>> 66f9db61
 /* Dummy supplies, where voltage doesn't matter */
 static struct regulator_consumer_supply dummy_supplies[] = {
 	REGULATOR_SUPPLY("vddvario", "smsc911x"),
@@ -82,11 +76,6 @@
 	DEFINE_RES_IRQ(irq_pin(0)), /* IRQ 0 */
 };
 
-<<<<<<< HEAD
-static struct rcar_phy_platform_data usb_phy_platform_data __initdata;
-
-=======
->>>>>>> 66f9db61
 /* SDHI */
 static struct sh_mobile_sdhi_info sdhi0_info = {
 	.tmio_caps	= MMC_CAP_SD_HIGHSPEED,
@@ -94,8 +83,6 @@
 	.tmio_flags	= TMIO_MMC_HAS_IDLE_WAIT,
 };
 
-<<<<<<< HEAD
-=======
 static struct sh_eth_plat_data ether_platform_data __initdata = {
 	.phy		= 0x01,
 	.edmac_endian	= EDMAC_LITTLE_ENDIAN,
@@ -155,7 +142,6 @@
 
 static struct rcar_phy_platform_data usb_phy_platform_data __initdata;
 
->>>>>>> 66f9db61
 static const struct pinctrl_map bockw_pinctrl_map[] = {
 	/* Ether */
 	PIN_MAP_MUX_GROUP_DEFAULT("r8a777x-ether", "pfc-r8a7778",
@@ -173,24 +159,15 @@
 				  "scif0_data_a", "scif0"),
 	PIN_MAP_MUX_GROUP_DEFAULT("sh-sci.0", "pfc-r8a7778",
 				  "scif0_ctrl", "scif0"),
-<<<<<<< HEAD
 
 	/* EHCI */
-=======
-	/* SDHI0 */
-	PIN_MAP_MUX_GROUP_DEFAULT("sh_mobile_sdhi.0", "pfc-r8a7778",
-				  "sdhi0", "sdhi0"),
->>>>>>> 66f9db61
 	PIN_MAP_MUX_GROUP_DEFAULT("ehci-platform", "pfc-r8a7778",
 				  "usb0", "usb0"),
 	PIN_MAP_MUX_GROUP_DEFAULT("ehci-platform", "pfc-r8a7778",
 				  "usb1", "usb1"),
-<<<<<<< HEAD
 	/* SDHI0 */
 	PIN_MAP_MUX_GROUP_DEFAULT("sh_mobile_sdhi.0", "pfc-r8a7778",
 				  "sdhi0", "sdhi0"),
-=======
->>>>>>> 66f9db61
 };
 
 #define FPGA	0x18200000
@@ -204,13 +181,10 @@
 	r8a7778_clock_init();
 	r8a7778_init_irq_extpin(1);
 	r8a7778_add_standard_devices();
-<<<<<<< HEAD
-=======
 	r8a7778_add_ether_device(&ether_platform_data);
 	r8a7778_add_i2c_device(0);
 	r8a7778_add_hspi_device(0);
 	r8a7778_add_mmc_device(&sh_mmcif_plat);
->>>>>>> 66f9db61
 	r8a7778_add_usb_phy_device(&usb_phy_platform_data);
 
 	i2c_register_board_info(0, i2c0_devices,
