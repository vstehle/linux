/*
 * Bock-W board support
 *
 * Copyright (C) 2013  Renesas Solutions Corp.
 * Copyright (C) 2013  Kuninori Morimoto <kuninori.morimoto.gx@renesas.com>
 *
 * This program is free software; you can redistribute it and/or modify
 * it under the terms of the GNU General Public License as published by
 * the Free Software Foundation; version 2 of the License.
 *
 * This program is distributed in the hope that it will be useful,
 * but WITHOUT ANY WARRANTY; without even the implied warranty of
 * MERCHANTABILITY or FITNESS FOR A PARTICULAR PURPOSE.  See the
 * GNU General Public License for more details.
 *
 * You should have received a copy of the GNU General Public License
 * along with this program; if not, write to the Free Software
 * Foundation, Inc., 51 Franklin St, Fifth Floor, Boston, MA  02110-1301  USA
 */

#include <linux/mfd/tmio.h>
#include <linux/mmc/host.h>
<<<<<<< HEAD
=======
#include <linux/mtd/partitions.h>
>>>>>>> 4e8ee671
#include <linux/pinctrl/machine.h>
#include <linux/platform_device.h>
#include <linux/regulator/fixed.h>
#include <linux/regulator/machine.h>
#include <linux/smsc911x.h>
#include <linux/spi/spi.h>
#include <linux/spi/flash.h>
#include <mach/common.h>
#include <mach/irqs.h>
#include <mach/r8a7778.h>
#include <asm/mach/arch.h>

/*
 *	CN9(Upper side) SCIF/RCAN selection
 *
 *		1,4	3,6
 * SW40		SCIF	RCAN
 * SW41		SCIF	RCAN
 */

<<<<<<< HEAD
=======
/*
 * MMC (CN26) pin
 *
 * SW6	(D2)	3 pin
 * SW7	(D5)	ON
 * SW8	(D3)	3 pin
 * SW10	(D4)	1 pin
 * SW12	(CLK)	1 pin
 * SW13	(D6)	3 pin
 * SW14	(CMD)	ON
 * SW15	(D6)	1 pin
 * SW16	(D0)	ON
 * SW17	(D1)	ON
 * SW18	(D7)	3 pin
 * SW19	(MMC)	1 pin
 */

>>>>>>> 4e8ee671
/* Dummy supplies, where voltage doesn't matter */
static struct regulator_consumer_supply dummy_supplies[] = {
	REGULATOR_SUPPLY("vddvario", "smsc911x"),
	REGULATOR_SUPPLY("vdd33a", "smsc911x"),
};

static struct smsc911x_platform_config smsc911x_data = {
	.irq_polarity	= SMSC911X_IRQ_POLARITY_ACTIVE_LOW,
	.irq_type	= SMSC911X_IRQ_TYPE_PUSH_PULL,
	.flags		= SMSC911X_USE_32BIT,
	.phy_interface	= PHY_INTERFACE_MODE_MII,
};

static struct resource smsc911x_resources[] = {
	DEFINE_RES_MEM(0x18300000, 0x1000),
	DEFINE_RES_IRQ(irq_pin(0)), /* IRQ 0 */
};

/* SDHI */
static struct sh_mobile_sdhi_info sdhi0_info = {
	.tmio_caps	= MMC_CAP_SD_HIGHSPEED,
	.tmio_ocr_mask	= MMC_VDD_165_195 | MMC_VDD_32_33 | MMC_VDD_33_34,
	.tmio_flags	= TMIO_MMC_HAS_IDLE_WAIT,
};

<<<<<<< HEAD
=======
static struct sh_eth_plat_data ether_platform_data __initdata = {
	.phy		= 0x01,
	.edmac_endian	= EDMAC_LITTLE_ENDIAN,
	.register_type	= SH_ETH_REG_FAST_RCAR,
	.phy_interface	= PHY_INTERFACE_MODE_RMII,
	/*
	 * Although the LINK signal is available on the board, it's connected to
	 * the link/activity LED output of the PHY, thus the link disappears and
	 * reappears after each packet.  We'd be better off ignoring such signal
	 * and getting the link state from the PHY indirectly.
	 */
	.no_ether_link	= 1,
};

/* I2C */
static struct i2c_board_info i2c0_devices[] = {
	{
		I2C_BOARD_INFO("rx8581", 0x51),
	},
};

/* HSPI*/
static struct mtd_partition m25p80_spi_flash_partitions[] = {
	{
		.name	= "data(spi)",
		.size	= 0x0100000,
		.offset	= 0,
	},
};

static struct flash_platform_data spi_flash_data = {
	.name		= "m25p80",
	.type		= "s25fl008k",
	.parts		= m25p80_spi_flash_partitions,
	.nr_parts	= ARRAY_SIZE(m25p80_spi_flash_partitions),
};

static struct spi_board_info spi_board_info[] __initdata = {
	{
		.modalias	= "m25p80",
		.max_speed_hz	= 104000000,
		.chip_select	= 0,
		.bus_num	= 0,
		.mode		= SPI_MODE_0,
		.platform_data	= &spi_flash_data,
	},
};

/* MMC */
static struct sh_mmcif_plat_data sh_mmcif_plat = {
	.sup_pclk	= 0,
	.ocr		= MMC_VDD_165_195 | MMC_VDD_32_33 | MMC_VDD_33_34,
	.caps		= MMC_CAP_4_BIT_DATA |
			  MMC_CAP_8_BIT_DATA |
			  MMC_CAP_NEEDS_POLL,
};

>>>>>>> 4e8ee671
static struct rcar_phy_platform_data usb_phy_platform_data __initdata;

static const struct pinctrl_map bockw_pinctrl_map[] = {
	/* Ether */
	PIN_MAP_MUX_GROUP_DEFAULT("r8a777x-ether", "pfc-r8a7778",
				  "ether_rmii", "ether"),
	/* HSPI0 */
	PIN_MAP_MUX_GROUP_DEFAULT("sh-hspi.0", "pfc-r8a7778",
				  "hspi0_a", "hspi0"),
	/* MMC */
	PIN_MAP_MUX_GROUP_DEFAULT("sh_mmcif", "pfc-r8a7778",
				  "mmc_data8", "mmc"),
	PIN_MAP_MUX_GROUP_DEFAULT("sh_mmcif", "pfc-r8a7778",
				  "mmc_ctrl", "mmc"),
	/* SCIF0 */
	PIN_MAP_MUX_GROUP_DEFAULT("sh-sci.0", "pfc-r8a7778",
				  "scif0_data_a", "scif0"),
	PIN_MAP_MUX_GROUP_DEFAULT("sh-sci.0", "pfc-r8a7778",
				  "scif0_ctrl", "scif0"),
	/* SDHI0 */
	PIN_MAP_MUX_GROUP_DEFAULT("sh_mobile_sdhi.0", "pfc-r8a7778",
				  "sdhi0", "sdhi0"),
	PIN_MAP_MUX_GROUP_DEFAULT("ehci-platform", "pfc-r8a7778",
				  "usb0", "usb0"),
	PIN_MAP_MUX_GROUP_DEFAULT("ehci-platform", "pfc-r8a7778",
				  "usb1", "usb1"),
};

#define FPGA	0x18200000
#define IRQ0MR	0x30
#define PFC	0xfffc0000
#define PUPR4	0x110
static void __init bockw_init(void)
{
	void __iomem *base;

	r8a7778_clock_init();
	r8a7778_init_irq_extpin(1);
	r8a7778_add_standard_devices();
<<<<<<< HEAD
=======
	r8a7778_add_ether_device(&ether_platform_data);
	r8a7778_add_i2c_device(0);
	r8a7778_add_hspi_device(0);
	r8a7778_add_mmc_device(&sh_mmcif_plat);
>>>>>>> 4e8ee671
	r8a7778_add_usb_phy_device(&usb_phy_platform_data);

	i2c_register_board_info(0, i2c0_devices,
				ARRAY_SIZE(i2c0_devices));
	spi_register_board_info(spi_board_info,
				ARRAY_SIZE(spi_board_info));
	pinctrl_register_mappings(bockw_pinctrl_map,
				  ARRAY_SIZE(bockw_pinctrl_map));
	r8a7778_pinmux_init();

	/* for SMSC */
	base = ioremap_nocache(FPGA, SZ_1M);
	if (base) {
		/*
		 * CAUTION
		 *
		 * IRQ0/1 is cascaded interrupt from FPGA.
		 * it should be cared in the future
		 * Now, it is assuming IRQ0 was used only from SMSC.
		 */
		u16 val = ioread16(base + IRQ0MR);
		val &= ~(1 << 4); /* enable SMSC911x */
		iowrite16(val, base + IRQ0MR);
		iounmap(base);

		regulator_register_fixed(0, dummy_supplies,
					 ARRAY_SIZE(dummy_supplies));

		platform_device_register_resndata(
			&platform_bus, "smsc911x", -1,
			smsc911x_resources, ARRAY_SIZE(smsc911x_resources),
			&smsc911x_data, sizeof(smsc911x_data));
	}

	/* for SDHI */
	base = ioremap_nocache(PFC, 0x200);
	if (base) {
		/*
		 * FIXME
		 *
		 * SDHI CD/WP pin needs pull-up
		 */
		iowrite32(ioread32(base + PUPR4) | (3 << 26), base + PUPR4);
		iounmap(base);

		r8a7778_sdhi_init(0, &sdhi0_info);
	}
}

static const char *bockw_boards_compat_dt[] __initdata = {
	"renesas,bockw",
	NULL,
};

DT_MACHINE_START(BOCKW_DT, "bockw")
	.init_early	= r8a7778_init_delay,
	.init_irq	= r8a7778_init_irq_dt,
	.init_machine	= bockw_init,
	.init_time	= shmobile_timer_init,
	.dt_compat	= bockw_boards_compat_dt,
	.init_late      = r8a7778_init_late,
MACHINE_END<|MERGE_RESOLUTION|>--- conflicted
+++ resolved
@@ -20,10 +20,7 @@
 
 #include <linux/mfd/tmio.h>
 #include <linux/mmc/host.h>
-<<<<<<< HEAD
-=======
 #include <linux/mtd/partitions.h>
->>>>>>> 4e8ee671
 #include <linux/pinctrl/machine.h>
 #include <linux/platform_device.h>
 #include <linux/regulator/fixed.h>
@@ -44,8 +41,6 @@
  * SW41		SCIF	RCAN
  */
 
-<<<<<<< HEAD
-=======
 /*
  * MMC (CN26) pin
  *
@@ -63,7 +58,6 @@
  * SW19	(MMC)	1 pin
  */
 
->>>>>>> 4e8ee671
 /* Dummy supplies, where voltage doesn't matter */
 static struct regulator_consumer_supply dummy_supplies[] = {
 	REGULATOR_SUPPLY("vddvario", "smsc911x"),
@@ -89,8 +83,6 @@
 	.tmio_flags	= TMIO_MMC_HAS_IDLE_WAIT,
 };
 
-<<<<<<< HEAD
-=======
 static struct sh_eth_plat_data ether_platform_data __initdata = {
 	.phy		= 0x01,
 	.edmac_endian	= EDMAC_LITTLE_ENDIAN,
@@ -148,7 +140,6 @@
 			  MMC_CAP_NEEDS_POLL,
 };
 
->>>>>>> 4e8ee671
 static struct rcar_phy_platform_data usb_phy_platform_data __initdata;
 
 static const struct pinctrl_map bockw_pinctrl_map[] = {
@@ -188,13 +179,10 @@
 	r8a7778_clock_init();
 	r8a7778_init_irq_extpin(1);
 	r8a7778_add_standard_devices();
-<<<<<<< HEAD
-=======
 	r8a7778_add_ether_device(&ether_platform_data);
 	r8a7778_add_i2c_device(0);
 	r8a7778_add_hspi_device(0);
 	r8a7778_add_mmc_device(&sh_mmcif_plat);
->>>>>>> 4e8ee671
 	r8a7778_add_usb_phy_device(&usb_phy_platform_data);
 
 	i2c_register_board_info(0, i2c0_devices,
