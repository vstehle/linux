/*
 * Bock-W board support
 *
 * Copyright (C) 2013  Renesas Solutions Corp.
 * Copyright (C) 2013  Kuninori Morimoto <kuninori.morimoto.gx@renesas.com>
 *
 * This program is free software; you can redistribute it and/or modify
 * it under the terms of the GNU General Public License as published by
 * the Free Software Foundation; version 2 of the License.
 *
 * This program is distributed in the hope that it will be useful,
 * but WITHOUT ANY WARRANTY; without even the implied warranty of
 * MERCHANTABILITY or FITNESS FOR A PARTICULAR PURPOSE.  See the
 * GNU General Public License for more details.
 *
 * You should have received a copy of the GNU General Public License
 * along with this program; if not, write to the Free Software
 * Foundation, Inc., 51 Franklin St, Fifth Floor, Boston, MA  02110-1301  USA
 */

#include <linux/mfd/tmio.h>
#include <linux/mmc/host.h>
#include <linux/pinctrl/machine.h>
#include <linux/platform_device.h>
#include <linux/regulator/fixed.h>
#include <linux/regulator/machine.h>
#include <linux/smsc911x.h>
#include <mach/common.h>
#include <mach/irqs.h>
#include <mach/r8a7778.h>
#include <asm/mach/arch.h>

/*
 *	CN9(Upper side) SCIF/RCAN selection
 *
 *		1,4	3,6
 * SW40		SCIF	RCAN
 * SW41		SCIF	RCAN
 */

/* Dummy supplies, where voltage doesn't matter */
static struct regulator_consumer_supply dummy_supplies[] = {
	REGULATOR_SUPPLY("vddvario", "smsc911x"),
	REGULATOR_SUPPLY("vdd33a", "smsc911x"),
};

static struct smsc911x_platform_config smsc911x_data = {
	.irq_polarity	= SMSC911X_IRQ_POLARITY_ACTIVE_LOW,
	.irq_type	= SMSC911X_IRQ_TYPE_PUSH_PULL,
	.flags		= SMSC911X_USE_32BIT,
	.phy_interface	= PHY_INTERFACE_MODE_MII,
};

static struct resource smsc911x_resources[] = {
	DEFINE_RES_MEM(0x18300000, 0x1000),
	DEFINE_RES_IRQ(irq_pin(0)), /* IRQ 0 */
};

<<<<<<< HEAD
/* SDHI */
static struct sh_mobile_sdhi_info sdhi0_info = {
	.tmio_caps	= MMC_CAP_SD_HIGHSPEED,
	.tmio_ocr_mask	= MMC_VDD_165_195 | MMC_VDD_32_33 | MMC_VDD_33_34,
	.tmio_flags	= TMIO_MMC_HAS_IDLE_WAIT,
};
=======
static struct rcar_phy_platform_data usb_phy_platform_data __initdata;
>>>>>>> a1149269

static const struct pinctrl_map bockw_pinctrl_map[] = {
	/* SCIF0 */
	PIN_MAP_MUX_GROUP_DEFAULT("sh-sci.0", "pfc-r8a7778",
				  "scif0_data_a", "scif0"),
	PIN_MAP_MUX_GROUP_DEFAULT("sh-sci.0", "pfc-r8a7778",
				  "scif0_ctrl", "scif0"),
<<<<<<< HEAD
	/* SDHI0 */
	PIN_MAP_MUX_GROUP_DEFAULT("sh_mobile_sdhi.0", "pfc-r8a7778",
				  "sdhi0", "sdhi0"),
=======
	PIN_MAP_MUX_GROUP_DEFAULT("ehci-platform", "pfc-r8a7778",
				  "usb0", "usb0"),
	PIN_MAP_MUX_GROUP_DEFAULT("ehci-platform", "pfc-r8a7778",
				  "usb1", "usb1"),
>>>>>>> a1149269
};

#define FPGA	0x18200000
#define IRQ0MR	0x30
#define PFC	0xfffc0000
#define PUPR4	0x110
static void __init bockw_init(void)
{
	void __iomem *base;

	r8a7778_clock_init();
	r8a7778_init_irq_extpin(1);
	r8a7778_add_standard_devices();
	r8a7778_add_usb_phy_device(&usb_phy_platform_data);

	pinctrl_register_mappings(bockw_pinctrl_map,
				  ARRAY_SIZE(bockw_pinctrl_map));
	r8a7778_pinmux_init();

	/* for SMSC */
	base = ioremap_nocache(FPGA, SZ_1M);
	if (base) {
		/*
		 * CAUTION
		 *
		 * IRQ0/1 is cascaded interrupt from FPGA.
		 * it should be cared in the future
		 * Now, it is assuming IRQ0 was used only from SMSC.
		 */
		u16 val = ioread16(base + IRQ0MR);
		val &= ~(1 << 4); /* enable SMSC911x */
		iowrite16(val, base + IRQ0MR);
		iounmap(base);

		regulator_register_fixed(0, dummy_supplies,
					 ARRAY_SIZE(dummy_supplies));

		platform_device_register_resndata(
			&platform_bus, "smsc911x", -1,
			smsc911x_resources, ARRAY_SIZE(smsc911x_resources),
			&smsc911x_data, sizeof(smsc911x_data));
	}

	/* for SDHI */
	base = ioremap_nocache(PFC, 0x200);
	if (base) {
		/*
		 * FIXME
		 *
		 * SDHI CD/WP pin needs pull-up
		 */
		iowrite32(ioread32(base + PUPR4) | (3 << 26), base + PUPR4);
		iounmap(base);

		r8a7778_sdhi_init(0, &sdhi0_info);
	}
}

static const char *bockw_boards_compat_dt[] __initdata = {
	"renesas,bockw",
	NULL,
};

DT_MACHINE_START(BOCKW_DT, "bockw")
	.init_early	= r8a7778_init_delay,
	.init_irq	= r8a7778_init_irq_dt,
	.init_machine	= bockw_init,
	.init_time	= shmobile_timer_init,
	.dt_compat	= bockw_boards_compat_dt,
	.init_late      = r8a7778_init_late,
MACHINE_END<|MERGE_RESOLUTION|>--- conflicted
+++ resolved
@@ -56,16 +56,14 @@
 	DEFINE_RES_IRQ(irq_pin(0)), /* IRQ 0 */
 };
 
-<<<<<<< HEAD
 /* SDHI */
 static struct sh_mobile_sdhi_info sdhi0_info = {
 	.tmio_caps	= MMC_CAP_SD_HIGHSPEED,
 	.tmio_ocr_mask	= MMC_VDD_165_195 | MMC_VDD_32_33 | MMC_VDD_33_34,
 	.tmio_flags	= TMIO_MMC_HAS_IDLE_WAIT,
 };
-=======
+
 static struct rcar_phy_platform_data usb_phy_platform_data __initdata;
->>>>>>> a1149269
 
 static const struct pinctrl_map bockw_pinctrl_map[] = {
 	/* SCIF0 */
@@ -73,16 +71,13 @@
 				  "scif0_data_a", "scif0"),
 	PIN_MAP_MUX_GROUP_DEFAULT("sh-sci.0", "pfc-r8a7778",
 				  "scif0_ctrl", "scif0"),
-<<<<<<< HEAD
 	/* SDHI0 */
 	PIN_MAP_MUX_GROUP_DEFAULT("sh_mobile_sdhi.0", "pfc-r8a7778",
 				  "sdhi0", "sdhi0"),
-=======
 	PIN_MAP_MUX_GROUP_DEFAULT("ehci-platform", "pfc-r8a7778",
 				  "usb0", "usb0"),
 	PIN_MAP_MUX_GROUP_DEFAULT("ehci-platform", "pfc-r8a7778",
 				  "usb1", "usb1"),
->>>>>>> a1149269
 };
 
 #define FPGA	0x18200000
