/*
 * r8a7790 processor support
 *
 * Copyright (C) 2013  Renesas Solutions Corp.
 * Copyright (C) 2013  Magnus Damm
 *
 * This program is free software; you can redistribute it and/or modify
 * it under the terms of the GNU General Public License as published by
 * the Free Software Foundation; version 2 of the License.
 *
 * This program is distributed in the hope that it will be useful,
 * but WITHOUT ANY WARRANTY; without even the implied warranty of
 * MERCHANTABILITY or FITNESS FOR A PARTICULAR PURPOSE.  See the
 * GNU General Public License for more details.
 *
 * You should have received a copy of the GNU General Public License
 * along with this program; if not, write to the Free Software
 * Foundation, Inc., 51 Franklin St, Fifth Floor, Boston, MA  02110-1301  USA
 */

#include <linux/clocksource.h>
#include <linux/irq.h>
#include <linux/kernel.h>
#include <linux/of_platform.h>
#include <linux/platform_data/gpio-rcar.h>
#include <linux/platform_data/irq-renesas-irqc.h>
#include <linux/serial_sci.h>
#include <linux/sh_timer.h>
#include <mach/common.h>
#include <mach/irqs.h>
#include <mach/r8a7790.h>
#include <asm/mach/arch.h>

static const struct resource pfc_resources[] __initconst = {
	DEFINE_RES_MEM(0xe6060000, 0x250),
};

#define R8A7790_GPIO(idx)						\
static const struct resource r8a7790_gpio##idx##_resources[] __initconst = { \
	DEFINE_RES_MEM(0xe6050000 + 0x1000 * (idx), 0x50),		\
	DEFINE_RES_IRQ(gic_spi(4 + (idx))),				\
};									\
									\
static const struct gpio_rcar_config					\
r8a7790_gpio##idx##_platform_data __initconst = {			\
	.gpio_base	= 32 * (idx),					\
	.irq_base	= 0,						\
	.number_of_pins	= 32,						\
	.pctl_name	= "pfc-r8a7790",				\
	.has_both_edge_trigger = 1,					\
};									\

R8A7790_GPIO(0);
R8A7790_GPIO(1);
R8A7790_GPIO(2);
R8A7790_GPIO(3);
R8A7790_GPIO(4);
R8A7790_GPIO(5);

#define r8a7790_register_gpio(idx)					\
	platform_device_register_resndata(&platform_bus, "gpio_rcar", idx, \
		r8a7790_gpio##idx##_resources,				\
		ARRAY_SIZE(r8a7790_gpio##idx##_resources),		\
		&r8a7790_gpio##idx##_platform_data,			\
		sizeof(r8a7790_gpio##idx##_platform_data))

void __init r8a7790_pinmux_init(void)
{
	platform_device_register_simple("pfc-r8a7790", -1, pfc_resources,
					ARRAY_SIZE(pfc_resources));
	r8a7790_register_gpio(0);
	r8a7790_register_gpio(1);
	r8a7790_register_gpio(2);
	r8a7790_register_gpio(3);
	r8a7790_register_gpio(4);
	r8a7790_register_gpio(5);
}

#define SCIF_COMMON(scif_type, baseaddr, irq)			\
	.type		= scif_type,				\
	.mapbase	= baseaddr,				\
	.flags		= UPF_BOOT_AUTOCONF | UPF_IOREMAP,	\
	.irqs		= SCIx_IRQ_MUXED(irq)

#define SCIFA_DATA(index, baseaddr, irq)		\
[index] = {						\
	SCIF_COMMON(PORT_SCIFA, baseaddr, irq),		\
	.scbrr_algo_id	= SCBRR_ALGO_4,			\
	.scscr = SCSCR_RE | SCSCR_TE | SCSCR_CKE0,	\
}

#define SCIFB_DATA(index, baseaddr, irq)	\
[index] = {					\
	SCIF_COMMON(PORT_SCIFB, baseaddr, irq),	\
	.scbrr_algo_id	= SCBRR_ALGO_4,		\
	.scscr = SCSCR_RE | SCSCR_TE,		\
}

#define SCIF_DATA(index, baseaddr, irq)		\
[index] = {						\
	SCIF_COMMON(PORT_SCIF, baseaddr, irq),		\
	.scbrr_algo_id	= SCBRR_ALGO_2,			\
	.scscr = SCSCR_RE | SCSCR_TE,	\
}

#define HSCIF_DATA(index, baseaddr, irq)		\
[index] = {						\
	SCIF_COMMON(PORT_HSCIF, baseaddr, irq),		\
	.scbrr_algo_id	= SCBRR_ALGO_6,			\
	.scscr = SCSCR_RE | SCSCR_TE,	\
}

enum { SCIFA0, SCIFA1, SCIFB0, SCIFB1, SCIFB2, SCIFA2, SCIF0, SCIF1,
       HSCIF0, HSCIF1 };

static const struct plat_sci_port scif[] __initconst = {
	SCIFA_DATA(SCIFA0, 0xe6c40000, gic_spi(144)), /* SCIFA0 */
	SCIFA_DATA(SCIFA1, 0xe6c50000, gic_spi(145)), /* SCIFA1 */
	SCIFB_DATA(SCIFB0, 0xe6c20000, gic_spi(148)), /* SCIFB0 */
	SCIFB_DATA(SCIFB1, 0xe6c30000, gic_spi(149)), /* SCIFB1 */
	SCIFB_DATA(SCIFB2, 0xe6ce0000, gic_spi(150)), /* SCIFB2 */
	SCIFA_DATA(SCIFA2, 0xe6c60000, gic_spi(151)), /* SCIFA2 */
	SCIF_DATA(SCIF0, 0xe6e60000, gic_spi(152)), /* SCIF0 */
	SCIF_DATA(SCIF1, 0xe6e68000, gic_spi(153)), /* SCIF1 */
	HSCIF_DATA(HSCIF0, 0xe62c0000, gic_spi(154)), /* HSCIF0 */
	HSCIF_DATA(HSCIF1, 0xe62c8000, gic_spi(155)), /* HSCIF1 */
};

static inline void r8a7790_register_scif(int idx)
{
	platform_device_register_data(&platform_bus, "sh-sci", idx, &scif[idx],
				      sizeof(struct plat_sci_port));
}

static const struct renesas_irqc_config irqc0_data __initconst = {
	.irq_base = irq_pin(0), /* IRQ0 -> IRQ3 */
};

static const struct resource irqc0_resources[] __initconst = {
	DEFINE_RES_MEM(0xe61c0000, 0x200), /* IRQC Event Detector Block_0 */
	DEFINE_RES_IRQ(gic_spi(0)), /* IRQ0 */
	DEFINE_RES_IRQ(gic_spi(1)), /* IRQ1 */
	DEFINE_RES_IRQ(gic_spi(2)), /* IRQ2 */
	DEFINE_RES_IRQ(gic_spi(3)), /* IRQ3 */
};

#define r8a7790_register_irqc(idx)					\
	platform_device_register_resndata(&platform_bus, "renesas_irqc", \
					  idx, irqc##idx##_resources,	\
					  ARRAY_SIZE(irqc##idx##_resources), \
					  &irqc##idx##_data,		\
					  sizeof(struct renesas_irqc_config))

<<<<<<< HEAD
static struct resource thermal_resources[] __initdata = {
=======
static const struct resource thermal_resources[] __initconst = {
>>>>>>> 552035a7
	DEFINE_RES_MEM(0xe61f0000, 0x14),
	DEFINE_RES_MEM(0xe61f0100, 0x38),
	DEFINE_RES_IRQ(gic_spi(69)),
};

#define r8a7790_register_thermal()					\
	platform_device_register_simple("rcar_thermal", -1,		\
					thermal_resources,		\
					ARRAY_SIZE(thermal_resources))

<<<<<<< HEAD
static struct sh_timer_config cmt00_platform_data = {
=======
static const struct sh_timer_config cmt00_platform_data __initconst = {
>>>>>>> 552035a7
	.name = "CMT00",
	.timer_bit = 0,
	.clockevent_rating = 80,
};

<<<<<<< HEAD
static struct resource cmt00_resources[] = {
=======
static const struct resource cmt00_resources[] __initconst = {
>>>>>>> 552035a7
	DEFINE_RES_MEM(0xffca0510, 0x0c),
	DEFINE_RES_MEM(0xffca0500, 0x04),
	DEFINE_RES_IRQ(gic_spi(142)), /* CMT0_0 */
};

#define r8a7790_register_cmt(idx)					\
	platform_device_register_resndata(&platform_bus, "sh_cmt",	\
					  idx, cmt##idx##_resources,	\
					  ARRAY_SIZE(cmt##idx##_resources), \
					  &cmt##idx##_platform_data,	\
					  sizeof(struct sh_timer_config))

void __init r8a7790_add_dt_devices(void)
{
	r8a7790_register_scif(SCIFA0);
	r8a7790_register_scif(SCIFA1);
	r8a7790_register_scif(SCIFB0);
	r8a7790_register_scif(SCIFB1);
	r8a7790_register_scif(SCIFB2);
	r8a7790_register_scif(SCIFA2);
	r8a7790_register_scif(SCIF0);
	r8a7790_register_scif(SCIF1);
	r8a7790_register_scif(HSCIF0);
	r8a7790_register_scif(HSCIF1);
	r8a7790_register_cmt(00);
}

void __init r8a7790_add_standard_devices(void)
{
	r8a7790_add_dt_devices();
	r8a7790_register_irqc(0);
	r8a7790_register_thermal();
}

#define MODEMR 0xe6160060

u32 __init r8a7790_read_mode_pins(void)
{
	void __iomem *modemr = ioremap_nocache(MODEMR, 4);
	u32 mode;

	BUG_ON(!modemr);
	mode = ioread32(modemr);
	iounmap(modemr);

	return mode;
}

#define CNTCR 0
#define CNTFID0 0x20

void __init r8a7790_timer_init(void)
{
#ifdef CONFIG_ARM_ARCH_TIMER
	u32 mode = r8a7790_read_mode_pins();
	void __iomem *base;
	int extal_mhz = 0;
	u32 freq;

	/* At Linux boot time the r8a7790 arch timer comes up
	 * with the counter disabled. Moreover, it may also report
	 * a potentially incorrect fixed 13 MHz frequency. To be
	 * correct these registers need to be updated to use the
	 * frequency EXTAL / 2 which can be determined by the MD pins.
	 */

	switch (mode & (MD(14) | MD(13))) {
	case 0:
		extal_mhz = 15;
		break;
	case MD(13):
		extal_mhz = 20;
		break;
	case MD(14):
		extal_mhz = 26;
		break;
	case MD(13) | MD(14):
		extal_mhz = 30;
		break;
	}
<<<<<<< HEAD

	/* The arch timer frequency equals EXTAL / 2 */
	freq = extal_mhz * (1000000 / 2);

	/* Remap "armgcnt address map" space */
	base = ioremap(0xe6080000, PAGE_SIZE);

	/* Update registers with correct frequency */
	iowrite32(freq, base + CNTFID0);
	asm volatile("mcr p15, 0, %0, c14, c0, 0" : : "r" (freq));

	/* make sure arch timer is started by setting bit 0 of CNTCR */
	iowrite32(1, base + CNTCR);
	iounmap(base);
#endif /* CONFIG_ARM_ARCH_TIMER */
=======
>>>>>>> 552035a7

	/* The arch timer frequency equals EXTAL / 2 */
	freq = extal_mhz * (1000000 / 2);

	/* Remap "armgcnt address map" space */
	base = ioremap(0xe6080000, PAGE_SIZE);

	/* Update registers with correct frequency */
	iowrite32(freq, base + CNTFID0);
	asm volatile("mcr p15, 0, %0, c14, c0, 0" : : "r" (freq));

	/* make sure arch timer is started by setting bit 0 of CNTCR */
	iowrite32(1, base + CNTCR);
	iounmap(base);
#endif /* CONFIG_ARM_ARCH_TIMER */

	clocksource_of_init();
}

<<<<<<< HEAD
void __init r8a7790_init_delay(void)
=======
void __init r8a7790_init_early(void)
>>>>>>> 552035a7
{
#ifndef CONFIG_ARM_ARCH_TIMER
	shmobile_setup_delay(1300, 2, 4); /* Cortex-A15 @ 1300MHz */
#endif
}

#ifdef CONFIG_USE_OF

<<<<<<< HEAD
static const char *r8a7790_boards_compat_dt[] __initdata = {
=======
static const char * const r8a7790_boards_compat_dt[] __initconst = {
>>>>>>> 552035a7
	"renesas,r8a7790",
	NULL,
};

DT_MACHINE_START(R8A7790_DT, "Generic R8A7790 (Flattened Device Tree)")
<<<<<<< HEAD
	.init_early	= r8a7790_init_delay,
=======
	.init_early	= r8a7790_init_early,
>>>>>>> 552035a7
	.init_time	= r8a7790_timer_init,
	.dt_compat	= r8a7790_boards_compat_dt,
MACHINE_END
#endif /* CONFIG_USE_OF */<|MERGE_RESOLUTION|>--- conflicted
+++ resolved
@@ -151,11 +151,7 @@
 					  &irqc##idx##_data,		\
 					  sizeof(struct renesas_irqc_config))
 
-<<<<<<< HEAD
-static struct resource thermal_resources[] __initdata = {
-=======
 static const struct resource thermal_resources[] __initconst = {
->>>>>>> 552035a7
 	DEFINE_RES_MEM(0xe61f0000, 0x14),
 	DEFINE_RES_MEM(0xe61f0100, 0x38),
 	DEFINE_RES_IRQ(gic_spi(69)),
@@ -166,21 +162,13 @@
 					thermal_resources,		\
 					ARRAY_SIZE(thermal_resources))
 
-<<<<<<< HEAD
-static struct sh_timer_config cmt00_platform_data = {
-=======
 static const struct sh_timer_config cmt00_platform_data __initconst = {
->>>>>>> 552035a7
 	.name = "CMT00",
 	.timer_bit = 0,
 	.clockevent_rating = 80,
 };
 
-<<<<<<< HEAD
-static struct resource cmt00_resources[] = {
-=======
 static const struct resource cmt00_resources[] __initconst = {
->>>>>>> 552035a7
 	DEFINE_RES_MEM(0xffca0510, 0x0c),
 	DEFINE_RES_MEM(0xffca0500, 0x04),
 	DEFINE_RES_IRQ(gic_spi(142)), /* CMT0_0 */
@@ -261,7 +249,6 @@
 		extal_mhz = 30;
 		break;
 	}
-<<<<<<< HEAD
 
 	/* The arch timer frequency equals EXTAL / 2 */
 	freq = extal_mhz * (1000000 / 2);
@@ -277,32 +264,11 @@
 	iowrite32(1, base + CNTCR);
 	iounmap(base);
 #endif /* CONFIG_ARM_ARCH_TIMER */
-=======
->>>>>>> 552035a7
-
-	/* The arch timer frequency equals EXTAL / 2 */
-	freq = extal_mhz * (1000000 / 2);
-
-	/* Remap "armgcnt address map" space */
-	base = ioremap(0xe6080000, PAGE_SIZE);
-
-	/* Update registers with correct frequency */
-	iowrite32(freq, base + CNTFID0);
-	asm volatile("mcr p15, 0, %0, c14, c0, 0" : : "r" (freq));
-
-	/* make sure arch timer is started by setting bit 0 of CNTCR */
-	iowrite32(1, base + CNTCR);
-	iounmap(base);
-#endif /* CONFIG_ARM_ARCH_TIMER */
 
 	clocksource_of_init();
 }
 
-<<<<<<< HEAD
-void __init r8a7790_init_delay(void)
-=======
 void __init r8a7790_init_early(void)
->>>>>>> 552035a7
 {
 #ifndef CONFIG_ARM_ARCH_TIMER
 	shmobile_setup_delay(1300, 2, 4); /* Cortex-A15 @ 1300MHz */
@@ -311,21 +277,13 @@
 
 #ifdef CONFIG_USE_OF
 
-<<<<<<< HEAD
-static const char *r8a7790_boards_compat_dt[] __initdata = {
-=======
 static const char * const r8a7790_boards_compat_dt[] __initconst = {
->>>>>>> 552035a7
 	"renesas,r8a7790",
 	NULL,
 };
 
 DT_MACHINE_START(R8A7790_DT, "Generic R8A7790 (Flattened Device Tree)")
-<<<<<<< HEAD
-	.init_early	= r8a7790_init_delay,
-=======
 	.init_early	= r8a7790_init_early,
->>>>>>> 552035a7
 	.init_time	= r8a7790_timer_init,
 	.dt_compat	= r8a7790_boards_compat_dt,
 MACHINE_END
