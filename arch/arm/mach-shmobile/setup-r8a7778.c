--- conflicted
+++ resolved
@@ -319,8 +319,6 @@
 #define HPB_DMAE_ASYNCMDR_ASMD21_SINGLE	BIT(1)	/* SDHI0 */
 #define HPB_DMAE_ASYNCMDR_ASMD21_MULTI	0	/* SDHI0 */
 
-<<<<<<< HEAD
-=======
 #define HPBDMA_SSI(_id)				\
 {						\
 	.id	= HPBDMA_SLAVE_SSI## _id ##_TX,	\
@@ -344,7 +342,6 @@
 	.dma_ch = (28 + _id),			\
 }
 
->>>>>>> fab4f88b
 #define HPBDMA_HPBIF(_id)				\
 {							\
 	.id	= HPBDMA_SLAVE_HPBIF## _id ##_TX,	\
@@ -415,8 +412,6 @@
 		.dma_ch	= 15,
 	},
 
-<<<<<<< HEAD
-=======
 	HPBDMA_SSI(0),
 	HPBDMA_SSI(1),
 	HPBDMA_SSI(2),
@@ -427,7 +422,6 @@
 	HPBDMA_SSI(7),
 	HPBDMA_SSI(8),
 
->>>>>>> fab4f88b
 	HPBDMA_HPBIF(0),
 	HPBDMA_HPBIF(1),
 	HPBDMA_HPBIF(2),
@@ -444,24 +438,6 @@
 	HPB_DMAE_CHANNEL(0x7c, HPBDMA_SLAVE_USBFUNC_RX), /* ch. 15 */
 	HPB_DMAE_CHANNEL(0x7e, HPBDMA_SLAVE_SDHI0_TX), /* ch. 21 */
 	HPB_DMAE_CHANNEL(0x7e, HPBDMA_SLAVE_SDHI0_RX), /* ch. 22 */
-<<<<<<< HEAD
-	HPB_DMAE_CHANNEL(0x7f, HPBDMA_SLAVE_HPBIF0_TX), /* ch. 28 */
-	HPB_DMAE_CHANNEL(0x7f, HPBDMA_SLAVE_HPBIF0_RX), /* ch. 28 */
-	HPB_DMAE_CHANNEL(0x7f, HPBDMA_SLAVE_HPBIF1_TX), /* ch. 29 */
-	HPB_DMAE_CHANNEL(0x7f, HPBDMA_SLAVE_HPBIF1_RX), /* ch. 29 */
-	HPB_DMAE_CHANNEL(0x7f, HPBDMA_SLAVE_HPBIF2_TX), /* ch. 30 */
-	HPB_DMAE_CHANNEL(0x7f, HPBDMA_SLAVE_HPBIF2_RX), /* ch. 30 */
-	HPB_DMAE_CHANNEL(0x7f, HPBDMA_SLAVE_HPBIF3_TX), /* ch. 31 */
-	HPB_DMAE_CHANNEL(0x7f, HPBDMA_SLAVE_HPBIF3_RX), /* ch. 31 */
-	HPB_DMAE_CHANNEL(0x7f, HPBDMA_SLAVE_HPBIF4_TX), /* ch. 32 */
-	HPB_DMAE_CHANNEL(0x7f, HPBDMA_SLAVE_HPBIF4_RX), /* ch. 32 */
-	HPB_DMAE_CHANNEL(0x7f, HPBDMA_SLAVE_HPBIF5_TX), /* ch. 33 */
-	HPB_DMAE_CHANNEL(0x7f, HPBDMA_SLAVE_HPBIF5_RX), /* ch. 33 */
-	HPB_DMAE_CHANNEL(0x7f, HPBDMA_SLAVE_HPBIF6_TX), /* ch. 34 */
-	HPB_DMAE_CHANNEL(0x7f, HPBDMA_SLAVE_HPBIF6_RX), /* ch. 34 */
-	HPB_DMAE_CHANNEL(0x7f, HPBDMA_SLAVE_HPBIF7_TX), /* ch. 35 */
-	HPB_DMAE_CHANNEL(0x7f, HPBDMA_SLAVE_HPBIF7_RX), /* ch. 35 */
-=======
 	HPB_DMAE_CHANNEL(0x7f, HPBDMA_SLAVE_SSI0_TX),   /* ch. 28 */
 	HPB_DMAE_CHANNEL(0x7f, HPBDMA_SLAVE_SSI0_RX),   /* ch. 28 */
 	HPB_DMAE_CHANNEL(0x7f, HPBDMA_SLAVE_HPBIF0_TX), /* ch. 28 */
@@ -496,7 +472,6 @@
 	HPB_DMAE_CHANNEL(0x7f, HPBDMA_SLAVE_HPBIF7_RX), /* ch. 35 */
 	HPB_DMAE_CHANNEL(0x7f, HPBDMA_SLAVE_SSI8_TX),   /* ch. 36 */
 	HPB_DMAE_CHANNEL(0x7f, HPBDMA_SLAVE_SSI8_RX),   /* ch. 36 */
->>>>>>> fab4f88b
 	HPB_DMAE_CHANNEL(0x7f, HPBDMA_SLAVE_HPBIF8_TX), /* ch. 36 */
 	HPB_DMAE_CHANNEL(0x7f, HPBDMA_SLAVE_HPBIF8_RX), /* ch. 36 */
 };
