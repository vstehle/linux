config ARCH_MVEBU
	bool "Marvell Engineering Business Unit (MVEBU) SoCs" if (ARCH_MULTI_V7 || ARCH_MULTI_V5)
	select ARCH_SUPPORTS_BIG_ENDIAN
	select CLKSRC_MMIO
	select GENERIC_IRQ_CHIP
	select IRQ_DOMAIN
	select PINCTRL
	select PLAT_ORION
	select MVEBU_MBUS
	select ZONE_DMA if ARM_LPAE
	select ARCH_REQUIRE_GPIOLIB
	select MIGHT_HAVE_PCI
	select PCI_QUIRKS if PCI

if ARCH_MVEBU

menu "Marvell EBU SoC variants"

config MACH_MVEBU_V7
	bool
	select ARMADA_370_XP_TIMER
	select CACHE_L2X0

config MACH_ARMADA_370
	bool "Marvell Armada 370 boards" if ARCH_MULTI_V7
	select ARMADA_370_CLK
	select CPU_PJ4B
	select MACH_MVEBU_V7
	select PINCTRL_ARMADA_370
	help
	  Say 'Y' here if you want your kernel to support boards based
	  on the Marvell Armada 370 SoC with device tree.

config MACH_ARMADA_375
<<<<<<< HEAD
	bool "Marvell Armada 375 boards"
=======
	bool "Marvell Armada 375 boards" if ARCH_MULTI_V7
>>>>>>> 79e8e9df
	select ARM_ERRATA_720789
	select ARM_ERRATA_753970
	select ARM_GIC
	select ARMADA_375_CLK
	select CPU_V7
	select MACH_MVEBU_V7
	select NEON
	select PINCTRL_ARMADA_375
	help
	  Say 'Y' here if you want your kernel to support boards based
	  on the Marvell Armada 375 SoC with device tree.

config MACH_ARMADA_38X
<<<<<<< HEAD
	bool "Marvell Armada 380/385 boards"
=======
	bool "Marvell Armada 380/385 boards" if ARCH_MULTI_V7
>>>>>>> 79e8e9df
	select ARM_ERRATA_720789
	select ARM_ERRATA_753970
	select ARM_GIC
	select ARMADA_38X_CLK
	select CPU_V7
	select MACH_MVEBU_V7
	select NEON
	select PINCTRL_ARMADA_38X
	help
	  Say 'Y' here if you want your kernel to support boards based
	  on the Marvell Armada 380/385 SoC with device tree.

config MACH_ARMADA_XP
	bool "Marvell Armada XP boards" if ARCH_MULTI_V7
	select ARMADA_XP_CLK
	select CPU_PJ4B
	select MACH_MVEBU_V7
	select PINCTRL_ARMADA_XP
	help
	  Say 'Y' here if you want your kernel to support boards based
	  on the Marvell Armada XP SoC with device tree.

config MACH_KIRKWOOD
	bool "Marvell Kirkwood boards" if ARCH_MULTI_V5
	select ARCH_HAS_CPUFREQ
	select ARCH_REQUIRE_GPIOLIB
	select CPU_FEROCEON
	select KIRKWOOD_CLK
	select OF_IRQ
	select ORION_IRQCHIP
	select ORION_TIMER
	select PCI
	select PCI_QUIRKS
	select PINCTRL_KIRKWOOD
	select USE_OF
	help
	  Say 'Y' here if you want your kernel to support boards based
	  on the Marvell Kirkwood device tree.

config MACH_T5325
	bool "HP T5325 thin client"
	depends on MACH_KIRKWOOD
	help
	  Say 'Y' here if you want your kernel to support the
	  HP T5325 Thin client

endmenu

endif<|MERGE_RESOLUTION|>--- conflicted
+++ resolved
@@ -32,11 +32,7 @@
 	  on the Marvell Armada 370 SoC with device tree.
 
 config MACH_ARMADA_375
-<<<<<<< HEAD
-	bool "Marvell Armada 375 boards"
-=======
 	bool "Marvell Armada 375 boards" if ARCH_MULTI_V7
->>>>>>> 79e8e9df
 	select ARM_ERRATA_720789
 	select ARM_ERRATA_753970
 	select ARM_GIC
@@ -50,11 +46,7 @@
 	  on the Marvell Armada 375 SoC with device tree.
 
 config MACH_ARMADA_38X
-<<<<<<< HEAD
-	bool "Marvell Armada 380/385 boards"
-=======
 	bool "Marvell Armada 380/385 boards" if ARCH_MULTI_V7
->>>>>>> 79e8e9df
 	select ARM_ERRATA_720789
 	select ARM_ERRATA_753970
 	select ARM_GIC
