--- conflicted
+++ resolved
@@ -32,9 +32,7 @@
 static DEFINE_RAW_SPINLOCK(l2x0_lock);
 static u32 l2x0_way_mask;	/* Bitmask of active ways */
 static u32 l2x0_size;
-<<<<<<< HEAD
 static unsigned long sync_reg_offset = L2X0_CACHE_SYNC;
-=======
 static u32 l2x0_cache_id;
 static unsigned int l2x0_sets;
 static unsigned int l2x0_ways;
@@ -45,7 +43,6 @@
 		(L2X0_CACHE_ID_PART_MASK | L2X0_CACHE_ID_REV_MASK)) ==
 			(L2X0_CACHE_ID_PART_L310 | rev);
 }
->>>>>>> 7641d8ac
 
 struct l2x0_regs l2x0_saved_regs;
 
