/*
 *  linux/arch/arm/mm/context.c
 *
 *  Copyright (C) 2002-2003 Deep Blue Solutions Ltd, all rights reserved.
 *
 * This program is free software; you can redistribute it and/or modify
 * it under the terms of the GNU General Public License version 2 as
 * published by the Free Software Foundation.
 */
#include <linux/init.h>
#include <linux/sched.h>
#include <linux/mm.h>
#include <linux/smp.h>
#include <linux/percpu.h>

#include <asm/mmu_context.h>
#include <asm/tlbflush.h>

static DEFINE_SPINLOCK(cpu_asid_lock);
unsigned int cpu_last_asid = ASID_FIRST_VERSION;
#ifdef CONFIG_SMP
DEFINE_PER_CPU(struct mm_struct *, current_mm);
#endif

#ifdef CONFIG_ARM_LPAE
#define cpu_set_asid(asid) {						\
	unsigned long ttbl, ttbh;					\
	asm volatile(							\
	"	mrrc	p15, 0, %0, %1, c2		@ read TTBR0\n"	\
	"	mov	%1, %2, lsl #(48 - 32)		@ set ASID\n"	\
	"	mcrr	p15, 0, %0, %1, c2		@ set TTBR0\n"	\
	: "=&r" (ttbl), "=&r" (ttbh)					\
	: "r" (asid & ~ASID_MASK));					\
}
#else
#define cpu_set_asid(asid) \
	asm("	mcr	p15, 0, %0, c13, c0, 1\n" : : "r" (asid))
#endif

/*
 * We fork()ed a process, and we need a new context for the child
 * to run in.
 */
void __init_new_context(struct task_struct *tsk, struct mm_struct *mm)
{
	mm->context.id = 0;
	spin_lock_init(&mm->context.id_lock);
}

static void flush_context(void)
{
<<<<<<< HEAD
	u32 ttb;
	/* Copy TTBR1 into TTBR0 */
	asm volatile("mrc	p15, 0, %0, c2, c0, 1\n"
		     "mcr	p15, 0, %0, c2, c0, 0"
		     : "=r" (ttb));
=======
	/* set the reserved ASID before flushing the TLB */
	cpu_set_asid(0);
>>>>>>> ff031117
	isb();
	local_flush_tlb_all();
	if (icache_is_vivt_asid_tagged()) {
		__flush_icache_all();
		dsb();
	}
}

#ifdef CONFIG_SMP

static void set_mm_context(struct mm_struct *mm, unsigned int asid)
{
	unsigned long flags;

	/*
	 * Locking needed for multi-threaded applications where the
	 * same mm->context.id could be set from different CPUs during
	 * the broadcast. This function is also called via IPI so the
	 * mm->context.id_lock has to be IRQ-safe.
	 */
	spin_lock_irqsave(&mm->context.id_lock, flags);
	if (likely((mm->context.id ^ cpu_last_asid) >> ASID_BITS)) {
		/*
		 * Old version of ASID found. Set the new one and
		 * reset mm_cpumask(mm).
		 */
		mm->context.id = asid;
		cpumask_clear(mm_cpumask(mm));
	}
	spin_unlock_irqrestore(&mm->context.id_lock, flags);

	/*
	 * Set the mm_cpumask(mm) bit for the current CPU.
	 */
	cpumask_set_cpu(smp_processor_id(), mm_cpumask(mm));
}

/*
 * Reset the ASID on the current CPU. This function call is broadcast
 * from the CPU handling the ASID rollover and holding cpu_asid_lock.
 */
static void reset_context(void *info)
{
	unsigned int asid;
	unsigned int cpu = smp_processor_id();
	struct mm_struct *mm = per_cpu(current_mm, cpu);

	/*
	 * Check if a current_mm was set on this CPU as it might still
	 * be in the early booting stages and using the reserved ASID.
	 */
	if (!mm)
		return;

	smp_rmb();
	asid = cpu_last_asid + cpu;

	flush_context();
	set_mm_context(mm, asid);

	/* set the new ASID */
<<<<<<< HEAD
	cpu_switch_mm(mm->pgd, mm);
=======
	cpu_set_asid(mm->context.id);
	isb();
>>>>>>> ff031117
}

#else

static inline void set_mm_context(struct mm_struct *mm, unsigned int asid)
{
	mm->context.id = asid;
	cpumask_copy(mm_cpumask(mm), cpumask_of(smp_processor_id()));
}

#endif

void __new_context(struct mm_struct *mm)
{
	unsigned int asid;

	spin_lock(&cpu_asid_lock);
#ifdef CONFIG_SMP
	/*
	 * Check the ASID again, in case the change was broadcast from
	 * another CPU before we acquired the lock.
	 */
	if (unlikely(((mm->context.id ^ cpu_last_asid) >> ASID_BITS) == 0)) {
		cpumask_set_cpu(smp_processor_id(), mm_cpumask(mm));
		spin_unlock(&cpu_asid_lock);
		return;
	}
#endif
	/*
	 * At this point, it is guaranteed that the current mm (with
	 * an old ASID) isn't active on any other CPU since the ASIDs
	 * are changed simultaneously via IPI.
	 */
	asid = ++cpu_last_asid;
	if (asid == 0)
		asid = cpu_last_asid = ASID_FIRST_VERSION;

	/*
	 * If we've used up all our ASIDs, we need
	 * to start a new version and flush the TLB.
	 */
	if (unlikely((asid & ~ASID_MASK) == 0)) {
		asid = cpu_last_asid + smp_processor_id();
		flush_context();
#ifdef CONFIG_SMP
		smp_wmb();
		smp_call_function(reset_context, NULL, 1);
#endif
		cpu_last_asid += NR_CPUS - 1;
	}

	set_mm_context(mm, asid);
	spin_unlock(&cpu_asid_lock);
}<|MERGE_RESOLUTION|>--- conflicted
+++ resolved
@@ -23,18 +23,31 @@
 #endif
 
 #ifdef CONFIG_ARM_LPAE
-#define cpu_set_asid(asid) {						\
-	unsigned long ttbl, ttbh;					\
-	asm volatile(							\
-	"	mrrc	p15, 0, %0, %1, c2		@ read TTBR0\n"	\
-	"	mov	%1, %2, lsl #(48 - 32)		@ set ASID\n"	\
-	"	mcrr	p15, 0, %0, %1, c2		@ set TTBR0\n"	\
-	: "=&r" (ttbl), "=&r" (ttbh)					\
-	: "r" (asid & ~ASID_MASK));					\
+static void cpu_set_reserved_ttbr0(void)
+{
+	unsigned long ttbl = __pa(swapper_pg_dir);
+	unsigned long ttbh = 0;
+
+	/*
+	 * Set TTBR0 to swapper_pg_dir. Note that swapper_pg_dir only contains
+	 * global entries so the ASID value is not relevant.
+	 */
+	asm(
+	"	mcrr	p15, 0, %0, %1, c2		@ set TTBR0\n"
+	:
+	: "r" (ttbl), "r" (ttbh));
 }
 #else
-#define cpu_set_asid(asid) \
-	asm("	mcr	p15, 0, %0, c13, c0, 1\n" : : "r" (asid))
+static void cpu_set_reserved_ttbr0(void)
+{
+	u32 ttb;
+
+	/* Copy TTBR1 into TTBR0 */
+	asm volatile(
+	"	mrc	p15, 0, %0, c2, c0, 1		@ read TTBR1\n"
+	"	mcr	p15, 0, %0, c2, c0, 0		@ set TTBR0\n"
+	: "=r" (ttb));
+}
 #endif
 
 /*
@@ -49,16 +62,7 @@
 
 static void flush_context(void)
 {
-<<<<<<< HEAD
-	u32 ttb;
-	/* Copy TTBR1 into TTBR0 */
-	asm volatile("mrc	p15, 0, %0, c2, c0, 1\n"
-		     "mcr	p15, 0, %0, c2, c0, 0"
-		     : "=r" (ttb));
-=======
-	/* set the reserved ASID before flushing the TLB */
-	cpu_set_asid(0);
->>>>>>> ff031117
+	cpu_set_reserved_ttbr0();
 	isb();
 	local_flush_tlb_all();
 	if (icache_is_vivt_asid_tagged()) {
@@ -120,12 +124,7 @@
 	set_mm_context(mm, asid);
 
 	/* set the new ASID */
-<<<<<<< HEAD
 	cpu_switch_mm(mm->pgd, mm);
-=======
-	cpu_set_asid(mm->context.id);
-	isb();
->>>>>>> ff031117
 }
 
 #else
