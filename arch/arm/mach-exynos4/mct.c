--- conflicted
+++ resolved
@@ -33,12 +33,7 @@
 	void __iomem *base;
 };
 
-<<<<<<< HEAD
-static DEFINE_PER_CPU(struct mct_clock_event_device, mct_tick);
-static DEFINE_PER_CPU(struct mct_clock_event_device *, percpu_mct_tick);
-=======
 static struct mct_clock_event_device __percpu *mct_tick;
->>>>>>> 39237f75
 
 static void exynos4_mct_write(unsigned int value, void *addr)
 {
@@ -299,11 +294,7 @@
 static int exynos4_tick_set_next_event(unsigned long cycles,
 				       struct clock_event_device *evt)
 {
-<<<<<<< HEAD
-	struct mct_clock_event_device *mevt = &__get_cpu_var(mct_tick);
-=======
 	struct mct_clock_event_device *mevt;
->>>>>>> 39237f75
 
 	mevt = container_of(evt, struct mct_clock_event_device, evt);
 	exynos4_mct_tick_start(cycles, mevt);
@@ -314,11 +305,7 @@
 static inline void exynos4_tick_set_mode(enum clock_event_mode mode,
 					 struct clock_event_device *evt)
 {
-<<<<<<< HEAD
-	struct mct_clock_event_device *mevt = &__get_cpu_var(mct_tick);
-=======
 	struct mct_clock_event_device *mevt;
->>>>>>> 39237f75
 
 	mevt = container_of(evt, struct mct_clock_event_device, evt);
 	exynos4_mct_tick_stop(mevt);
@@ -383,20 +370,11 @@
 
 static void __cpuinit exynos4_mct_tick_init(void *data)
 {
-<<<<<<< HEAD
-	struct mct_clock_event_device *mevt;
-	unsigned int cpu = smp_processor_id();
-
-	mevt = &__get_cpu_var(mct_tick);
-	__get_cpu_var(percpu_mct_tick) = mevt;
-	mevt->evt = evt;
-=======
 	struct mct_clock_event_device *mevt = data;
 	struct clock_event_device *evt = &mevt->evt;
 	unsigned int cpu = smp_processor_id();
 
 	mevt = __get_cpu_var(mct_tick);
->>>>>>> 39237f75
 
 	if (cpu == 0) {
 		mct_tick[cpu].base = EXYNOS4_MCT_L0_BASE;
@@ -443,14 +421,6 @@
 	disable_irq(evt->irq);
 }
 
-<<<<<<< HEAD
-void local_timer_stop(struct clock_event_device *evt)
-{
-	evt->set_mode(CLOCK_EVT_MODE_UNUSED, evt);
-	disable_irq(evt->irq);
-}
-#endif /* CONFIG_LOCAL_TIMERS */
-=======
 static int __cpuinit exynos4_mct_cpu_notify(struct notifier_block *self,
 					    unsigned long action, void *data)
 {
@@ -492,7 +462,6 @@
 
 	register_cpu_notifier(&exynos4_mct_cpu_nb);
 }
->>>>>>> 39237f75
 
 static void __init exynos4_timer_resources(void)
 {
