/*
 * Samsung's Exynos5250 based Arndale board device tree source
 *
 * Copyright (c) 2013 Samsung Electronics Co., Ltd.
 *		http://www.samsung.com
 *
 * This program is free software; you can redistribute it and/or modify
 * it under the terms of the GNU General Public License version 2 as
 * published by the Free Software Foundation.
*/

/dts-v1/;
#include "exynos5250.dtsi"

/ {
	model = "Insignal Arndale evaluation board based on EXYNOS5250";
	compatible = "insignal,arndale", "samsung,exynos5250";

	memory {
		reg = <0x40000000 0x80000000>;
	};

	chosen {
		bootargs = "console=ttySAC2,115200";
	};

	codec@11000000 {
		samsung,mfc-r = <0x43000000 0x800000>;
		samsung,mfc-l = <0x51000000 0x800000>;
	};

	i2c@12C60000 {
		samsung,i2c-sda-delay = <100>;
		samsung,i2c-max-bus-freq = <20000>;
		samsung,i2c-slave-addr = <0x66>;

		s5m8767_pmic@66 {
			compatible = "samsung,s5m8767-pmic";
			reg = <0x66>;

			s5m8767,pmic-buck2-dvs-voltage = <1300000>;
			s5m8767,pmic-buck3-dvs-voltage = <1100000>;
			s5m8767,pmic-buck4-dvs-voltage = <1200000>;
			s5m8767,pmic-buck-dvs-gpios = <&gpd1 0 0>,
							<&gpd1 1 0>,
							<&gpd1 2 0>;
			s5m8767,pmic-buck-ds-gpios = <&gpx2 3 0>,
							<&gpx2 4 0>,
							<&gpx2 5 0>;
			regulators {
				ldo1_reg: LDO1 {
					regulator-name = "VDD_ALIVE_1.0V";
					regulator-min-microvolt = <1100000>;
					regulator-max-microvolt = <1100000>;
					regulator-always-on;
					regulator-boot-on;
					op_mode = <1>;
				};

				ldo2_reg: LDO2 {
					regulator-name = "VDD_28IO_DP_1.35V";
					regulator-min-microvolt = <1200000>;
					regulator-max-microvolt = <1200000>;
					regulator-always-on;
					regulator-boot-on;
					op_mode = <1>;
				};

				ldo3_reg: LDO3 {
					regulator-name = "VDD_COMMON1_1.8V";
					regulator-min-microvolt = <1800000>;
					regulator-max-microvolt = <1800000>;
					regulator-always-on;
					regulator-boot-on;
					op_mode = <1>;
				};

				ldo4_reg: LDO4 {
					regulator-name = "VDD_IOPERI_1.8V";
					regulator-min-microvolt = <1800000>;
					regulator-max-microvolt = <1800000>;
					op_mode = <1>;
				};

				ldo5_reg: LDO5 {
					regulator-name = "VDD_EXT_1.8V";
					regulator-min-microvolt = <1800000>;
					regulator-max-microvolt = <1800000>;
					regulator-always-on;
					regulator-boot-on;
					op_mode = <1>;
				};

				ldo6_reg: LDO6 {
					regulator-name = "VDD_MPLL_1.1V";
					regulator-min-microvolt = <1100000>;
					regulator-max-microvolt = <1100000>;
					regulator-always-on;
					regulator-boot-on;
					op_mode = <1>;
				};

				ldo7_reg: LDO7 {
					regulator-name = "VDD_XPLL_1.1V";
					regulator-min-microvolt = <1100000>;
					regulator-max-microvolt = <1100000>;
					regulator-always-on;
					regulator-boot-on;
					op_mode = <1>;
				};

				ldo8_reg: LDO8 {
					regulator-name = "VDD_COMMON2_1.0V";
					regulator-min-microvolt = <1000000>;
					regulator-max-microvolt = <1000000>;
					regulator-always-on;
					regulator-boot-on;
					op_mode = <1>;
				};

				ldo9_reg: LDO9 {
					regulator-name = "VDD_33ON_3.0V";
					regulator-min-microvolt = <3000000>;
					regulator-max-microvolt = <3000000>;
					op_mode = <1>;
				};

				ldo10_reg: LDO10 {
					regulator-name = "VDD_COMMON3_1.8V";
					regulator-min-microvolt = <1800000>;
					regulator-max-microvolt = <1800000>;
					regulator-always-on;
					regulator-boot-on;
					op_mode = <1>;
				};

				ldo11_reg: LDO11 {
					regulator-name = "VDD_ABB2_1.8V";
					regulator-min-microvolt = <1800000>;
					regulator-max-microvolt = <1800000>;
					regulator-always-on;
					regulator-boot-on;
					op_mode = <1>;
				};

				ldo12_reg: LDO12 {
					regulator-name = "VDD_USB_3.0V";
					regulator-min-microvolt = <3000000>;
					regulator-max-microvolt = <3000000>;
					regulator-always-on;
					regulator-boot-on;
					op_mode = <1>;
				};

				ldo13_reg: LDO13 {
					regulator-name = "VDDQ_C2C_W_1.8V";
					regulator-min-microvolt = <1800000>;
					regulator-max-microvolt = <1800000>;
					regulator-always-on;
					regulator-boot-on;
					op_mode = <1>;
				};

				ldo14_reg: LDO14 {
					regulator-name = "VDD18_ABB0_3_1.8V";
					regulator-min-microvolt = <1800000>;
					regulator-max-microvolt = <1800000>;
					regulator-always-on;
					regulator-boot-on;
					op_mode = <1>;
				};

				ldo15_reg: LDO15 {
					regulator-name = "VDD10_COMMON4_1.0V";
					regulator-min-microvolt = <1000000>;
					regulator-max-microvolt = <1000000>;
					regulator-always-on;
					regulator-boot-on;
					op_mode = <1>;
				};

				ldo16_reg: LDO16 {
					regulator-name = "VDD18_HSIC_1.8V";
					regulator-min-microvolt = <1800000>;
					regulator-max-microvolt = <1800000>;
					regulator-always-on;
					regulator-boot-on;
					op_mode = <1>;
				};

				ldo17_reg: LDO17 {
					regulator-name = "VDDQ_MMC2_3_2.8V";
					regulator-min-microvolt = <2800000>;
					regulator-max-microvolt = <2800000>;
					regulator-always-on;
					regulator-boot-on;
					op_mode = <1>;
				};

				ldo18_reg: LDO18 {
					regulator-name = "VDD_33ON_2.8V";
					regulator-min-microvolt = <2800000>;
					regulator-max-microvolt = <2800000>;
					op_mode = <1>;
				};

				ldo22_reg: LDO22 {
					regulator-name = "EXT_33_OFF";
					regulator-min-microvolt = <3300000>;
					regulator-max-microvolt = <3300000>;
					op_mode = <1>;
				};

				ldo23_reg: LDO23 {
					regulator-name = "EXT_28_OFF";
					regulator-min-microvolt = <2800000>;
					regulator-max-microvolt = <2800000>;
					op_mode = <1>;
				};

				ldo25_reg: LDO25 {
					regulator-name = "PVDD_LDO25";
					regulator-min-microvolt = <1200000>;
					regulator-max-microvolt = <1200000>;
					op_mode = <1>;
				};

				ldo26_reg: LDO26 {
					regulator-name = "EXT_18_OFF";
					regulator-min-microvolt = <1800000>;
					regulator-max-microvolt = <1800000>;
					op_mode = <1>;
				};

				buck1_reg: BUCK1 {
					regulator-name = "vdd_mif";
					regulator-min-microvolt = <950000>;
					regulator-max-microvolt = <1200000>;
					regulator-always-on;
					regulator-boot-on;
					op_mode = <1>;
				};

				buck2_reg: BUCK2 {
					regulator-name = "vdd_arm";
					regulator-min-microvolt = <925000>;
					regulator-max-microvolt = <1300000>;
					regulator-always-on;
					regulator-boot-on;
					op_mode = <1>;
				};

				buck3_reg: BUCK3 {
					regulator-name = "vdd_int";
					regulator-min-microvolt = <900000>;
					regulator-max-microvolt = <1200000>;
					regulator-always-on;
					regulator-boot-on;
					op_mode = <1>;
				};

				buck4_reg: BUCK4 {
					regulator-name = "vdd_g3d";
					regulator-min-microvolt = <1000000>;
					regulator-max-microvolt = <1000000>;
					regulator-boot-on;
					op_mode = <1>;
				};

				buck5_reg: BUCK5 {
					regulator-name = "VDD_MEM_1.35V";
					regulator-min-microvolt = <750000>;
					regulator-max-microvolt = <1355000>;
					regulator-always-on;
					regulator-boot-on;
					op_mode = <1>;
				};

				buck9_reg: BUCK9 {
					regulator-name = "VDD_33_OFF_EXT1";
					regulator-min-microvolt = <750000>;
					regulator-max-microvolt = <3000000>;
					op_mode = <1>;
				};
			};
		};
	};

	i2c@12C70000 {
		status = "disabled";
	};

	i2c@12C80000 {
		status = "disabled";
	};

	i2c@12C90000 {
		status = "disabled";
	};

	i2c@12CA0000 {
		status = "disabled";
	};

	i2c@12CB0000 {
		status = "disabled";
	};

	i2c@12CC0000 {
		status = "disabled";
	};

	i2c@12CD0000 {
		status = "disabled";
	};

	i2c@121D0000 {
		status = "disabled";
	};

	dwmmc_0: dwmmc0@12200000 {
		num-slots = <1>;
		supports-highspeed;
		broken-cd;
		fifo-depth = <0x80>;
		card-detect-delay = <200>;
		samsung,dw-mshc-ciu-div = <3>;
		samsung,dw-mshc-sdr-timing = <2 3>;
		samsung,dw-mshc-ddr-timing = <1 2>;
		vmmc-supply = <&mmc_reg>;
		pinctrl-names = "default";
		pinctrl-0 = <&sd0_clk &sd0_cmd &sd0_bus4 &sd0_bus8>;

		slot@0 {
			reg = <0>;
			bus-width = <8>;
		};
	};

	dwmmc_1: dwmmc1@12210000 {
		status = "disabled";
	};

	dwmmc_2: dwmmc2@12220000 {
		num-slots = <1>;
		supports-highspeed;
		fifo-depth = <0x80>;
		card-detect-delay = <200>;
		samsung,dw-mshc-ciu-div = <3>;
		samsung,dw-mshc-sdr-timing = <2 3>;
		samsung,dw-mshc-ddr-timing = <1 2>;
		vmmc-supply = <&mmc_reg>;
		pinctrl-names = "default";
		pinctrl-0 = <&sd2_clk &sd2_cmd &sd2_cd &sd2_bus4>;

		slot@0 {
			reg = <0>;
			bus-width = <4>;
			disable-wp;
		};
	};

	dwmmc_3: dwmmc3@12230000 {
		status = "disabled";
	};

	spi_0: spi@12d20000 {
		status = "disabled";
	};

	spi_1: spi@12d30000 {
		status = "disabled";
	};

	spi_2: spi@12d40000 {
		status = "disabled";
	};

	gpio_keys {
		compatible = "gpio-keys";

		menu {
			label = "SW-TACT2";
			gpios = <&gpx1 4 1>;
			linux,code = <139>;
			gpio-key,wakeup;
		};

		home {
			label = "SW-TACT3";
			gpios = <&gpx1 5 1>;
			linux,code = <102>;
			gpio-key,wakeup;
		};

		up {
			label = "SW-TACT4";
			gpios = <&gpx1 6 1>;
			linux,code = <103>;
			gpio-key,wakeup;
		};

		down {
			label = "SW-TACT5";
			gpios = <&gpx1 7 1>;
			linux,code = <108>;
			gpio-key,wakeup;
		};

		back {
			label = "SW-TACT6";
			gpios = <&gpx2 0 1>;
			linux,code = <158>;
			gpio-key,wakeup;
		};

		wakeup {
			label = "SW-TACT7";
			gpios = <&gpx2 1 1>;
			linux,code = <143>;
			gpio-key,wakeup;
		};
	};

	hdmi {
		hpd-gpio = <&gpx3 7 2>;
		vdd_osc-supply = <&ldo10_reg>;
		vdd_pll-supply = <&ldo8_reg>;
		vdd-supply = <&ldo8_reg>;
	};

	mmc_reg: voltage-regulator {
		compatible = "regulator-fixed";
		regulator-name = "VDD_33ON_2.8V";
		regulator-min-microvolt = <2800000>;
		regulator-max-microvolt = <2800000>;
		gpio = <&gpx1 1 1>;
		enable-active-high;
	};

	reg_hdmi_en: fixedregulator@0 {
		compatible = "regulator-fixed";
		regulator-name = "hdmi-en";
	};

	fixed-rate-clocks {
		xxti {
			compatible = "samsung,clock-xxti";
			clock-frequency = <24000000>;
		};
	};

	dp-controller {
		samsung,color-space = <0>;
		samsung,dynamic-range = <0>;
		samsung,ycbcr-coeff = <0>;
		samsung,color-depth = <1>;
		samsung,link-rate = <0x0a>;
		samsung,lane-count = <4>;
	};

	fimd: fimd@14400000 {
		display-timings {
			native-mode = <&timing0>;
			timing0: timing@0 {
				/* 2560x1600 DP panel */
				clock-frequency = <50000>;
				hactive = <2560>;
				vactive = <1600>;
				hfront-porch = <48>;
				hback-porch = <80>;
				hsync-len = <32>;
				vback-porch = <16>;
				vfront-porch = <8>;
				vsync-len = <6>;
			};
		};
	};

<<<<<<< HEAD
=======
	rtc {
		status = "okay";
	};
>>>>>>> bc40c113
};<|MERGE_RESOLUTION|>--- conflicted
+++ resolved
@@ -477,10 +477,7 @@
 		};
 	};
 
-<<<<<<< HEAD
-=======
 	rtc {
 		status = "okay";
 	};
->>>>>>> bc40c113
 };