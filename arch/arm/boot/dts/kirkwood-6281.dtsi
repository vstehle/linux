/ {
	ocp@f1000000 {
		pinctrl: pinctrl@10000 {
			compatible = "marvell,88f6281-pinctrl";
			reg = <0x10000 0x20>;

			pmx_nand: pmx-nand {
				marvell,pins = "mpp0", "mpp1", "mpp2", "mpp3",
					       "mpp4", "mpp5", "mpp18",
					       "mpp19";
				marvell,function = "nand";
			};
			pmx_sata0: pmx-sata0 {
				marvell,pins = "mpp5", "mpp21", "mpp23";
				marvell,function = "sata0";
			};
			pmx_sata1: pmx-sata1 {
				marvell,pins = "mpp4", "mpp20", "mpp22";
				marvell,function = "sata1";
			};
			pmx_spi: pmx-spi {
				marvell,pins = "mpp0", "mpp1", "mpp2", "mpp3";
				marvell,function = "spi";
			};
			pmx_twsi0: pmx-twsi0 {
				marvell,pins = "mpp8", "mpp9";
				marvell,function = "twsi0";
			};
			pmx_uart0: pmx-uart0 {
				marvell,pins = "mpp10", "mpp11";
				marvell,function = "uart0";
			};
			pmx_uart1: pmx-uart1 {
				marvell,pins = "mpp13", "mpp14";
				marvell,function = "uart1";
			};
			pmx_sdio: pmx-sdio {
				marvell,pins = "mpp12", "mpp13", "mpp14",
					       "mpp15", "mpp16", "mpp17";
				marvell,function = "sdio";
			};
		};

<<<<<<< HEAD
		rtc@10300 {
			compatible = "marvell,kirkwood-rtc", "marvell,orion-rtc";
			reg = <0x10300 0x20>;
			interrupts = <53>;
			clocks = <&gate_clk 7>;
		};

		sata@80000 {
			compatible = "marvell,orion-sata";
			reg = <0x80000 0x5000>;
			interrupts = <21>;
			clocks = <&gate_clk 14>, <&gate_clk 15>;
			clock-names = "0", "1";
			status = "disabled";
		};

		mvsdio@90000 {
			compatible = "marvell,orion-sdio";
			reg = <0x90000 0x200>;
			interrupts = <28>;
			clocks = <&gate_clk 4>;
			bus-width = <4>;
			cap-sdio-irq;
			cap-sd-highspeed;
			cap-mmc-highspeed;
			status = "disabled";
=======
		pcie-controller {
			compatible = "marvell,kirkwood-pcie";
			status = "disabled";
			device_type = "pci";

			#address-cells = <3>;
			#size-cells = <2>;

			bus-range = <0x00 0xff>;

			ranges = <0x82000000 0 0x00040000 0x00040000 0 0x00002000   /* Port 0.0 registers */
				  0x82000000 0 0xe0000000 0xe0000000 0 0x08000000   /* non-prefetchable memory */
			          0x81000000 0 0          0xe8000000 0 0x00100000>; /* downstream I/O */

			pcie@1,0 {
				device_type = "pci";
				assigned-addresses = <0x82000800 0 0x00040000 0 0x2000>;
				reg = <0x0800 0 0 0 0>;
				#address-cells = <3>;
				#size-cells = <2>;
				#interrupt-cells = <1>;
				ranges;
				interrupt-map-mask = <0 0 0 0>;
				interrupt-map = <0 0 0 0 &intc 9>;
				marvell,pcie-port = <0>;
				marvell,pcie-lane = <0>;
				clocks = <&gate_clk 2>;
				status = "disabled";
			};
>>>>>>> 6bd98481
		};
	};
};<|MERGE_RESOLUTION|>--- conflicted
+++ resolved
@@ -41,7 +41,6 @@
 			};
 		};
 
-<<<<<<< HEAD
 		rtc@10300 {
 			compatible = "marvell,kirkwood-rtc", "marvell,orion-rtc";
 			reg = <0x10300 0x20>;
@@ -68,7 +67,8 @@
 			cap-sd-highspeed;
 			cap-mmc-highspeed;
 			status = "disabled";
-=======
+		};
+
 		pcie-controller {
 			compatible = "marvell,kirkwood-pcie";
 			status = "disabled";
@@ -98,7 +98,6 @@
 				clocks = <&gate_clk 2>;
 				status = "disabled";
 			};
->>>>>>> 6bd98481
 		};
 	};
 };