--- conflicted
+++ resolved
@@ -399,8 +399,6 @@
 						atmel,pins =
 							<AT91_PIOA 25 AT91_PERIPH_GPIO AT91_PINCTRL_MULTI_DRIVE	/* PA25 GPIO with multi drive */
 							 AT91_PIOA 26 AT91_PERIPH_GPIO AT91_PINCTRL_MULTI_DRIVE>;	/* PA26 GPIO with multi drive */
-<<<<<<< HEAD
-=======
 					};
 				};
 
@@ -477,7 +475,6 @@
 
 					pinctrl_tcb1_tiob2: tcb1_tiob2-0 {
 						atmel,pins = <AT91_PIOB 11 AT91_PERIPH_B AT91_PINCTRL_NONE>;
->>>>>>> 15f4b11b
 					};
 				};
 
