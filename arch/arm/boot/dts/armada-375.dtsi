--- conflicted
+++ resolved
@@ -345,8 +345,6 @@
 				reg = <0x21010 0x1c>;
 			};
 
-<<<<<<< HEAD
-=======
 			usb@50000 {
 				compatible = "marvell,orion-ehci";
 				reg = <0x50000 0x500>;
@@ -371,7 +369,6 @@
 				status = "disabled";
 			};
 
->>>>>>> 09184e73
 			xor@60800 {
 				compatible = "marvell,orion-xor";
 				reg = <0x60800 0x100
