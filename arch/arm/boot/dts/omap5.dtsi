--- conflicted
+++ resolved
@@ -188,7 +188,6 @@
 			ti,hwmods = "i2c1";
 		};
 
-<<<<<<< HEAD
 		aess: aess@0x401f1000 {
 			compatible = "ti,omap4-aess";
 			reg = <0x401f1000 0x3ff>, /* MPU private access */
@@ -206,8 +205,6 @@
 			ti,hwmods = "aess";
 		};
 
-=======
->>>>>>> 128fcb4c
 		mcpdm: mcpdm@40132000 {
 			compatible = "ti,omap4-mcpdm";
 			reg = <0x40132000 0x7f>, /* MPU private access */
@@ -279,8 +276,6 @@
 			pinctrl-single,register-width = <16>;
 			pinctrl-single,function-mask = <0xffff>;
 		};
-<<<<<<< HEAD
-=======
 
 		dss {
 			compatible = "ti,omap4-dss";
@@ -321,6 +316,5 @@
 				video-source = <1>;
 			};
 		};
->>>>>>> 128fcb4c
 	};
 };