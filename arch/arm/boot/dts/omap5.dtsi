/*
 * Copyright (C) 2012 Texas Instruments Incorporated - http://www.ti.com/
 *
 * This program is free software; you can redistribute it and/or modify
 * it under the terms of the GNU General Public License version 2 as
 * published by the Free Software Foundation.
 * Based on "omap4.dtsi"
 */

/*
 * Carveout for multimedia usecases
 * It should be the last 48MB of the first 512MB memory part
 * In theory, it should not even exist. That zone should be reserved
 * dynamically during the .reserve callback.
 */
/memreserve/ 0x9d000000 0x03000000;

/include/ "skeleton.dtsi"

/ {
	compatible = "ti,omap5";
	interrupt-parent = <&gic>;

	aliases {
		serial0 = &uart1;
		serial1 = &uart2;
		serial2 = &uart3;
		serial3 = &uart4;
		serial4 = &uart5;
		serial5 = &uart6;
	};

	cpus {
		cpu@0 {
			compatible = "arm,cortex-a15";
			timer {
				compatible = "arm,armv7-timer";
				/* 14th PPI IRQ, active low level-sensitive */
				interrupts = <1 14 0x308>;
				clock-frequency = <6144000>;
			};
		};
		cpu@1 {
			compatible = "arm,cortex-a15";
			timer {
				compatible = "arm,armv7-timer";
				/* 14th PPI IRQ, active low level-sensitive */
				interrupts = <1 14 0x308>;
				clock-frequency = <6144000>;
			};
		};
	};

	/*
	 * The soc node represents the soc top level view. It is uses for IPs
	 * that are not memory mapped in the MPU view or for the MPU itself.
	 */
	soc {
		compatible = "ti,omap-infra";
		mpu {
			compatible = "ti,omap5-mpu";
			ti,hwmods = "mpu";
		};
	};

	/*
	 * XXX: Use a flat representation of the OMAP3 interconnect.
	 * The real OMAP interconnect network is quite complex.
	 * Since that will not bring real advantage to represent that in DT for
	 * the moment, just use a fake OCP bus entry to represent the whole bus
	 * hierarchy.
	 */
	ocp {
		compatible = "ti,omap4-l3-noc", "simple-bus";
		#address-cells = <1>;
		#size-cells = <1>;
		ranges;
		ti,hwmods = "l3_main_1", "l3_main_2", "l3_main_3";

		counter32k: counter@4ae04000 {
			compatible = "ti,omap-counter32k";
			reg = <0x4ae04000 0x40>;
			ti,hwmods = "counter_32k";
		};

		omap5_pmx_core: pinmux@4a002840 {
			compatible = "ti,omap4-padconf", "pinctrl-single";
			reg = <0x4a002840 0x01b6>;
			#address-cells = <1>;
			#size-cells = <0>;
			pinctrl-single,register-width = <16>;
			pinctrl-single,function-mask = <0x7fff>;
		};
		omap5_pmx_wkup: pinmux@4ae0c840 {
			compatible = "ti,omap4-padconf", "pinctrl-single";
			reg = <0x4ae0c840 0x0038>;
			#address-cells = <1>;
			#size-cells = <0>;
			pinctrl-single,register-width = <16>;
			pinctrl-single,function-mask = <0x7fff>;
		};

		gic: interrupt-controller@48211000 {
			compatible = "arm,cortex-a15-gic";
			interrupt-controller;
			#interrupt-cells = <3>;
			reg = <0x48211000 0x1000>,
			      <0x48212000 0x1000>;
		};

		gpio1: gpio@4ae10000 {
			compatible = "ti,omap4-gpio";
			reg = <0x4ae10000 0x200>;
			interrupts = <0 29 0x4>;
			ti,hwmods = "gpio1";
			gpio-controller;
			#gpio-cells = <2>;
			interrupt-controller;
			#interrupt-cells = <1>;
		};

		gpio2: gpio@48055000 {
			compatible = "ti,omap4-gpio";
			reg = <0x48055000 0x200>;
			interrupts = <0 30 0x4>;
			ti,hwmods = "gpio2";
			gpio-controller;
			#gpio-cells = <2>;
			interrupt-controller;
			#interrupt-cells = <1>;
		};

		gpio3: gpio@48057000 {
			compatible = "ti,omap4-gpio";
			reg = <0x48057000 0x200>;
			interrupts = <0 31 0x4>;
			ti,hwmods = "gpio3";
			gpio-controller;
			#gpio-cells = <2>;
			interrupt-controller;
			#interrupt-cells = <1>;
		};

		gpio4: gpio@48059000 {
			compatible = "ti,omap4-gpio";
			reg = <0x48059000 0x200>;
			interrupts = <0 32 0x4>;
			ti,hwmods = "gpio4";
			gpio-controller;
			#gpio-cells = <2>;
			interrupt-controller;
			#interrupt-cells = <1>;
		};

		gpio5: gpio@4805b000 {
			compatible = "ti,omap4-gpio";
			reg = <0x4805b000 0x200>;
			interrupts = <0 33 0x4>;
			ti,hwmods = "gpio5";
			gpio-controller;
			#gpio-cells = <2>;
			interrupt-controller;
			#interrupt-cells = <1>;
		};

		gpio6: gpio@4805d000 {
			compatible = "ti,omap4-gpio";
			reg = <0x4805d000 0x200>;
			interrupts = <0 34 0x4>;
			ti,hwmods = "gpio6";
			gpio-controller;
			#gpio-cells = <2>;
			interrupt-controller;
			#interrupt-cells = <1>;
		};

		gpio7: gpio@48051000 {
			compatible = "ti,omap4-gpio";
			reg = <0x48051000 0x200>;
			interrupts = <0 35 0x4>;
			ti,hwmods = "gpio7";
			gpio-controller;
			#gpio-cells = <2>;
			interrupt-controller;
			#interrupt-cells = <1>;
		};

		gpio8: gpio@48053000 {
			compatible = "ti,omap4-gpio";
			reg = <0x48053000 0x200>;
			interrupts = <0 121 0x4>;
			ti,hwmods = "gpio8";
			gpio-controller;
			#gpio-cells = <2>;
			interrupt-controller;
			#interrupt-cells = <1>;
		};

		i2c1: i2c@48070000 {
			compatible = "ti,omap4-i2c";
			reg = <0x48070000 0x100>;
			interrupts = <0 56 0x4>;
			#address-cells = <1>;
			#size-cells = <0>;
			ti,hwmods = "i2c1";
		};

		i2c2: i2c@48072000 {
			compatible = "ti,omap4-i2c";
			reg = <0x48072000 0x100>;
			interrupts = <0 57 0x4>;
			#address-cells = <1>;
			#size-cells = <0>;
			ti,hwmods = "i2c2";
		};

		i2c3: i2c@48060000 {
			compatible = "ti,omap4-i2c";
			reg = <0x48060000 0x100>;
			interrupts = <0 61 0x4>;
			#address-cells = <1>;
			#size-cells = <0>;
			ti,hwmods = "i2c3";
		};

		i2c4: i2c@4807a000 {
			compatible = "ti,omap4-i2c";
			reg = <0x4807a000 0x100>;
			interrupts = <0 62 0x4>;
			#address-cells = <1>;
			#size-cells = <0>;
			ti,hwmods = "i2c4";
		};

		i2c5: i2c@4807c000 {
			compatible = "ti,omap4-i2c";
			reg = <0x4807c000 0x100>;
			interrupts = <0 60 0x4>;
			#address-cells = <1>;
			#size-cells = <0>;
			ti,hwmods = "i2c5";
		};

		uart1: serial@4806a000 {
			compatible = "ti,omap4-uart";
			reg = <0x4806a000 0x100>;
			interrupts = <0 72 0x4>;
			ti,hwmods = "uart1";
			clock-frequency = <48000000>;
		};

		uart2: serial@4806c000 {
			compatible = "ti,omap4-uart";
			reg = <0x4806c000 0x100>;
			interrupts = <0 73 0x4>;
			ti,hwmods = "uart2";
			clock-frequency = <48000000>;
		};

		uart3: serial@48020000 {
			compatible = "ti,omap4-uart";
			reg = <0x48020000 0x100>;
			interrupts = <0 74 0x4>;
			ti,hwmods = "uart3";
			clock-frequency = <48000000>;
		};

		uart4: serial@4806e000 {
			compatible = "ti,omap4-uart";
			reg = <0x4806e000 0x100>;
			interrupts = <0 70 0x4>;
			ti,hwmods = "uart4";
			clock-frequency = <48000000>;
		};

		uart5: serial@48066000 {
			compatible = "ti,omap4-uart";
			reg = <0x48066000 0x100>;
			interrupts = <0 105 0x4>;
			ti,hwmods = "uart5";
			clock-frequency = <48000000>;
		};

		uart6: serial@48068000 {
			compatible = "ti,omap4-uart";
			reg = <0x48068000 0x100>;
			interrupts = <0 106 0x4>;
			ti,hwmods = "uart6";
			clock-frequency = <48000000>;
		};

		mmc1: mmc@4809c000 {
			compatible = "ti,omap4-hsmmc";
			reg = <0x4809c000 0x400>;
			interrupts = <0 83 0x4>;
			ti,hwmods = "mmc1";
			ti,dual-volt;
			ti,needs-special-reset;
		};

		mmc2: mmc@480b4000 {
			compatible = "ti,omap4-hsmmc";
			reg = <0x480b4000 0x400>;
			interrupts = <0 86 0x4>;
			ti,hwmods = "mmc2";
			ti,needs-special-reset;
		};

		mmc3: mmc@480ad000 {
			compatible = "ti,omap4-hsmmc";
			reg = <0x480ad000 0x400>;
			interrupts = <0 94 0x4>;
			ti,hwmods = "mmc3";
			ti,needs-special-reset;
		};

		mmc4: mmc@480d1000 {
			compatible = "ti,omap4-hsmmc";
			reg = <0x480d1000 0x400>;
			interrupts = <0 96 0x4>;
			ti,hwmods = "mmc4";
			ti,needs-special-reset;
		};

		mmc5: mmc@480d5000 {
			compatible = "ti,omap4-hsmmc";
			reg = <0x480d5000 0x400>;
			interrupts = <0 59 0x4>;
			ti,hwmods = "mmc5";
			ti,needs-special-reset;
		};

		keypad: keypad@4ae1c000 {
			compatible = "ti,omap4-keypad";
			ti,hwmods = "kbd";
		};

		aess: aess@0x401f1000 {
			compatible = "ti,omap4-aess";
			reg = <0x401f1000 0x3ff>, /* MPU private access */
			      <0x40180000 0xffff>, /* DMEM - MPU */
			      <0x401a0000 0x1fff>, /* CMEM - MPU */
			      <0x401c0000 0x5fff>, /* SMEM - MPU */
			      <0x401e0000 0x1fff>, /* PMEM - MPU */
			      <0x4901f000 0x3ff>, /* L3 Interconnect */
			      <0x49080000 0xffff>, /* DMEM - MPU */
			      <0x490a0000 0x1fff>, /* CMEM - MPU */
			      <0x490ce000 0x5fff>, /* SMEM - MPU */
			      <0x490e0000 0x1fff>; /* PMEM - MPU */
			reg-names = "mpu", "dmem", "cmem", "smem", "pmem",
				"dma","dmem_dma", "cmem_dma", "smem_dma", "pmem_dma";
			interrupts = <0 99 0x4>;
			ti,hwmods = "aess";
		};

		mcpdm: mcpdm@40132000 {
			compatible = "ti,omap4-mcpdm";
			reg = <0x40132000 0x7f>, /* MPU private access */
			      <0x49032000 0x7f>; /* L3 Interconnect */
			reg-names = "mpu", "dma";
			interrupts = <0 112 0x4>;
			ti,hwmods = "mcpdm";
		};

		dmic: dmic@4012e000 {
			compatible = "ti,omap4-dmic";
			reg = <0x4012e000 0x7f>, /* MPU private access */
			      <0x4902e000 0x7f>; /* L3 Interconnect */
			reg-names = "mpu", "dma";
			interrupts = <0 114 0x4>;
			ti,hwmods = "dmic";
		};

		mcasp: mcasp@40128000 {
			compatible = "ti,omap4-mcasp";
			reg = <0x40128000 0x7f>, /* MPU private access */
			      <0x49028000 0x7f>; /* L3 Interconnect */
			reg-names = "mpu", "dma";
			interrupts = <0 109 0x4>;
			ti,hwmods = "mcasp";
		};

		mcbsp1: mcbsp@40122000 {
			compatible = "ti,omap4-mcbsp";
			reg = <0x40122000 0xff>, /* MPU private access */
			      <0x49022000 0xff>; /* L3 Interconnect */
			reg-names = "mpu", "dma";
			interrupts = <0 17 0x4>;
			interrupt-names = "common";
			ti,buffer-size = <128>;
			ti,hwmods = "mcbsp1";
		};

		mcbsp2: mcbsp@40124000 {
			compatible = "ti,omap4-mcbsp";
			reg = <0x40124000 0xff>, /* MPU private access */
			      <0x49024000 0xff>; /* L3 Interconnect */
			reg-names = "mpu", "dma";
			interrupts = <0 22 0x4>;
			interrupt-names = "common";
			ti,buffer-size = <128>;
			ti,hwmods = "mcbsp2";
		};

		mcbsp3: mcbsp@40126000 {
			compatible = "ti,omap4-mcbsp";
			reg = <0x40126000 0xff>, /* MPU private access */
			      <0x49026000 0xff>; /* L3 Interconnect */
			reg-names = "mpu", "dma";
			interrupts = <0 23 0x4>;
			interrupt-names = "common";
			ti,buffer-size = <128>;
			ti,hwmods = "mcbsp3";
		};

		timer1: timer@4ae18000 {
			compatible = "ti,omap2-timer";
			reg = <0x4ae18000 0x80>;
			interrupts = <0 37 0x4>;
			ti,hwmods = "timer1";
			ti,timer-alwon;
		};

		timer2: timer@48032000 {
			compatible = "ti,omap2-timer";
			reg = <0x48032000 0x80>;
			interrupts = <0 38 0x4>;
			ti,hwmods = "timer2";
		};

		timer3: timer@48034000 {
			compatible = "ti,omap2-timer";
			reg = <0x48034000 0x80>;
			interrupts = <0 39 0x4>;
			ti,hwmods = "timer3";
		};

		timer4: timer@48036000 {
			compatible = "ti,omap2-timer";
			reg = <0x48036000 0x80>;
			interrupts = <0 40 0x4>;
			ti,hwmods = "timer4";
		};

		timer5: timer@40138000 {
			compatible = "ti,omap2-timer";
			reg = <0x40138000 0x80>,
			      <0x49038000 0x80>;
			interrupts = <0 41 0x4>;
			ti,hwmods = "timer5";
			ti,timer-dsp;
		};

		timer6: timer@4013a000 {
			compatible = "ti,omap2-timer";
			reg = <0x4013a000 0x80>,
			      <0x4903a000 0x80>;
			interrupts = <0 42 0x4>;
			ti,hwmods = "timer6";
			ti,timer-dsp;
			ti,timer-pwm;
		};

		timer7: timer@4013c000 {
			compatible = "ti,omap2-timer";
			reg = <0x4013c000 0x80>,
			      <0x4903c000 0x80>;
			interrupts = <0 43 0x4>;
			ti,hwmods = "timer7";
			ti,timer-dsp;
		};

		timer8: timer@4013e000 {
			compatible = "ti,omap2-timer";
			reg = <0x4013e000 0x80>,
			      <0x4903e000 0x80>;
			interrupts = <0 44 0x4>;
			ti,hwmods = "timer8";
			ti,timer-dsp;
			ti,timer-pwm;
		};

		timer9: timer@4803e000 {
			compatible = "ti,omap2-timer";
			reg = <0x4803e000 0x80>;
			interrupts = <0 45 0x4>;
			ti,hwmods = "timer9";
		};

		timer10: timer@48086000 {
			compatible = "ti,omap2-timer";
			reg = <0x48086000 0x80>;
			interrupts = <0 46 0x4>;
			ti,hwmods = "timer10";
		};

		timer11: timer@48088000 {
			compatible = "ti,omap2-timer";
			reg = <0x48088000 0x80>;
			interrupts = <0 47 0x4>;
			ti,hwmods = "timer11";
			ti,timer-pwm;
		};

		emif1: emif@0x4c000000 {
			compatible	= "ti,emif-4d5";
			ti,hwmods	= "emif1";
			phy-type	= <2>; /* DDR PHY type: Intelli PHY */
			reg = <0x4c000000 0x400>;
			interrupts = <0 110 0x4>;
			hw-caps-read-idle-ctrl;
			hw-caps-ll-interface;
			hw-caps-temp-alert;
		};

		emif2: emif@0x4d000000 {
			compatible	= "ti,emif-4d5";
			ti,hwmods	= "emif2";
			phy-type	= <2>; /* DDR PHY type: Intelli PHY */
			reg = <0x4d000000 0x400>;
			interrupts = <0 111 0x4>;
			hw-caps-read-idle-ctrl;
			hw-caps-ll-interface;
			hw-caps-temp-alert;
		};

<<<<<<< HEAD
		dss {
			compatible = "ti,omap4-dss";
			ti,hwmods = "dss_core";
			#address-cells = <1>;
			#size-cells = <0>;

			dispc {
				compatible = "ti,omap4-dispc";
				ti,hwmods = "dss_dispc";
			};

			dpi: dpi {
				compatible = "ti,omap4-dpi";
				video-source = <2>;
			};

			dsi1: dsi@1 {
				compatible = "ti,omap4-dsi";
				ti,hwmods = "dss_dsi1_a";
				reg = <0>;
				vdds_dsi-supply = <&ldo7_reg>;
				video-source = <0>;
			};

			dsi2: dsi@2 {
				compatible = "ti,omap4-dsi";
				ti,hwmods = "dss_dsi1_c";
				reg = <1>;
				vdds_dsi-supply = <&ldo7_reg>;
				video-source = <2>;
			};

			hdmi: hdmi {
				compatible = "ti,omap4-hdmi", "simple-bus";
				ti,hwmods = "dss_hdmi";
				vdda_hdmi_dac-supply = <&ldo7_reg>;
				video-source = <1>;
			};
		};
	};
};
=======
		usbhstll: usbhstll@4a062000 {
			compatible = "ti,usbhs-tll";
			reg = <0x4a062000 0x1000>;
			interrupts = <0 78 0x4>;
			ti,hwmods = "usb_tll_hs";
		};

		usbhshost: usbhshost@4a064000 {
			compatible = "ti,usbhs-host";
			reg = <0x4a064000 0x800>;
			ti,hwmods = "usb_host_hs";
			#address-cells = <1>;
			#size-cells = <1>;
			ranges;

			usbhsohci: ohci@4a064800 {
				compatible = "ti,ohci-omap3", "usb-ohci";
				reg = <0x4a064800 0x400>;
				interrupt-parent = <&gic>;
				interrupts = <0 76 0x4>;
			};

			usbhsehci: ehci@4a064c00 {
				compatible = "ti,ehci-omap", "usb-ehci";
				reg = <0x4a064c00 0x400>;
				interrupt-parent = <&gic>;
				interrupts = <0 77 0x4>;
			};
		};

 	};
 };
>>>>>>> 849c8f89
<|MERGE_RESOLUTION|>--- conflicted
+++ resolved
@@ -524,7 +524,6 @@
 			hw-caps-temp-alert;
 		};
 
-<<<<<<< HEAD
 		dss {
 			compatible = "ti,omap4-dss";
 			ti,hwmods = "dss_core";
@@ -564,9 +563,7 @@
 				video-source = <1>;
 			};
 		};
-	};
-};
-=======
+
 		usbhstll: usbhstll@4a062000 {
 			compatible = "ti,usbhs-tll";
 			reg = <0x4a062000 0x1000>;
@@ -598,5 +595,4 @@
 		};
 
  	};
- };
->>>>>>> 849c8f89
+};