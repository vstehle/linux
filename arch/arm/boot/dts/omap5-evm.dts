--- conflicted
+++ resolved
@@ -26,7 +26,6 @@
 		regulator-max-microvolt = <3000000>;
 	};
 
-<<<<<<< HEAD
 	sound {
 		compatible = "ti,abe-twl6040";
 		ti,model = "OMAP5-sEVM";
@@ -78,7 +77,8 @@
 			"DMIC2", "omap-dmic-abe.2 Capture",
 			"omap-dmic-abe.2 Capture", "Digital Mic1 Bias",
 			"Digital Mic1 Bias", "Digital Mic 2";
-=======
+	};
+
 	/* HS USB Port 2 RESET */
 	hsusb2_reset: hsusb2_reset_reg {
 		compatible = "regulator-fixed";
@@ -111,7 +111,6 @@
 	hsusb3_phy: hsusb3_phy {
 		compatible = "usb-nop-xceiv";
 		reset-supply = <&hsusb3_reset>;
->>>>>>> 849c8f89
 	};
 
 };
@@ -124,14 +123,11 @@
 			&dmic_pins
 			&mcbsp1_pins
 			&mcbsp2_pins
-<<<<<<< HEAD
 			&lg4591_pins
 			&dss_hdmi_pins
 			&tpd12s015_pins
 			&tca6424a_pins
-=======
 			&usbhost_pins
->>>>>>> 849c8f89
 	>;
 
 	twl6040_pins: pinmux_twl6040_pins {
@@ -177,7 +173,6 @@
 		>;
 	};
 
-<<<<<<< HEAD
 	lg4591_pins: pinmux_lg4591_pins {
 		pinctrl-single,pins = <
 			0xf2 0x8	/* perslimbus2_clock.gpio6_183 OUTPUT PULLDOWN | MODE0 */
@@ -205,7 +200,6 @@
 		>;
 	};
 
-=======
 	usbhost_pins: pinmux_usbhost_pins {
 		pinctrl-single,pins = <
 			0x84 0x100	/* usbb2_hsic_strobe INPUT | MODE 0 */
@@ -218,7 +212,6 @@
 			0xD6 0x6	/* gpio6_172 OUTPUT | MODE 6 ETH_NRESET */
 		>;
 	};
->>>>>>> 849c8f89
 };
 
 &mmc1 {
@@ -329,7 +322,6 @@
 	device-handle = <&samsung_K3PE0E000B>;
 };
 
-<<<<<<< HEAD
 &dsi1 {
 	lcd {
 		compatible = "ti,lg4591";
@@ -367,7 +359,6 @@
 
 	};
 };
-=======
 
 &usbhshost {
 	port2-mode = "ehci-hsic";
@@ -376,5 +367,4 @@
 
 &usbhsehci {
 	phys = <0 &hsusb2_phy &hsusb3_phy>;
-};
->>>>>>> 849c8f89
+};