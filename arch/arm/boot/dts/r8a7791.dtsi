/*
 * Device Tree Source for the r8a7791 SoC
 *
 * Copyright (C) 2013 Renesas Electronics Corporation
 * Copyright (C) 2013 Renesas Solutions Corp.
 *
 * This file is licensed under the terms of the GNU General Public License
 * version 2.  This program is licensed "as is" without any warranty of any
 * kind, whether express or implied.
 */

<<<<<<< HEAD
=======
#include <dt-bindings/clock/r8a7791-clock.h>
>>>>>>> 2b4baad0
#include <dt-bindings/interrupt-controller/arm-gic.h>
#include <dt-bindings/interrupt-controller/irq.h>

/ {
	compatible = "renesas,r8a7791";
	interrupt-parent = <&gic>;
	#address-cells = <2>;
	#size-cells = <2>;

	cpus {
		#address-cells = <1>;
		#size-cells = <0>;

		cpu0: cpu@0 {
			device_type = "cpu";
			compatible = "arm,cortex-a15";
			reg = <0>;
			clock-frequency = <1300000000>;
		};

		cpu1: cpu@1 {
			device_type = "cpu";
			compatible = "arm,cortex-a15";
			reg = <1>;
			clock-frequency = <1300000000>;
		};
	};

	gic: interrupt-controller@f1001000 {
		compatible = "arm,cortex-a15-gic";
		#interrupt-cells = <3>;
		#address-cells = <0>;
		interrupt-controller;
		reg = <0 0xf1001000 0 0x1000>,
			<0 0xf1002000 0 0x1000>,
			<0 0xf1004000 0 0x2000>,
			<0 0xf1006000 0 0x2000>;
		interrupts = <1 9 (GIC_CPU_MASK_SIMPLE(4) | IRQ_TYPE_LEVEL_HIGH)>;
	};

	gpio0: gpio@e6050000 {
		compatible = "renesas,gpio-r8a7791", "renesas,gpio-rcar";
		reg = <0 0xe6050000 0 0x50>;
		interrupt-parent = <&gic>;
		interrupts = <0 4 IRQ_TYPE_LEVEL_HIGH>;
		#gpio-cells = <2>;
		gpio-controller;
		gpio-ranges = <&pfc 0 0 32>;
		#interrupt-cells = <2>;
		interrupt-controller;
	};

	gpio1: gpio@e6051000 {
		compatible = "renesas,gpio-r8a7791", "renesas,gpio-rcar";
		reg = <0 0xe6051000 0 0x50>;
		interrupt-parent = <&gic>;
		interrupts = <0 5 IRQ_TYPE_LEVEL_HIGH>;
		#gpio-cells = <2>;
		gpio-controller;
		gpio-ranges = <&pfc 0 32 32>;
		#interrupt-cells = <2>;
		interrupt-controller;
	};

	gpio2: gpio@e6052000 {
		compatible = "renesas,gpio-r8a7791", "renesas,gpio-rcar";
		reg = <0 0xe6052000 0 0x50>;
		interrupt-parent = <&gic>;
		interrupts = <0 6 IRQ_TYPE_LEVEL_HIGH>;
		#gpio-cells = <2>;
		gpio-controller;
		gpio-ranges = <&pfc 0 64 32>;
		#interrupt-cells = <2>;
		interrupt-controller;
	};

	gpio3: gpio@e6053000 {
		compatible = "renesas,gpio-r8a7791", "renesas,gpio-rcar";
		reg = <0 0xe6053000 0 0x50>;
		interrupt-parent = <&gic>;
		interrupts = <0 7 IRQ_TYPE_LEVEL_HIGH>;
		#gpio-cells = <2>;
		gpio-controller;
		gpio-ranges = <&pfc 0 96 32>;
		#interrupt-cells = <2>;
		interrupt-controller;
	};

	gpio4: gpio@e6054000 {
		compatible = "renesas,gpio-r8a7791", "renesas,gpio-rcar";
		reg = <0 0xe6054000 0 0x50>;
		interrupt-parent = <&gic>;
		interrupts = <0 8 IRQ_TYPE_LEVEL_HIGH>;
		#gpio-cells = <2>;
		gpio-controller;
		gpio-ranges = <&pfc 0 128 32>;
		#interrupt-cells = <2>;
		interrupt-controller;
	};

	gpio5: gpio@e6055000 {
		compatible = "renesas,gpio-r8a7791", "renesas,gpio-rcar";
		reg = <0 0xe6055000 0 0x50>;
		interrupt-parent = <&gic>;
		interrupts = <0 9 IRQ_TYPE_LEVEL_HIGH>;
		#gpio-cells = <2>;
		gpio-controller;
		gpio-ranges = <&pfc 0 160 32>;
		#interrupt-cells = <2>;
		interrupt-controller;
	};

	gpio6: gpio@e6055400 {
		compatible = "renesas,gpio-r8a7791", "renesas,gpio-rcar";
		reg = <0 0xe6055400 0 0x50>;
		interrupt-parent = <&gic>;
		interrupts = <0 10 IRQ_TYPE_LEVEL_HIGH>;
		#gpio-cells = <2>;
		gpio-controller;
		gpio-ranges = <&pfc 0 192 32>;
		#interrupt-cells = <2>;
		interrupt-controller;
	};

	gpio7: gpio@e6055800 {
		compatible = "renesas,gpio-r8a7791", "renesas,gpio-rcar";
		reg = <0 0xe6055800 0 0x50>;
		interrupt-parent = <&gic>;
		interrupts = <0 11 IRQ_TYPE_LEVEL_HIGH>;
		#gpio-cells = <2>;
		gpio-controller;
		gpio-ranges = <&pfc 0 224 26>;
		#interrupt-cells = <2>;
		interrupt-controller;
	};

	thermal@e61f0000 {
		compatible = "renesas,thermal-r8a7791", "renesas,rcar-thermal";
		reg = <0 0xe61f0000 0 0x14>, <0 0xe61f0100 0 0x38>;
		interrupt-parent = <&gic>;
		interrupts = <0 69 IRQ_TYPE_LEVEL_HIGH>;
	};

	timer {
		compatible = "arm,armv7-timer";
		interrupts = <1 13 (GIC_CPU_MASK_SIMPLE(4) | IRQ_TYPE_LEVEL_LOW)>,
			     <1 14 (GIC_CPU_MASK_SIMPLE(4) | IRQ_TYPE_LEVEL_LOW)>,
			     <1 11 (GIC_CPU_MASK_SIMPLE(4) | IRQ_TYPE_LEVEL_LOW)>,
			     <1 10 (GIC_CPU_MASK_SIMPLE(4) | IRQ_TYPE_LEVEL_LOW)>;
	};

	irqc0: interrupt-controller@e61c0000 {
		compatible = "renesas,irqc-r8a7791", "renesas,irqc";
		#interrupt-cells = <2>;
		interrupt-controller;
		reg = <0 0xe61c0000 0 0x200>;
		interrupt-parent = <&gic>;
		interrupts = <0 0 IRQ_TYPE_LEVEL_HIGH>,
			     <0 1 IRQ_TYPE_LEVEL_HIGH>,
			     <0 2 IRQ_TYPE_LEVEL_HIGH>,
			     <0 3 IRQ_TYPE_LEVEL_HIGH>,
			     <0 12 IRQ_TYPE_LEVEL_HIGH>,
			     <0 13 IRQ_TYPE_LEVEL_HIGH>,
			     <0 14 IRQ_TYPE_LEVEL_HIGH>,
			     <0 15 IRQ_TYPE_LEVEL_HIGH>,
			     <0 16 IRQ_TYPE_LEVEL_HIGH>,
			     <0 17 IRQ_TYPE_LEVEL_HIGH>;
	};

	pfc: pfc@e6060000 {
		compatible = "renesas,pfc-r8a7791";
		reg = <0 0xe6060000 0 0x250>;
		#gpio-range-cells = <3>;
<<<<<<< HEAD
=======
	};

	clocks {
		#address-cells = <2>;
		#size-cells = <2>;
		ranges;

		/* External root clock */
		extal_clk: extal_clk {
			compatible = "fixed-clock";
			#clock-cells = <0>;
			/* This value must be overriden by the board. */
			clock-frequency = <0>;
			clock-output-names = "extal";
		};

		/* Special CPG clocks */
		cpg_clocks: cpg_clocks@e6150000 {
			compatible = "renesas,r8a7791-cpg-clocks",
				     "renesas,rcar-gen2-cpg-clocks";
			reg = <0 0xe6150000 0 0x1000>;
			clocks = <&extal_clk>;
			#clock-cells = <1>;
			clock-output-names = "main", "pll0", "pll1", "pll3",
					     "lb", "qspi", "sdh", "sd0", "z";
		};

		/* Variable factor clocks */
		sd1_clk: sd2_clk@e6150078 {
			compatible = "renesas,r8a7791-div6-clock", "renesas,cpg-div6-clock";
			reg = <0 0xe6150078 0 4>;
			clocks = <&pll1_div2_clk>;
			#clock-cells = <0>;
			clock-output-names = "sd1";
		};
		sd2_clk: sd3_clk@e615007c {
			compatible = "renesas,r8a7791-div6-clock", "renesas,cpg-div6-clock";
			reg = <0 0xe615007c 0 4>;
			clocks = <&pll1_div2_clk>;
			#clock-cells = <0>;
			clock-output-names = "sd2";
		};
		mmc0_clk: mmc0_clk@e6150240 {
			compatible = "renesas,r8a7791-div6-clock", "renesas,cpg-div6-clock";
			reg = <0 0xe6150240 0 4>;
			clocks = <&pll1_div2_clk>;
			#clock-cells = <0>;
			clock-output-names = "mmc0";
		};
		ssp_clk: ssp_clk@e6150248 {
			compatible = "renesas,r8a7791-div6-clock", "renesas,cpg-div6-clock";
			reg = <0 0xe6150248 0 4>;
			clocks = <&pll1_div2_clk>;
			#clock-cells = <0>;
			clock-output-names = "ssp";
		};
		ssprs_clk: ssprs_clk@e615024c {
			compatible = "renesas,r8a7791-div6-clock", "renesas,cpg-div6-clock";
			reg = <0 0xe615024c 0 4>;
			clocks = <&pll1_div2_clk>;
			#clock-cells = <0>;
			clock-output-names = "ssprs";
		};

		/* Fixed factor clocks */
		pll1_div2_clk: pll1_div2_clk {
			compatible = "fixed-factor-clock";
			clocks = <&cpg_clocks R8A7791_CLK_PLL1>;
			#clock-cells = <0>;
			clock-div = <2>;
			clock-mult = <1>;
			clock-output-names = "pll1_div2";
		};
		zg_clk: zg_clk {
			compatible = "fixed-factor-clock";
			clocks = <&cpg_clocks R8A7791_CLK_PLL1>;
			#clock-cells = <0>;
			clock-div = <3>;
			clock-mult = <1>;
			clock-output-names = "zg";
		};
		zx_clk: zx_clk {
			compatible = "fixed-factor-clock";
			clocks = <&cpg_clocks R8A7791_CLK_PLL1>;
			#clock-cells = <0>;
			clock-div = <3>;
			clock-mult = <1>;
			clock-output-names = "zx";
		};
		zs_clk: zs_clk {
			compatible = "fixed-factor-clock";
			clocks = <&cpg_clocks R8A7791_CLK_PLL1>;
			#clock-cells = <0>;
			clock-div = <6>;
			clock-mult = <1>;
			clock-output-names = "zs";
		};
		hp_clk: hp_clk {
			compatible = "fixed-factor-clock";
			clocks = <&cpg_clocks R8A7791_CLK_PLL1>;
			#clock-cells = <0>;
			clock-div = <12>;
			clock-mult = <1>;
			clock-output-names = "hp";
		};
		i_clk: i_clk {
			compatible = "fixed-factor-clock";
			clocks = <&cpg_clocks R8A7791_CLK_PLL1>;
			#clock-cells = <0>;
			clock-div = <2>;
			clock-mult = <1>;
			clock-output-names = "i";
		};
		b_clk: b_clk {
			compatible = "fixed-factor-clock";
			clocks = <&cpg_clocks R8A7791_CLK_PLL1>;
			#clock-cells = <0>;
			clock-div = <12>;
			clock-mult = <1>;
			clock-output-names = "b";
		};
		p_clk: p_clk {
			compatible = "fixed-factor-clock";
			clocks = <&cpg_clocks R8A7791_CLK_PLL1>;
			#clock-cells = <0>;
			clock-div = <24>;
			clock-mult = <1>;
			clock-output-names = "p";
		};
		cl_clk: cl_clk {
			compatible = "fixed-factor-clock";
			clocks = <&cpg_clocks R8A7791_CLK_PLL1>;
			#clock-cells = <0>;
			clock-div = <48>;
			clock-mult = <1>;
			clock-output-names = "cl";
		};
		m2_clk: m2_clk {
			compatible = "fixed-factor-clock";
			clocks = <&cpg_clocks R8A7791_CLK_PLL1>;
			#clock-cells = <0>;
			clock-div = <8>;
			clock-mult = <1>;
			clock-output-names = "m2";
		};
		imp_clk: imp_clk {
			compatible = "fixed-factor-clock";
			clocks = <&cpg_clocks R8A7791_CLK_PLL1>;
			#clock-cells = <0>;
			clock-div = <4>;
			clock-mult = <1>;
			clock-output-names = "imp";
		};
		rclk_clk: rclk_clk {
			compatible = "fixed-factor-clock";
			clocks = <&cpg_clocks R8A7791_CLK_PLL1>;
			#clock-cells = <0>;
			clock-div = <(48 * 1024)>;
			clock-mult = <1>;
			clock-output-names = "rclk";
		};
		oscclk_clk: oscclk_clk {
			compatible = "fixed-factor-clock";
			clocks = <&cpg_clocks R8A7791_CLK_PLL1>;
			#clock-cells = <0>;
			clock-div = <(12 * 1024)>;
			clock-mult = <1>;
			clock-output-names = "oscclk";
		};
		zb3_clk: zb3_clk {
			compatible = "fixed-factor-clock";
			clocks = <&cpg_clocks R8A7791_CLK_PLL3>;
			#clock-cells = <0>;
			clock-div = <4>;
			clock-mult = <1>;
			clock-output-names = "zb3";
		};
		zb3d2_clk: zb3d2_clk {
			compatible = "fixed-factor-clock";
			clocks = <&cpg_clocks R8A7791_CLK_PLL3>;
			#clock-cells = <0>;
			clock-div = <8>;
			clock-mult = <1>;
			clock-output-names = "zb3d2";
		};
		ddr_clk: ddr_clk {
			compatible = "fixed-factor-clock";
			clocks = <&cpg_clocks R8A7791_CLK_PLL3>;
			#clock-cells = <0>;
			clock-div = <8>;
			clock-mult = <1>;
			clock-output-names = "ddr";
		};
		mp_clk: mp_clk {
			compatible = "fixed-factor-clock";
			clocks = <&pll1_div2_clk>;
			#clock-cells = <0>;
			clock-div = <15>;
			clock-mult = <1>;
			clock-output-names = "mp";
		};
		cp_clk: cp_clk {
			compatible = "fixed-factor-clock";
			clocks = <&extal_clk>;
			#clock-cells = <0>;
			clock-div = <2>;
			clock-mult = <1>;
			clock-output-names = "cp";
		};

		/* Gate clocks */
		mstp1_clks: mstp1_clks@e6150134 {
			compatible = "renesas,r8a7791-mstp-clocks", "renesas,cpg-mstp-clocks";
			reg = <0 0xe6150134 0 4>, <0 0xe6150038 0 4>;
			clocks = <&p_clk>, <&p_clk>, <&p_clk>, <&rclk_clk>,
				 <&cp_clk>, <&zs_clk>, <&zs_clk>, <&zs_clk>;
			#clock-cells = <1>;
			renesas,clock-indices = <
				R8A7791_CLK_TMU1 R8A7791_CLK_TMU3 R8A7791_CLK_TMU2
				R8A7791_CLK_CMT0 R8A7791_CLK_TMU0 R8A7791_CLK_VSP1_DU1
				R8A7791_CLK_VSP1_DU0 R8A7791_CLK_VSP1_SY
			>;
			clock-output-names =
				"tmu1", "tmu3", "tmu2", "cmt0", "tmu0", "vsp1-du1",
				"vsp1-du0", "vsp1-sy";
		};
		mstp2_clks: mstp2_clks@e6150138 {
			compatible = "renesas,r8a7791-mstp-clocks", "renesas,cpg-mstp-clocks";
			reg = <0 0xe6150138 0 4>, <0 0xe6150040 0 4>;
			clocks = <&mp_clk>, <&mp_clk>, <&mp_clk>, <&mp_clk>, <&mp_clk>,
				 <&mp_clk>;
			#clock-cells = <1>;
			renesas,clock-indices = <
				R8A7791_CLK_SCIFA2 R8A7791_CLK_SCIFA1 R8A7791_CLK_SCIFA0
				R8A7791_CLK_SCIFB0 R8A7791_CLK_SCIFB1 R8A7791_CLK_SCIFB2
			>;
			clock-output-names =
				"scifa2", "scifa1", "scifa0", "scifb0", "scifb1",
				"scifb2";
		};
		mstp3_clks: mstp3_clks@e615013c {
			compatible = "renesas,r8a7791-mstp-clocks", "renesas,cpg-mstp-clocks";
			reg = <0 0xe615013c 0 4>, <0 0xe6150048 0 4>;
			clocks = <&cp_clk>, <&sd2_clk>, <&sd1_clk>,
				<&cpg_clocks R8A7791_CLK_SD0>, <&mmc0_clk>, <&rclk_clk>;
			#clock-cells = <1>;
			renesas,clock-indices = <
				R8A7791_CLK_TPU0 R8A7791_CLK_SDHI2 R8A7791_CLK_SDHI1
				R8A7791_CLK_SDHI0 R8A7791_CLK_MMCIF0 R8A7791_CLK_CMT1
			>;
			clock-output-names =
				"tpu0", "sdhi2", "sdhi1", "sdhi0", "mmcif0", "cmt1";
		};
		mstp5_clks: mstp5_clks@e6150144 {
			compatible = "renesas,r8a7791-mstp-clocks", "renesas,cpg-mstp-clocks";
			reg = <0 0xe6150144 0 4>, <0 0xe615003c 0 4>;
			clocks = <&extal_clk>, <&p_clk>;
			#clock-cells = <1>;
			renesas,clock-indices = <R8A7791_CLK_THERMAL R8A7791_CLK_PWM>;
			clock-output-names = "thermal", "pwm";
		};
		mstp7_clks: mstp7_clks@e615014c {
			compatible = "renesas,r8a7791-mstp-clocks", "renesas,cpg-mstp-clocks";
			reg = <0 0xe615014c 0 4>, <0 0xe61501c4 0 4>;
			clocks = <&mp_clk>, <&zs_clk>, <&p_clk>, <&p_clk>, <&zs_clk>,
				 <&zs_clk>, <&p_clk>, <&p_clk>, <&p_clk>, <&p_clk>,
				 <&zx_clk>, <&zx_clk>, <&zx_clk>;
			#clock-cells = <1>;
			renesas,clock-indices = <
				R8A7791_CLK_HSUSB R8A7791_CLK_HSCIF2 R8A7791_CLK_SCIF5
				R8A7791_CLK_SCIF4 R8A7791_CLK_HSCIF1 R8A7791_CLK_HSCIF0
				R8A7791_CLK_SCIF3 R8A7791_CLK_SCIF2 R8A7791_CLK_SCIF1
				R8A7791_CLK_SCIF0 R8A7791_CLK_DU1 R8A7791_CLK_DU0
				R8A7791_CLK_LVDS0
			>;
			clock-output-names =
				"hsusb", "hscif2", "scif5", "scif4", "hscif1", "hscif0",
				"scif3", "scif2", "scif1", "scif0", "du1", "du0", "lvds0";
		};
		mstp8_clks: mstp8_clks@e6150990 {
			compatible = "renesas,r8a7791-mstp-clocks", "renesas,cpg-mstp-clocks";
			reg = <0 0xe6150990 0 4>, <0 0xe61509a0 0 4>;
			clocks = <&p_clk>;
			#clock-cells = <1>;
			renesas,clock-indices = <R8A7791_CLK_ETHER>;
			clock-output-names = "ether";
		};
		mstp9_clks: mstp9_clks@e6150994 {
			compatible = "renesas,r8a7791-mstp-clocks", "renesas,cpg-mstp-clocks";
			reg = <0 0xe6150994 0 4>, <0 0xe61509a4 0 4>;
			clocks = <&p_clk>, <&p_clk>, <&p_clk>, <&p_clk>, <&p_clk>,
				 <&p_clk>, <&p_clk>, <&p_clk>;
			#clock-cells = <1>;
			renesas,clock-indices = <
				R8A7791_CLK_RCAN1 R8A7791_CLK_RCAN0 R8A7791_CLK_I2C4
				R8A7791_CLK_I2C4 R8A7791_CLK_I2C3 R8A7791_CLK_I2C2
				R8A7791_CLK_I2C1 R8A7791_CLK_I2C0
			>;
			clock-output-names =
				"rcan1", "rcan0", "i2c5", "i2c4", "i2c3", "i2c2", "i2c1",
				"i2c0";
		};
		mstp11_clks: mstp11_clks@e615099c {
			compatible = "renesas,r8a7791-mstp-clocks", "renesas,cpg-mstp-clocks";
			reg = <0 0xe615099c 0 4>, <0 0xe61509ac 0 4>;
			clocks = <&mp_clk>, <&mp_clk>, <&mp_clk>;
			#clock-cells = <1>;
			renesas,clock-indices = <
				R8A7791_CLK_SCIFA3 R8A7791_CLK_SCIFA4 R8A7791_CLK_SCIFA5
			>;
			clock-output-names = "scifa3", "scifa4", "scifa5";
		};
>>>>>>> 2b4baad0
	};
};<|MERGE_RESOLUTION|>--- conflicted
+++ resolved
@@ -9,10 +9,7 @@
  * kind, whether express or implied.
  */
 
-<<<<<<< HEAD
-=======
 #include <dt-bindings/clock/r8a7791-clock.h>
->>>>>>> 2b4baad0
 #include <dt-bindings/interrupt-controller/arm-gic.h>
 #include <dt-bindings/interrupt-controller/irq.h>
 
@@ -186,8 +183,6 @@
 		compatible = "renesas,pfc-r8a7791";
 		reg = <0 0xe6060000 0 0x250>;
 		#gpio-range-cells = <3>;
-<<<<<<< HEAD
-=======
 	};
 
 	clocks {
@@ -500,6 +495,5 @@
 			>;
 			clock-output-names = "scifa3", "scifa4", "scifa5";
 		};
->>>>>>> 2b4baad0
 	};
 };