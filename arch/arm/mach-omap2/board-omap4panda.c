--- conflicted
+++ resolved
@@ -128,15 +128,14 @@
 	.id	= -1,
 };
 
-<<<<<<< HEAD
 static struct platform_device panda_spdif_dit_codec = {
 	.name           = "spdif-dit",
 	.id             = -1,
-=======
+};
+
 static struct platform_device panda_hdmi_tpd12s015_audio = {
 	.name	= "omap-hdmi-tpd12s015-audio",
 	.id	= -1,
->>>>>>> 84e569be
 };
 
 static struct platform_device btwilink_device = {
@@ -149,11 +148,8 @@
 	&wl1271_device,
 	&panda_abe_audio,
 	&panda_hdmi_audio_codec,
-<<<<<<< HEAD
 	&panda_spdif_dit_codec,
-=======
 	&panda_hdmi_tpd12s015_audio,
->>>>>>> 84e569be
 	&btwilink_device,
 };
 
