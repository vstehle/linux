/*
 * Copyright 2011-2013 Freescale Semiconductor, Inc.
 * Copyright 2011 Linaro Ltd.
 *
 * The code contained herein is licensed under the GNU General Public
 * License. You may obtain a copy of the GNU General Public License
 * Version 2 or later at the following locations:
 *
 * http://www.opensource.org/licenses/gpl-license.html
 * http://www.gnu.org/copyleft/gpl.html
 */

#include <linux/init.h>
#include <linux/types.h>
#include <linux/clk.h>
#include <linux/clkdev.h>
#include <linux/delay.h>
#include <linux/err.h>
#include <linux/io.h>
#include <linux/of.h>
#include <linux/of_address.h>
#include <linux/of_irq.h>

#include "clk.h"
#include "common.h"
#include "hardware.h"

#define CCR				0x0
#define BM_CCR_WB_COUNT			(0x7 << 16)
#define BM_CCR_RBC_BYPASS_COUNT		(0x3f << 21)
#define BM_CCR_RBC_EN			(0x1 << 27)

#define CCGR0				0x68
#define CCGR1				0x6c
#define CCGR2				0x70
#define CCGR3				0x74
#define CCGR4				0x78
#define CCGR5				0x7c
#define CCGR6				0x80
#define CCGR7				0x84

#define CLPCR				0x54
#define BP_CLPCR_LPM			0
#define BM_CLPCR_LPM			(0x3 << 0)
#define BM_CLPCR_BYPASS_PMIC_READY	(0x1 << 2)
#define BM_CLPCR_ARM_CLK_DIS_ON_LPM	(0x1 << 5)
#define BM_CLPCR_SBYOS			(0x1 << 6)
#define BM_CLPCR_DIS_REF_OSC		(0x1 << 7)
#define BM_CLPCR_VSTBY			(0x1 << 8)
#define BP_CLPCR_STBY_COUNT		9
#define BM_CLPCR_STBY_COUNT		(0x3 << 9)
#define BM_CLPCR_COSC_PWRDOWN		(0x1 << 11)
#define BM_CLPCR_WB_PER_AT_LPM		(0x1 << 16)
#define BM_CLPCR_WB_CORE_AT_LPM		(0x1 << 17)
#define BM_CLPCR_BYP_MMDC_CH0_LPM_HS	(0x1 << 19)
#define BM_CLPCR_BYP_MMDC_CH1_LPM_HS	(0x1 << 21)
#define BM_CLPCR_MASK_CORE0_WFI		(0x1 << 22)
#define BM_CLPCR_MASK_CORE1_WFI		(0x1 << 23)
#define BM_CLPCR_MASK_CORE2_WFI		(0x1 << 24)
#define BM_CLPCR_MASK_CORE3_WFI		(0x1 << 25)
#define BM_CLPCR_MASK_SCU_IDLE		(0x1 << 26)
#define BM_CLPCR_MASK_L2CC_IDLE		(0x1 << 27)

#define CGPR				0x64
#define BM_CGPR_CHICKEN_BIT		(0x1 << 17)

static void __iomem *ccm_base;

void imx6q_set_chicken_bit(void)
{
	u32 val = readl_relaxed(ccm_base + CGPR);

	val |= BM_CGPR_CHICKEN_BIT;
	writel_relaxed(val, ccm_base + CGPR);
}

static void imx6q_enable_rbc(bool enable)
{
	u32 val;
	static bool last_rbc_mode;

	if (last_rbc_mode == enable)
		return;
	/*
	 * need to mask all interrupts in GPC before
	 * operating RBC configurations
	 */
	imx_gpc_mask_all();

	/* configure RBC enable bit */
	val = readl_relaxed(ccm_base + CCR);
	val &= ~BM_CCR_RBC_EN;
	val |= enable ? BM_CCR_RBC_EN : 0;
	writel_relaxed(val, ccm_base + CCR);

	/* configure RBC count */
	val = readl_relaxed(ccm_base + CCR);
	val &= ~BM_CCR_RBC_BYPASS_COUNT;
	val |= enable ? BM_CCR_RBC_BYPASS_COUNT : 0;
	writel(val, ccm_base + CCR);

	/*
	 * need to delay at least 2 cycles of CKIL(32K)
	 * due to hardware design requirement, which is
	 * ~61us, here we use 65us for safe
	 */
	udelay(65);

	/* restore GPC interrupt mask settings */
	imx_gpc_restore_all();

	last_rbc_mode = enable;
}

static void imx6q_enable_wb(bool enable)
{
	u32 val;
	static bool last_wb_mode;

	if (last_wb_mode == enable)
		return;

	/* configure well bias enable bit */
	val = readl_relaxed(ccm_base + CLPCR);
	val &= ~BM_CLPCR_WB_PER_AT_LPM;
	val |= enable ? BM_CLPCR_WB_PER_AT_LPM : 0;
	writel_relaxed(val, ccm_base + CLPCR);

	/* configure well bias count */
	val = readl_relaxed(ccm_base + CCR);
	val &= ~BM_CCR_WB_COUNT;
	val |= enable ? BM_CCR_WB_COUNT : 0;
	writel_relaxed(val, ccm_base + CCR);

	last_wb_mode = enable;
}

int imx6q_set_lpm(enum mxc_cpu_pwr_mode mode)
{
	u32 val = readl_relaxed(ccm_base + CLPCR);

	val &= ~BM_CLPCR_LPM;
	switch (mode) {
	case WAIT_CLOCKED:
		imx6q_enable_wb(false);
		imx6q_enable_rbc(false);
		break;
	case WAIT_UNCLOCKED:
		val |= 0x1 << BP_CLPCR_LPM;
		val |= BM_CLPCR_ARM_CLK_DIS_ON_LPM;
		break;
	case STOP_POWER_ON:
		val |= 0x2 << BP_CLPCR_LPM;
		break;
	case WAIT_UNCLOCKED_POWER_OFF:
		val |= 0x1 << BP_CLPCR_LPM;
		val &= ~BM_CLPCR_VSTBY;
		val &= ~BM_CLPCR_SBYOS;
		break;
	case STOP_POWER_OFF:
		val |= 0x2 << BP_CLPCR_LPM;
		val |= 0x3 << BP_CLPCR_STBY_COUNT;
		val |= BM_CLPCR_VSTBY;
		val |= BM_CLPCR_SBYOS;
		imx6q_enable_wb(true);
		imx6q_enable_rbc(true);
		break;
	default:
		return -EINVAL;
	}

	writel_relaxed(val, ccm_base + CLPCR);

	return 0;
}

static const char *step_sels[]	= { "osc", "pll2_pfd2_396m", };
static const char *pll1_sw_sels[]	= { "pll1_sys", "step", };
static const char *periph_pre_sels[]	= { "pll2_bus", "pll2_pfd2_396m", "pll2_pfd0_352m", "pll2_198m", };
static const char *periph_clk2_sels[]	= { "pll3_usb_otg", "osc", "osc", "dummy", };
static const char *periph2_clk2_sels[]	= { "pll3_usb_otg", "pll2_bus", };
static const char *periph_sels[]	= { "periph_pre", "periph_clk2", };
static const char *periph2_sels[]	= { "periph2_pre", "periph2_clk2", };
static const char *axi_sels[]		= { "periph", "pll2_pfd2_396m", "periph", "pll3_pfd1_540m", };
static const char *audio_sels[]	= { "pll4_post_div", "pll3_pfd2_508m", "pll3_pfd3_454m", "pll3_usb_otg", };
static const char *gpu_axi_sels[]	= { "axi", "ahb", };
static const char *gpu2d_core_sels[]	= { "axi", "pll3_usb_otg", "pll2_pfd0_352m", "pll2_pfd2_396m", };
static const char *gpu3d_core_sels[]	= { "mmdc_ch0_axi", "pll3_usb_otg", "pll2_pfd1_594m", "pll2_pfd2_396m", };
static const char *gpu3d_shader_sels[] = { "mmdc_ch0_axi", "pll3_usb_otg", "pll2_pfd1_594m", "pll3_pfd0_720m", };
static const char *ipu_sels[]		= { "mmdc_ch0_axi", "pll2_pfd2_396m", "pll3_120m", "pll3_pfd1_540m", };
static const char *ldb_di_sels[]	= { "pll5_video_div", "pll2_pfd0_352m", "pll2_pfd2_396m", "mmdc_ch1_axi", "pll3_usb_otg", };
static const char *ipu_di_pre_sels[]	= { "mmdc_ch0_axi", "pll3_usb_otg", "pll5_video_div", "pll2_pfd0_352m", "pll2_pfd2_396m", "pll3_pfd1_540m", };
static const char *ipu1_di0_sels[]	= { "ipu1_di0_pre", "dummy", "dummy", "ldb_di0", "ldb_di1", };
static const char *ipu1_di1_sels[]	= { "ipu1_di1_pre", "dummy", "dummy", "ldb_di0", "ldb_di1", };
static const char *ipu2_di0_sels[]	= { "ipu2_di0_pre", "dummy", "dummy", "ldb_di0", "ldb_di1", };
static const char *ipu2_di1_sels[]	= { "ipu2_di1_pre", "dummy", "dummy", "ldb_di0", "ldb_di1", };
static const char *hsi_tx_sels[]	= { "pll3_120m", "pll2_pfd2_396m", };
static const char *pcie_axi_sels[]	= { "axi", "ahb", };
static const char *ssi_sels[]		= { "pll3_pfd2_508m", "pll3_pfd3_454m", "pll4_post_div", };
static const char *usdhc_sels[]	= { "pll2_pfd2_396m", "pll2_pfd0_352m", };
static const char *enfc_sels[]	= { "pll2_pfd0_352m", "pll2_bus", "pll3_usb_otg", "pll2_pfd2_396m", };
static const char *emi_sels[]		= { "axi", "pll3_usb_otg", "pll2_pfd2_396m", "pll2_pfd0_352m", };
static const char *vdo_axi_sels[]	= { "axi", "ahb", };
static const char *vpu_axi_sels[]	= { "axi", "pll2_pfd2_396m", "pll2_pfd0_352m", };
static const char *cko1_sels[]	= { "pll3_usb_otg", "pll2_bus", "pll1_sys", "pll5_video_div",
				    "dummy", "axi", "enfc", "ipu1_di0", "ipu1_di1", "ipu2_di0",
				    "ipu2_di1", "ahb", "ipg", "ipg_per", "ckil", "pll4_post_div", };

enum mx6q_clks {
	dummy, ckil, ckih, osc, pll2_pfd0_352m, pll2_pfd1_594m, pll2_pfd2_396m,
	pll3_pfd0_720m, pll3_pfd1_540m, pll3_pfd2_508m, pll3_pfd3_454m,
	pll2_198m, pll3_120m, pll3_80m, pll3_60m, twd, step, pll1_sw,
	periph_pre, periph2_pre, periph_clk2_sel, periph2_clk2_sel, axi_sel,
	esai_sel, asrc_sel, spdif_sel, gpu2d_axi, gpu3d_axi, gpu2d_core_sel,
	gpu3d_core_sel, gpu3d_shader_sel, ipu1_sel, ipu2_sel, ldb_di0_sel,
	ldb_di1_sel, ipu1_di0_pre_sel, ipu1_di1_pre_sel, ipu2_di0_pre_sel,
	ipu2_di1_pre_sel, ipu1_di0_sel, ipu1_di1_sel, ipu2_di0_sel,
	ipu2_di1_sel, hsi_tx_sel, pcie_axi_sel, ssi1_sel, ssi2_sel, ssi3_sel,
	usdhc1_sel, usdhc2_sel, usdhc3_sel, usdhc4_sel, enfc_sel, emi_sel,
	emi_slow_sel, vdo_axi_sel, vpu_axi_sel, cko1_sel, periph, periph2,
	periph_clk2, periph2_clk2, ipg, ipg_per, esai_pred, esai_podf,
	asrc_pred, asrc_podf, spdif_pred, spdif_podf, can_root, ecspi_root,
	gpu2d_core_podf, gpu3d_core_podf, gpu3d_shader, ipu1_podf, ipu2_podf,
	ldb_di0_podf, ldb_di1_podf, ipu1_di0_pre, ipu1_di1_pre, ipu2_di0_pre,
	ipu2_di1_pre, hsi_tx_podf, ssi1_pred, ssi1_podf, ssi2_pred, ssi2_podf,
	ssi3_pred, ssi3_podf, uart_serial_podf, usdhc1_podf, usdhc2_podf,
	usdhc3_podf, usdhc4_podf, enfc_pred, enfc_podf, emi_podf,
	emi_slow_podf, vpu_axi_podf, cko1_podf, axi, mmdc_ch0_axi_podf,
	mmdc_ch1_axi_podf, arm, ahb, apbh_dma, asrc, can1_ipg, can1_serial,
	can2_ipg, can2_serial, ecspi1, ecspi2, ecspi3, ecspi4, ecspi5, enet,
	esai, gpt_ipg, gpt_ipg_per, gpu2d_core, gpu3d_core, hdmi_iahb,
	hdmi_isfr, i2c1, i2c2, i2c3, iim, enfc, ipu1, ipu1_di0, ipu1_di1, ipu2,
	ipu2_di0, ldb_di0, ldb_di1, ipu2_di1, hsi_tx, mlb, mmdc_ch0_axi,
	mmdc_ch1_axi, ocram, openvg_axi, pcie_axi, pwm1, pwm2, pwm3, pwm4, per1_bch,
	gpmi_bch_apb, gpmi_bch, gpmi_io, gpmi_apb, sata, sdma, spba, ssi1,
	ssi2, ssi3, uart_ipg, uart_serial, usboh3, usdhc1, usdhc2, usdhc3,
	usdhc4, vdo_axi, vpu_axi, cko1, pll1_sys, pll2_bus, pll3_usb_otg,
	pll4_audio, pll5_video, pll8_mlb, pll7_usb_host, pll6_enet, ssi1_ipg,
	ssi2_ipg, ssi3_ipg, rom, usbphy1, usbphy2, ldb_di0_div_3_5, ldb_di1_div_3_5,
	sata_ref, sata_ref_100m, pcie_ref, pcie_ref_125m, enet_ref, usbphy1_gate,
	usbphy2_gate, pll4_post_div, pll5_post_div, pll5_video_div, eim_slow, clk_max
};

static struct clk *clk[clk_max];
static struct clk_onecell_data clk_data;

static enum mx6q_clks const clks_init_on[] __initconst = {
	mmdc_ch0_axi, rom, pll1_sys,
};

static struct clk_div_table clk_enet_ref_table[] = {
	{ .val = 0, .div = 20, },
	{ .val = 1, .div = 10, },
	{ .val = 2, .div = 5, },
	{ .val = 3, .div = 4, },
};

static struct clk_div_table post_div_table[] = {
	{ .val = 2, .div = 1, },
	{ .val = 1, .div = 2, },
	{ .val = 0, .div = 4, },
	{ }
};

static struct clk_div_table video_div_table[] = {
	{ .val = 0, .div = 1, },
	{ .val = 1, .div = 2, },
	{ .val = 2, .div = 1, },
	{ .val = 3, .div = 4, },
	{ }
};

static void __init imx6q_clocks_init(struct device_node *ccm_node)
{
	struct device_node *np;
	void __iomem *base;
	int i, irq;

	clk[dummy] = imx_clk_fixed("dummy", 0);
	clk[ckil] = imx_obtain_fixed_clock("ckil", 0);
	clk[ckih] = imx_obtain_fixed_clock("ckih1", 0);
	clk[osc] = imx_obtain_fixed_clock("osc", 0);

	np = of_find_compatible_node(NULL, NULL, "fsl,imx6q-anatop");
	base = of_iomap(np, 0);
	WARN_ON(!base);

	/* Audio/video PLL post dividers do not work on i.MX6q revision 1.0 */
	if (cpu_is_imx6q() && imx6q_revision() == IMX_CHIP_REVISION_1_0) {
		post_div_table[1].div = 1;
		post_div_table[2].div = 1;
		video_div_table[1].div = 1;
		video_div_table[2].div = 1;
	};

	/*                   type                               name         parent_name  base     div_mask */
	clk[pll1_sys]      = imx_clk_pllv3(IMX_PLLV3_SYS,	"pll1_sys",	"osc", base,        0x7f);
	clk[pll2_bus]      = imx_clk_pllv3(IMX_PLLV3_GENERIC,	"pll2_bus",	"osc", base + 0x30, 0x1);
	clk[pll3_usb_otg]  = imx_clk_pllv3(IMX_PLLV3_USB,	"pll3_usb_otg",	"osc", base + 0x10, 0x3);
	clk[pll4_audio]    = imx_clk_pllv3(IMX_PLLV3_AV,	"pll4_audio",	"osc", base + 0x70, 0x7f);
	clk[pll5_video]    = imx_clk_pllv3(IMX_PLLV3_AV,	"pll5_video",	"osc", base + 0xa0, 0x7f);
	clk[pll6_enet]     = imx_clk_pllv3(IMX_PLLV3_ENET,	"pll6_enet",	"osc", base + 0xe0, 0x3);
	clk[pll7_usb_host] = imx_clk_pllv3(IMX_PLLV3_USB,	"pll7_usb_host","osc", base + 0x20, 0x3);

	/*
	 * Bit 20 is the reserved and read-only bit, we do this only for:
	 * - Do nothing for usbphy clk_enable/disable
	 * - Keep refcount when do usbphy clk_enable/disable, in that case,
	 * the clk framework may need to enable/disable usbphy's parent
	 */
	clk[usbphy1] = imx_clk_gate("usbphy1", "pll3_usb_otg", base + 0x10, 20);
	clk[usbphy2] = imx_clk_gate("usbphy2", "pll7_usb_host", base + 0x20, 20);

	/*
	 * usbphy*_gate needs to be on after system boots up, and software
	 * never needs to control it anymore.
	 */
	clk[usbphy1_gate] = imx_clk_gate("usbphy1_gate", "dummy", base + 0x10, 6);
	clk[usbphy2_gate] = imx_clk_gate("usbphy2_gate", "dummy", base + 0x20, 6);

	clk[sata_ref] = imx_clk_fixed_factor("sata_ref", "pll6_enet", 1, 5);
	clk[pcie_ref] = imx_clk_fixed_factor("pcie_ref", "pll6_enet", 1, 4);

	clk[sata_ref_100m] = imx_clk_gate("sata_ref_100m", "sata_ref", base + 0xe0, 20);
	clk[pcie_ref_125m] = imx_clk_gate("pcie_ref_125m", "pcie_ref", base + 0xe0, 19);

	clk[enet_ref] = clk_register_divider_table(NULL, "enet_ref", "pll6_enet", 0,
			base + 0xe0, 0, 2, 0, clk_enet_ref_table,
			&imx_ccm_lock);

	/*                                name              parent_name        reg       idx */
	clk[pll2_pfd0_352m] = imx_clk_pfd("pll2_pfd0_352m", "pll2_bus",     base + 0x100, 0);
	clk[pll2_pfd1_594m] = imx_clk_pfd("pll2_pfd1_594m", "pll2_bus",     base + 0x100, 1);
	clk[pll2_pfd2_396m] = imx_clk_pfd("pll2_pfd2_396m", "pll2_bus",     base + 0x100, 2);
	clk[pll3_pfd0_720m] = imx_clk_pfd("pll3_pfd0_720m", "pll3_usb_otg", base + 0xf0,  0);
	clk[pll3_pfd1_540m] = imx_clk_pfd("pll3_pfd1_540m", "pll3_usb_otg", base + 0xf0,  1);
	clk[pll3_pfd2_508m] = imx_clk_pfd("pll3_pfd2_508m", "pll3_usb_otg", base + 0xf0,  2);
	clk[pll3_pfd3_454m] = imx_clk_pfd("pll3_pfd3_454m", "pll3_usb_otg", base + 0xf0,  3);

	/*                                    name         parent_name     mult div */
	clk[pll2_198m] = imx_clk_fixed_factor("pll2_198m", "pll2_pfd2_396m", 1, 2);
	clk[pll3_120m] = imx_clk_fixed_factor("pll3_120m", "pll3_usb_otg",   1, 4);
	clk[pll3_80m]  = imx_clk_fixed_factor("pll3_80m",  "pll3_usb_otg",   1, 6);
	clk[pll3_60m]  = imx_clk_fixed_factor("pll3_60m",  "pll3_usb_otg",   1, 8);
	clk[twd]       = imx_clk_fixed_factor("twd",       "arm",            1, 2);

	clk[pll4_post_div] = clk_register_divider_table(NULL, "pll4_post_div", "pll4_audio", CLK_SET_RATE_PARENT, base + 0x70, 19, 2, 0, post_div_table, &imx_ccm_lock);
	clk[pll5_post_div] = clk_register_divider_table(NULL, "pll5_post_div", "pll5_video", CLK_SET_RATE_PARENT, base + 0xa0, 19, 2, 0, post_div_table, &imx_ccm_lock);
	clk[pll5_video_div] = clk_register_divider_table(NULL, "pll5_video_div", "pll5_post_div", CLK_SET_RATE_PARENT, base + 0x170, 30, 2, 0, video_div_table, &imx_ccm_lock);

	np = ccm_node;
	base = of_iomap(np, 0);
	WARN_ON(!base);
	ccm_base = base;

	/*                                  name                reg       shift width parent_names     num_parents */
	clk[step]             = imx_clk_mux("step",	        base + 0xc,  8,  1, step_sels,	       ARRAY_SIZE(step_sels));
	clk[pll1_sw]          = imx_clk_mux("pll1_sw",	        base + 0xc,  2,  1, pll1_sw_sels,      ARRAY_SIZE(pll1_sw_sels));
	clk[periph_pre]       = imx_clk_mux("periph_pre",       base + 0x18, 18, 2, periph_pre_sels,   ARRAY_SIZE(periph_pre_sels));
	clk[periph2_pre]      = imx_clk_mux("periph2_pre",      base + 0x18, 21, 2, periph_pre_sels,   ARRAY_SIZE(periph_pre_sels));
	clk[periph_clk2_sel]  = imx_clk_mux("periph_clk2_sel",  base + 0x18, 12, 2, periph_clk2_sels,  ARRAY_SIZE(periph_clk2_sels));
	clk[periph2_clk2_sel] = imx_clk_mux("periph2_clk2_sel", base + 0x18, 20, 1, periph2_clk2_sels, ARRAY_SIZE(periph2_clk2_sels));
	clk[axi_sel]          = imx_clk_mux("axi_sel",          base + 0x14, 6,  2, axi_sels,          ARRAY_SIZE(axi_sels));
	clk[esai_sel]         = imx_clk_mux("esai_sel",         base + 0x20, 19, 2, audio_sels,        ARRAY_SIZE(audio_sels));
	clk[asrc_sel]         = imx_clk_mux("asrc_sel",         base + 0x30, 7,  2, audio_sels,        ARRAY_SIZE(audio_sels));
	clk[spdif_sel]        = imx_clk_mux("spdif_sel",        base + 0x30, 20, 2, audio_sels,        ARRAY_SIZE(audio_sels));
	clk[gpu2d_axi]        = imx_clk_mux("gpu2d_axi",        base + 0x18, 0,  1, gpu_axi_sels,      ARRAY_SIZE(gpu_axi_sels));
	clk[gpu3d_axi]        = imx_clk_mux("gpu3d_axi",        base + 0x18, 1,  1, gpu_axi_sels,      ARRAY_SIZE(gpu_axi_sels));
	clk[gpu2d_core_sel]   = imx_clk_mux("gpu2d_core_sel",   base + 0x18, 16, 2, gpu2d_core_sels,   ARRAY_SIZE(gpu2d_core_sels));
	clk[gpu3d_core_sel]   = imx_clk_mux("gpu3d_core_sel",   base + 0x18, 4,  2, gpu3d_core_sels,   ARRAY_SIZE(gpu3d_core_sels));
	clk[gpu3d_shader_sel] = imx_clk_mux("gpu3d_shader_sel", base + 0x18, 8,  2, gpu3d_shader_sels, ARRAY_SIZE(gpu3d_shader_sels));
	clk[ipu1_sel]         = imx_clk_mux("ipu1_sel",         base + 0x3c, 9,  2, ipu_sels,          ARRAY_SIZE(ipu_sels));
	clk[ipu2_sel]         = imx_clk_mux("ipu2_sel",         base + 0x3c, 14, 2, ipu_sels,          ARRAY_SIZE(ipu_sels));
	clk[ldb_di0_sel]      = imx_clk_mux_flags("ldb_di0_sel", base + 0x2c, 9,  3, ldb_di_sels,      ARRAY_SIZE(ldb_di_sels), CLK_SET_RATE_PARENT);
	clk[ldb_di1_sel]      = imx_clk_mux_flags("ldb_di1_sel", base + 0x2c, 12, 3, ldb_di_sels,      ARRAY_SIZE(ldb_di_sels), CLK_SET_RATE_PARENT);
	clk[ipu1_di0_pre_sel] = imx_clk_mux("ipu1_di0_pre_sel", base + 0x34, 6,  3, ipu_di_pre_sels,   ARRAY_SIZE(ipu_di_pre_sels));
	clk[ipu1_di1_pre_sel] = imx_clk_mux("ipu1_di1_pre_sel", base + 0x34, 15, 3, ipu_di_pre_sels,   ARRAY_SIZE(ipu_di_pre_sels));
	clk[ipu2_di0_pre_sel] = imx_clk_mux("ipu2_di0_pre_sel", base + 0x38, 6,  3, ipu_di_pre_sels,   ARRAY_SIZE(ipu_di_pre_sels));
	clk[ipu2_di1_pre_sel] = imx_clk_mux("ipu2_di1_pre_sel", base + 0x38, 15, 3, ipu_di_pre_sels,   ARRAY_SIZE(ipu_di_pre_sels));
	clk[ipu1_di0_sel]     = imx_clk_mux("ipu1_di0_sel",     base + 0x34, 0,  3, ipu1_di0_sels,     ARRAY_SIZE(ipu1_di0_sels));
	clk[ipu1_di1_sel]     = imx_clk_mux("ipu1_di1_sel",     base + 0x34, 9,  3, ipu1_di1_sels,     ARRAY_SIZE(ipu1_di1_sels));
	clk[ipu2_di0_sel]     = imx_clk_mux("ipu2_di0_sel",     base + 0x38, 0,  3, ipu2_di0_sels,     ARRAY_SIZE(ipu2_di0_sels));
	clk[ipu2_di1_sel]     = imx_clk_mux("ipu2_di1_sel",     base + 0x38, 9,  3, ipu2_di1_sels,     ARRAY_SIZE(ipu2_di1_sels));
	clk[hsi_tx_sel]       = imx_clk_mux("hsi_tx_sel",       base + 0x30, 28, 1, hsi_tx_sels,       ARRAY_SIZE(hsi_tx_sels));
	clk[pcie_axi_sel]     = imx_clk_mux("pcie_axi_sel",     base + 0x18, 10, 1, pcie_axi_sels,     ARRAY_SIZE(pcie_axi_sels));
	clk[ssi1_sel]         = imx_clk_mux("ssi1_sel",         base + 0x1c, 10, 2, ssi_sels,          ARRAY_SIZE(ssi_sels));
	clk[ssi2_sel]         = imx_clk_mux("ssi2_sel",         base + 0x1c, 12, 2, ssi_sels,          ARRAY_SIZE(ssi_sels));
	clk[ssi3_sel]         = imx_clk_mux("ssi3_sel",         base + 0x1c, 14, 2, ssi_sels,          ARRAY_SIZE(ssi_sels));
	clk[usdhc1_sel]       = imx_clk_mux("usdhc1_sel",       base + 0x1c, 16, 1, usdhc_sels,        ARRAY_SIZE(usdhc_sels));
	clk[usdhc2_sel]       = imx_clk_mux("usdhc2_sel",       base + 0x1c, 17, 1, usdhc_sels,        ARRAY_SIZE(usdhc_sels));
	clk[usdhc3_sel]       = imx_clk_mux("usdhc3_sel",       base + 0x1c, 18, 1, usdhc_sels,        ARRAY_SIZE(usdhc_sels));
	clk[usdhc4_sel]       = imx_clk_mux("usdhc4_sel",       base + 0x1c, 19, 1, usdhc_sels,        ARRAY_SIZE(usdhc_sels));
	clk[enfc_sel]         = imx_clk_mux("enfc_sel",         base + 0x2c, 16, 2, enfc_sels,         ARRAY_SIZE(enfc_sels));
	clk[emi_sel]          = imx_clk_mux("emi_sel",          base + 0x1c, 27, 2, emi_sels,          ARRAY_SIZE(emi_sels));
	clk[emi_slow_sel]     = imx_clk_mux("emi_slow_sel",     base + 0x1c, 29, 2, emi_sels,          ARRAY_SIZE(emi_sels));
	clk[vdo_axi_sel]      = imx_clk_mux("vdo_axi_sel",      base + 0x18, 11, 1, vdo_axi_sels,      ARRAY_SIZE(vdo_axi_sels));
	clk[vpu_axi_sel]      = imx_clk_mux("vpu_axi_sel",      base + 0x18, 14, 2, vpu_axi_sels,      ARRAY_SIZE(vpu_axi_sels));
	clk[cko1_sel]         = imx_clk_mux("cko1_sel",         base + 0x60, 0,  4, cko1_sels,         ARRAY_SIZE(cko1_sels));

	/*                              name         reg      shift width busy: reg, shift parent_names  num_parents */
	clk[periph]  = imx_clk_busy_mux("periph",  base + 0x14, 25,  1,   base + 0x48, 5,  periph_sels,  ARRAY_SIZE(periph_sels));
	clk[periph2] = imx_clk_busy_mux("periph2", base + 0x14, 26,  1,   base + 0x48, 3,  periph2_sels, ARRAY_SIZE(periph2_sels));

	/*                                      name                parent_name          reg       shift width */
	clk[periph_clk2]      = imx_clk_divider("periph_clk2",      "periph_clk2_sel",   base + 0x14, 27, 3);
	clk[periph2_clk2]     = imx_clk_divider("periph2_clk2",     "periph2_clk2_sel",  base + 0x14, 0,  3);
	clk[ipg]              = imx_clk_divider("ipg",              "ahb",               base + 0x14, 8,  2);
	clk[ipg_per]          = imx_clk_divider("ipg_per",          "ipg",               base + 0x1c, 0,  6);
	clk[esai_pred]        = imx_clk_divider("esai_pred",        "esai_sel",          base + 0x28, 9,  3);
	clk[esai_podf]        = imx_clk_divider("esai_podf",        "esai_pred",         base + 0x28, 25, 3);
	clk[asrc_pred]        = imx_clk_divider("asrc_pred",        "asrc_sel",          base + 0x30, 12, 3);
	clk[asrc_podf]        = imx_clk_divider("asrc_podf",        "asrc_pred",         base + 0x30, 9,  3);
	clk[spdif_pred]       = imx_clk_divider("spdif_pred",       "spdif_sel",         base + 0x30, 25, 3);
	clk[spdif_podf]       = imx_clk_divider("spdif_podf",       "spdif_pred",        base + 0x30, 22, 3);
	clk[can_root]         = imx_clk_divider("can_root",         "pll3_usb_otg",      base + 0x20, 2,  6);
	clk[ecspi_root]       = imx_clk_divider("ecspi_root",       "pll3_60m",          base + 0x38, 19, 6);
	clk[gpu2d_core_podf]  = imx_clk_divider("gpu2d_core_podf",  "gpu2d_core_sel",    base + 0x18, 23, 3);
	clk[gpu3d_core_podf]  = imx_clk_divider("gpu3d_core_podf",  "gpu3d_core_sel",    base + 0x18, 26, 3);
	clk[gpu3d_shader]     = imx_clk_divider("gpu3d_shader",     "gpu3d_shader_sel",  base + 0x18, 29, 3);
	clk[ipu1_podf]        = imx_clk_divider("ipu1_podf",        "ipu1_sel",          base + 0x3c, 11, 3);
	clk[ipu2_podf]        = imx_clk_divider("ipu2_podf",        "ipu2_sel",          base + 0x3c, 16, 3);
	clk[ldb_di0_div_3_5]  = imx_clk_fixed_factor("ldb_di0_div_3_5", "ldb_di0_sel", 2, 7);
	clk[ldb_di0_podf]     = imx_clk_divider_flags("ldb_di0_podf", "ldb_di0_div_3_5", base + 0x20, 10, 1, 0);
	clk[ldb_di1_div_3_5]  = imx_clk_fixed_factor("ldb_di1_div_3_5", "ldb_di1_sel", 2, 7);
	clk[ldb_di1_podf]     = imx_clk_divider_flags("ldb_di1_podf", "ldb_di1_div_3_5", base + 0x20, 11, 1, 0);
	clk[ipu1_di0_pre]     = imx_clk_divider("ipu1_di0_pre",     "ipu1_di0_pre_sel",  base + 0x34, 3,  3);
	clk[ipu1_di1_pre]     = imx_clk_divider("ipu1_di1_pre",     "ipu1_di1_pre_sel",  base + 0x34, 12, 3);
	clk[ipu2_di0_pre]     = imx_clk_divider("ipu2_di0_pre",     "ipu2_di0_pre_sel",  base + 0x38, 3,  3);
	clk[ipu2_di1_pre]     = imx_clk_divider("ipu2_di1_pre",     "ipu2_di1_pre_sel",  base + 0x38, 12, 3);
	clk[hsi_tx_podf]      = imx_clk_divider("hsi_tx_podf",      "hsi_tx_sel",        base + 0x30, 29, 3);
	clk[ssi1_pred]        = imx_clk_divider("ssi1_pred",        "ssi1_sel",          base + 0x28, 6,  3);
	clk[ssi1_podf]        = imx_clk_divider("ssi1_podf",        "ssi1_pred",         base + 0x28, 0,  6);
	clk[ssi2_pred]        = imx_clk_divider("ssi2_pred",        "ssi2_sel",          base + 0x2c, 6,  3);
	clk[ssi2_podf]        = imx_clk_divider("ssi2_podf",        "ssi2_pred",         base + 0x2c, 0,  6);
	clk[ssi3_pred]        = imx_clk_divider("ssi3_pred",        "ssi3_sel",          base + 0x28, 22, 3);
	clk[ssi3_podf]        = imx_clk_divider("ssi3_podf",        "ssi3_pred",         base + 0x28, 16, 6);
	clk[uart_serial_podf] = imx_clk_divider("uart_serial_podf", "pll3_80m",          base + 0x24, 0,  6);
	clk[usdhc1_podf]      = imx_clk_divider("usdhc1_podf",      "usdhc1_sel",        base + 0x24, 11, 3);
	clk[usdhc2_podf]      = imx_clk_divider("usdhc2_podf",      "usdhc2_sel",        base + 0x24, 16, 3);
	clk[usdhc3_podf]      = imx_clk_divider("usdhc3_podf",      "usdhc3_sel",        base + 0x24, 19, 3);
	clk[usdhc4_podf]      = imx_clk_divider("usdhc4_podf",      "usdhc4_sel",        base + 0x24, 22, 3);
	clk[enfc_pred]        = imx_clk_divider("enfc_pred",        "enfc_sel",          base + 0x2c, 18, 3);
	clk[enfc_podf]        = imx_clk_divider("enfc_podf",        "enfc_pred",         base + 0x2c, 21, 6);
	clk[emi_podf]         = imx_clk_divider("emi_podf",         "emi_sel",           base + 0x1c, 20, 3);
	clk[emi_slow_podf]    = imx_clk_divider("emi_slow_podf",    "emi_slow_sel",      base + 0x1c, 23, 3);
	clk[vpu_axi_podf]     = imx_clk_divider("vpu_axi_podf",     "vpu_axi_sel",       base + 0x24, 25, 3);
	clk[cko1_podf]        = imx_clk_divider("cko1_podf",        "cko1_sel",          base + 0x60, 4,  3);

	/*                                            name                 parent_name    reg        shift width busy: reg, shift */
	clk[axi]               = imx_clk_busy_divider("axi",               "axi_sel",     base + 0x14, 16,  3,   base + 0x48, 0);
	clk[mmdc_ch0_axi_podf] = imx_clk_busy_divider("mmdc_ch0_axi_podf", "periph",      base + 0x14, 19,  3,   base + 0x48, 4);
	clk[mmdc_ch1_axi_podf] = imx_clk_busy_divider("mmdc_ch1_axi_podf", "periph2",     base + 0x14, 3,   3,   base + 0x48, 2);
	clk[arm]               = imx_clk_busy_divider("arm",               "pll1_sw",     base + 0x10, 0,   3,   base + 0x48, 16);
	clk[ahb]               = imx_clk_busy_divider("ahb",               "periph",      base + 0x14, 10,  3,   base + 0x48, 1);

	/*                                name             parent_name          reg         shift */
	clk[apbh_dma]     = imx_clk_gate2("apbh_dma",      "usdhc3",            base + 0x68, 4);
	clk[asrc]         = imx_clk_gate2("asrc",          "asrc_podf",         base + 0x68, 6);
	clk[can1_ipg]     = imx_clk_gate2("can1_ipg",      "ipg",               base + 0x68, 14);
	clk[can1_serial]  = imx_clk_gate2("can1_serial",   "can_root",          base + 0x68, 16);
	clk[can2_ipg]     = imx_clk_gate2("can2_ipg",      "ipg",               base + 0x68, 18);
	clk[can2_serial]  = imx_clk_gate2("can2_serial",   "can_root",          base + 0x68, 20);
	clk[ecspi1]       = imx_clk_gate2("ecspi1",        "ecspi_root",        base + 0x6c, 0);
	clk[ecspi2]       = imx_clk_gate2("ecspi2",        "ecspi_root",        base + 0x6c, 2);
	clk[ecspi3]       = imx_clk_gate2("ecspi3",        "ecspi_root",        base + 0x6c, 4);
	clk[ecspi4]       = imx_clk_gate2("ecspi4",        "ecspi_root",        base + 0x6c, 6);
	clk[ecspi5]       = imx_clk_gate2("ecspi5",        "ecspi_root",        base + 0x6c, 8);
	clk[enet]         = imx_clk_gate2("enet",          "ipg",               base + 0x6c, 10);
	clk[esai]         = imx_clk_gate2("esai",          "esai_podf",         base + 0x6c, 16);
	clk[gpt_ipg]      = imx_clk_gate2("gpt_ipg",       "ipg",               base + 0x6c, 20);
	clk[gpt_ipg_per]  = imx_clk_gate2("gpt_ipg_per",   "ipg_per",           base + 0x6c, 22);
	if (cpu_is_imx6dl())
		/*
		 * The multiplexer and divider of imx6q clock gpu3d_shader get
		 * redefined/reused as gpu2d_core_sel and gpu2d_core_podf on imx6dl.
		 */
		clk[gpu2d_core] = imx_clk_gate2("gpu2d_core", "gpu3d_shader", base + 0x6c, 24);
	else
		clk[gpu2d_core] = imx_clk_gate2("gpu2d_core", "gpu2d_core_podf", base + 0x6c, 24);
	clk[gpu3d_core]   = imx_clk_gate2("gpu3d_core",    "gpu3d_core_podf",   base + 0x6c, 26);
	clk[hdmi_iahb]    = imx_clk_gate2("hdmi_iahb",     "ahb",               base + 0x70, 0);
	clk[hdmi_isfr]    = imx_clk_gate2("hdmi_isfr",     "pll3_pfd1_540m",    base + 0x70, 4);
	clk[i2c1]         = imx_clk_gate2("i2c1",          "ipg_per",           base + 0x70, 6);
	clk[i2c2]         = imx_clk_gate2("i2c2",          "ipg_per",           base + 0x70, 8);
	clk[i2c3]         = imx_clk_gate2("i2c3",          "ipg_per",           base + 0x70, 10);
	clk[iim]          = imx_clk_gate2("iim",           "ipg",               base + 0x70, 12);
	clk[enfc]         = imx_clk_gate2("enfc",          "enfc_podf",         base + 0x70, 14);
	clk[ipu1]         = imx_clk_gate2("ipu1",          "ipu1_podf",         base + 0x74, 0);
	clk[ipu1_di0]     = imx_clk_gate2("ipu1_di0",      "ipu1_di0_sel",      base + 0x74, 2);
	clk[ipu1_di1]     = imx_clk_gate2("ipu1_di1",      "ipu1_di1_sel",      base + 0x74, 4);
	clk[ipu2]         = imx_clk_gate2("ipu2",          "ipu2_podf",         base + 0x74, 6);
	clk[ipu2_di0]     = imx_clk_gate2("ipu2_di0",      "ipu2_di0_sel",      base + 0x74, 8);
	clk[ldb_di0]      = imx_clk_gate2("ldb_di0",       "ldb_di0_podf",      base + 0x74, 12);
	clk[ldb_di1]      = imx_clk_gate2("ldb_di1",       "ldb_di1_podf",      base + 0x74, 14);
	clk[ipu2_di1]     = imx_clk_gate2("ipu2_di1",      "ipu2_di1_sel",      base + 0x74, 10);
	clk[hsi_tx]       = imx_clk_gate2("hsi_tx",        "hsi_tx_podf",       base + 0x74, 16);
<<<<<<< HEAD
	clk[mlb]          = imx_clk_gate2("mlb",           "axi",               base + 0x74, 18);
=======
	if (cpu_is_imx6dl())
		/*
		 * The multiplexer and divider of the imx6q clock gpu2d get
		 * redefined/reused as mlb_sys_sel and mlb_sys_clk_podf on imx6dl.
		 */
		clk[mlb] = imx_clk_gate2("mlb",            "gpu2d_core_podf",   base + 0x74, 18);
	else
		clk[mlb] = imx_clk_gate2("mlb",            "axi",               base + 0x74, 18);
>>>>>>> d8f93d01
	clk[mmdc_ch0_axi] = imx_clk_gate2("mmdc_ch0_axi",  "mmdc_ch0_axi_podf", base + 0x74, 20);
	clk[mmdc_ch1_axi] = imx_clk_gate2("mmdc_ch1_axi",  "mmdc_ch1_axi_podf", base + 0x74, 22);
	clk[ocram]        = imx_clk_gate2("ocram",         "ahb",               base + 0x74, 28);
	clk[openvg_axi]   = imx_clk_gate2("openvg_axi",    "axi",               base + 0x74, 30);
	clk[pcie_axi]     = imx_clk_gate2("pcie_axi",      "pcie_axi_sel",      base + 0x78, 0);
	clk[per1_bch]     = imx_clk_gate2("per1_bch",      "usdhc3",            base + 0x78, 12);
	clk[pwm1]         = imx_clk_gate2("pwm1",          "ipg_per",           base + 0x78, 16);
	clk[pwm2]         = imx_clk_gate2("pwm2",          "ipg_per",           base + 0x78, 18);
	clk[pwm3]         = imx_clk_gate2("pwm3",          "ipg_per",           base + 0x78, 20);
	clk[pwm4]         = imx_clk_gate2("pwm4",          "ipg_per",           base + 0x78, 22);
	clk[gpmi_bch_apb] = imx_clk_gate2("gpmi_bch_apb",  "usdhc3",            base + 0x78, 24);
	clk[gpmi_bch]     = imx_clk_gate2("gpmi_bch",      "usdhc4",            base + 0x78, 26);
	clk[gpmi_io]      = imx_clk_gate2("gpmi_io",       "enfc",              base + 0x78, 28);
	clk[gpmi_apb]     = imx_clk_gate2("gpmi_apb",      "usdhc3",            base + 0x78, 30);
	clk[rom]          = imx_clk_gate2("rom",           "ahb",               base + 0x7c, 0);
	clk[sata]         = imx_clk_gate2("sata",          "ipg",               base + 0x7c, 4);
	clk[sdma]         = imx_clk_gate2("sdma",          "ahb",               base + 0x7c, 6);
	clk[spba]         = imx_clk_gate2("spba",          "ipg",               base + 0x7c, 12);
	clk[ssi1_ipg]     = imx_clk_gate2("ssi1_ipg",      "ipg",               base + 0x7c, 18);
	clk[ssi2_ipg]     = imx_clk_gate2("ssi2_ipg",      "ipg",               base + 0x7c, 20);
	clk[ssi3_ipg]     = imx_clk_gate2("ssi3_ipg",      "ipg",               base + 0x7c, 22);
	clk[uart_ipg]     = imx_clk_gate2("uart_ipg",      "ipg",               base + 0x7c, 24);
	clk[uart_serial]  = imx_clk_gate2("uart_serial",   "uart_serial_podf",  base + 0x7c, 26);
	clk[usboh3]       = imx_clk_gate2("usboh3",        "ipg",               base + 0x80, 0);
	clk[usdhc1]       = imx_clk_gate2("usdhc1",        "usdhc1_podf",       base + 0x80, 2);
	clk[usdhc2]       = imx_clk_gate2("usdhc2",        "usdhc2_podf",       base + 0x80, 4);
	clk[usdhc3]       = imx_clk_gate2("usdhc3",        "usdhc3_podf",       base + 0x80, 6);
	clk[usdhc4]       = imx_clk_gate2("usdhc4",        "usdhc4_podf",       base + 0x80, 8);
	clk[eim_slow]     = imx_clk_gate2("eim_slow",      "emi_slow_podf",     base + 0x80, 10);
	clk[vdo_axi]      = imx_clk_gate2("vdo_axi",       "vdo_axi_sel",       base + 0x80, 12);
	clk[vpu_axi]      = imx_clk_gate2("vpu_axi",       "vpu_axi_podf",      base + 0x80, 14);
	clk[cko1]         = imx_clk_gate("cko1",           "cko1_podf",         base + 0x60, 7);

	for (i = 0; i < ARRAY_SIZE(clk); i++)
		if (IS_ERR(clk[i]))
			pr_err("i.MX6q clk %d: register failed with %ld\n",
				i, PTR_ERR(clk[i]));

	clk_data.clks = clk;
	clk_data.clk_num = ARRAY_SIZE(clk);
	of_clk_add_provider(np, of_clk_src_onecell_get, &clk_data);

	clk_register_clkdev(clk[gpt_ipg], "ipg", "imx-gpt.0");
	clk_register_clkdev(clk[gpt_ipg_per], "per", "imx-gpt.0");
	clk_register_clkdev(clk[cko1_sel], "cko1_sel", NULL);
	clk_register_clkdev(clk[ahb], "ahb", NULL);
	clk_register_clkdev(clk[cko1], "cko1", NULL);
	clk_register_clkdev(clk[arm], NULL, "cpu0");
	clk_register_clkdev(clk[pll4_post_div], "pll4_post_div", NULL);
	clk_register_clkdev(clk[pll4_audio], "pll4_audio", NULL);

	if (imx6q_revision() != IMX_CHIP_REVISION_1_0) {
		clk_set_parent(clk[ldb_di0_sel], clk[pll5_video_div]);
		clk_set_parent(clk[ldb_di1_sel], clk[pll5_video_div]);
	}

	/*
	 * The gpmi needs 100MHz frequency in the EDO/Sync mode,
	 * We can not get the 100MHz from the pll2_pfd0_352m.
	 * So choose pll2_pfd2_396m as enfc_sel's parent.
	 */
	clk_set_parent(clk[enfc_sel], clk[pll2_pfd2_396m]);

	for (i = 0; i < ARRAY_SIZE(clks_init_on); i++)
		clk_prepare_enable(clk[clks_init_on[i]]);

	if (IS_ENABLED(CONFIG_USB_MXS_PHY)) {
		clk_prepare_enable(clk[usbphy1_gate]);
		clk_prepare_enable(clk[usbphy2_gate]);
	}

	/* Set initial power mode */
	imx6q_set_lpm(WAIT_CLOCKED);

	np = of_find_compatible_node(NULL, NULL, "fsl,imx6q-gpt");
	base = of_iomap(np, 0);
	WARN_ON(!base);
	irq = irq_of_parse_and_map(np, 0);
	mxc_timer_init(base, irq);
}
CLK_OF_DECLARE(imx6q, "fsl,imx6q-ccm", imx6q_clocks_init);<|MERGE_RESOLUTION|>--- conflicted
+++ resolved
@@ -494,9 +494,6 @@
 	clk[ldb_di1]      = imx_clk_gate2("ldb_di1",       "ldb_di1_podf",      base + 0x74, 14);
 	clk[ipu2_di1]     = imx_clk_gate2("ipu2_di1",      "ipu2_di1_sel",      base + 0x74, 10);
 	clk[hsi_tx]       = imx_clk_gate2("hsi_tx",        "hsi_tx_podf",       base + 0x74, 16);
-<<<<<<< HEAD
-	clk[mlb]          = imx_clk_gate2("mlb",           "axi",               base + 0x74, 18);
-=======
 	if (cpu_is_imx6dl())
 		/*
 		 * The multiplexer and divider of the imx6q clock gpu2d get
@@ -505,7 +502,6 @@
 		clk[mlb] = imx_clk_gate2("mlb",            "gpu2d_core_podf",   base + 0x74, 18);
 	else
 		clk[mlb] = imx_clk_gate2("mlb",            "axi",               base + 0x74, 18);
->>>>>>> d8f93d01
 	clk[mmdc_ch0_axi] = imx_clk_gate2("mmdc_ch0_axi",  "mmdc_ch0_axi_podf", base + 0x74, 20);
 	clk[mmdc_ch1_axi] = imx_clk_gate2("mmdc_ch1_axi",  "mmdc_ch1_axi_podf", base + 0x74, 22);
 	clk[ocram]        = imx_clk_gate2("ocram",         "ahb",               base + 0x74, 28);
