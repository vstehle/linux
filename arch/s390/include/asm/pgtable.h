--- conflicted
+++ resolved
@@ -299,20 +299,6 @@
 #define _SEGMENT_ENTRY_EMPTY	(_SEGMENT_ENTRY_INV)
 
 /* Page status table bits for virtualization */
-<<<<<<< HEAD
-#define RCP_ACC_BITS	0xf0000000UL
-#define RCP_FP_BIT	0x08000000UL
-#define RCP_PCL_BIT	0x00800000UL
-#define RCP_HR_BIT	0x00400000UL
-#define RCP_HC_BIT	0x00200000UL
-#define RCP_GR_BIT	0x00040000UL
-#define RCP_GC_BIT	0x00020000UL
-#define RCP_IN_BIT	0x00002000UL	/* IPTE notify bit */
-
-/* User dirty / referenced bit for KVM's migration feature */
-#define KVM_UR_BIT	0x00008000UL
-#define KVM_UC_BIT	0x00004000UL
-=======
 #define PGSTE_ACC_BITS	0xf0000000UL
 #define PGSTE_FP_BIT	0x08000000UL
 #define PGSTE_PCL_BIT	0x00800000UL
@@ -323,7 +309,6 @@
 #define PGSTE_UR_BIT	0x00008000UL
 #define PGSTE_UC_BIT	0x00004000UL	/* user dirty (migration) */
 #define PGSTE_IN_BIT	0x00002000UL	/* IPTE notify bit */
->>>>>>> e47a5f5f
 
 #else /* CONFIG_64BIT */
 
@@ -380,20 +365,6 @@
 				 | _SEGMENT_ENTRY_SPLIT | _SEGMENT_ENTRY_CO)
 
 /* Page status table bits for virtualization */
-<<<<<<< HEAD
-#define RCP_ACC_BITS	0xf000000000000000UL
-#define RCP_FP_BIT	0x0800000000000000UL
-#define RCP_PCL_BIT	0x0080000000000000UL
-#define RCP_HR_BIT	0x0040000000000000UL
-#define RCP_HC_BIT	0x0020000000000000UL
-#define RCP_GR_BIT	0x0004000000000000UL
-#define RCP_GC_BIT	0x0002000000000000UL
-#define RCP_IN_BIT	0x0000200000000000UL	/* IPTE notify bit */
-
-/* User dirty / referenced bit for KVM's migration feature */
-#define KVM_UR_BIT	0x0000800000000000UL
-#define KVM_UC_BIT	0x0000400000000000UL
-=======
 #define PGSTE_ACC_BITS	0xf000000000000000UL
 #define PGSTE_FP_BIT	0x0800000000000000UL
 #define PGSTE_PCL_BIT	0x0080000000000000UL
@@ -404,7 +375,6 @@
 #define PGSTE_UR_BIT	0x0000800000000000UL
 #define PGSTE_UC_BIT	0x0000400000000000UL	/* user dirty (migration) */
 #define PGSTE_IN_BIT	0x0000200000000000UL	/* IPTE notify bit */
->>>>>>> e47a5f5f
 
 #endif /* CONFIG_64BIT */
 
