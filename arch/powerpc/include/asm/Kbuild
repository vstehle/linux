
generic-y += clkdev.h
generic-y += rwsem.h
generic-y += trace_clock.h
<<<<<<< HEAD
=======
generic-y += preempt.h
>>>>>>> d8ec26d7
generic-y += vtime.h<|MERGE_RESOLUTION|>--- conflicted
+++ resolved
@@ -2,8 +2,5 @@
 generic-y += clkdev.h
 generic-y += rwsem.h
 generic-y += trace_clock.h
-<<<<<<< HEAD
-=======
 generic-y += preempt.h
->>>>>>> d8ec26d7
 generic-y += vtime.h