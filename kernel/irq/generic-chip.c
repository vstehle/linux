--- conflicted
+++ resolved
@@ -254,10 +254,7 @@
  * @handler:		Default flow handler associated with these chips
  * @clr:		IRQ_* bits to clear in the mapping function
  * @set:		IRQ_* bits to set in the mapping function
-<<<<<<< HEAD
  * @gcflags:		Generic chip specific setup flags
-=======
->>>>>>> 798f0fd1
  */
 int irq_alloc_domain_generic_chips(struct irq_domain *d, int irqs_per_chip,
 				   int num_ct, const char *name,
@@ -274,14 +271,7 @@
 	if (d->gc)
 		return -EBUSY;
 
-<<<<<<< HEAD
-	if (d->revmap_type != IRQ_DOMAIN_MAP_LINEAR)
-		return -EINVAL;
-
-	numchips = d->revmap_data.linear.size / irqs_per_chip;
-=======
 	numchips = d->revmap_size / irqs_per_chip;
->>>>>>> 798f0fd1
 	if (!numchips)
 		return -EINVAL;
 
@@ -313,10 +303,7 @@
 		/* Calc pointer to the next generic chip */
 		tmp += sizeof(*gc) + num_ct * sizeof(struct irq_chip_type);
 	}
-<<<<<<< HEAD
-=======
 	d->name = name;
->>>>>>> 798f0fd1
 	return 0;
 }
 EXPORT_SYMBOL_GPL(irq_alloc_domain_generic_chips);
