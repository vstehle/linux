/*
 * sysctl.c: General linux system control interface
 *
 * Begun 24 March 1995, Stephen Tweedie
 * Added /proc support, Dec 1995
 * Added bdflush entry and intvec min/max checking, 2/23/96, Tom Dyas.
 * Added hooks for /proc/sys/net (minor, minor patch), 96/4/1, Mike Shaver.
 * Added kernel/java-{interpreter,appletviewer}, 96/5/10, Mike Shaver.
 * Dynamic registration fixes, Stephen Tweedie.
 * Added kswapd-interval, ctrl-alt-del, printk stuff, 1/8/97, Chris Horn.
 * Made sysctl support optional via CONFIG_SYSCTL, 1/10/97, Chris
 *  Horn.
 * Added proc_doulongvec_ms_jiffies_minmax, 09/08/99, Carlos H. Bauer.
 * Added proc_doulongvec_minmax, 09/08/99, Carlos H. Bauer.
 * Changed linked lists to use list.h instead of lists.h, 02/24/00, Bill
 *  Wendling.
 * The list_for_each() macro wasn't appropriate for the sysctl loop.
 *  Removed it and replaced it with older style, 03/23/00, Bill Wendling
 */

#include <linux/module.h>
#include <linux/aio.h>
#include <linux/mm.h>
#include <linux/swap.h>
#include <linux/slab.h>
#include <linux/sysctl.h>
#include <linux/bitmap.h>
#include <linux/signal.h>
#include <linux/printk.h>
#include <linux/proc_fs.h>
#include <linux/security.h>
#include <linux/ctype.h>
#include <linux/kmemcheck.h>
#include <linux/kmemleak.h>
#include <linux/fs.h>
#include <linux/init.h>
#include <linux/kernel.h>
#include <linux/kobject.h>
#include <linux/net.h>
#include <linux/sysrq.h>
#include <linux/highuid.h>
#include <linux/writeback.h>
#include <linux/ratelimit.h>
#include <linux/compaction.h>
#include <linux/hugetlb.h>
#include <linux/initrd.h>
#include <linux/key.h>
#include <linux/times.h>
#include <linux/limits.h>
#include <linux/dcache.h>
#include <linux/dnotify.h>
#include <linux/syscalls.h>
#include <linux/vmstat.h>
#include <linux/nfs_fs.h>
#include <linux/acpi.h>
#include <linux/reboot.h>
#include <linux/ftrace.h>
#include <linux/perf_event.h>
#include <linux/kprobes.h>
#include <linux/pipe_fs_i.h>
#include <linux/oom.h>
#include <linux/kmod.h>
#include <linux/capability.h>
#include <linux/binfmts.h>
#include <linux/sched/sysctl.h>
#include <linux/kexec.h>
#include <linux/bpf.h>

#include <asm/uaccess.h>
#include <asm/processor.h>

#ifdef CONFIG_X86
#include <asm/nmi.h>
#include <asm/stacktrace.h>
#include <asm/io.h>
#endif
#ifdef CONFIG_SPARC
#include <asm/setup.h>
#endif
#ifdef CONFIG_BSD_PROCESS_ACCT
#include <linux/acct.h>
#endif
#ifdef CONFIG_RT_MUTEXES
#include <linux/rtmutex.h>
#endif
#if defined(CONFIG_PROVE_LOCKING) || defined(CONFIG_LOCK_STAT)
#include <linux/lockdep.h>
#endif
#ifdef CONFIG_CHR_DEV_SG
#include <scsi/sg.h>
#endif

#ifdef CONFIG_LOCKUP_DETECTOR
#include <linux/nmi.h>
#endif

#if defined(CONFIG_SYSCTL)

/* External variables not in a header file. */
extern int suid_dumpable;
#ifdef CONFIG_COREDUMP
extern int core_uses_pid;
extern char core_pattern[];
extern unsigned int core_pipe_limit;
#endif
extern int pid_max;
extern int extra_free_kbytes;
extern int pid_max_min, pid_max_max;
extern int percpu_pagelist_fraction;
extern int compat_log;
extern int latencytop_enabled;
extern int sysctl_nr_open_min, sysctl_nr_open_max;
#ifndef CONFIG_MMU
extern int sysctl_nr_trim_pages;
#endif

/* Constants used for minimum and  maximum */
#ifdef CONFIG_LOCKUP_DETECTOR
static int sixty = 60;
#endif

static int __maybe_unused neg_one = -1;

static int zero;
static int __maybe_unused one = 1;
static int __maybe_unused two = 2;
static int __maybe_unused four = 4;
static unsigned long one_ul = 1;
static int one_hundred = 100;
#ifdef CONFIG_PRINTK
static int ten_thousand = 10000;
#endif

/* this is needed for the proc_doulongvec_minmax of vm_dirty_bytes */
static unsigned long dirty_bytes_min = 2 * PAGE_SIZE;

/* this is needed for the proc_dointvec_minmax for [fs_]overflow UID and GID */
static int maxolduid = 65535;
static int minolduid;

static int ngroups_max = NGROUPS_MAX;
static const int cap_last_cap = CAP_LAST_CAP;

/*this is needed for proc_doulongvec_minmax of sysctl_hung_task_timeout_secs */
#ifdef CONFIG_DETECT_HUNG_TASK
static unsigned long hung_task_timeout_max = (LONG_MAX/HZ);
#endif

#ifdef CONFIG_INOTIFY_USER
#include <linux/inotify.h>
#endif
#ifdef CONFIG_SPARC
#endif

#ifdef __hppa__
extern int pwrsw_enabled;
#endif

#ifdef CONFIG_SYSCTL_ARCH_UNALIGN_ALLOW
extern int unaligned_enabled;
#endif

#ifdef CONFIG_IA64
extern int unaligned_dump_stack;
#endif

#ifdef CONFIG_SYSCTL_ARCH_UNALIGN_NO_WARN
extern int no_unaligned_warning;
#endif

#ifdef CONFIG_PROC_SYSCTL

#define SYSCTL_WRITES_LEGACY	-1
#define SYSCTL_WRITES_WARN	 0
#define SYSCTL_WRITES_STRICT	 1

static int sysctl_writes_strict = SYSCTL_WRITES_WARN;

static int proc_do_cad_pid(struct ctl_table *table, int write,
		  void __user *buffer, size_t *lenp, loff_t *ppos);
static int proc_taint(struct ctl_table *table, int write,
			       void __user *buffer, size_t *lenp, loff_t *ppos);
#endif

#ifdef CONFIG_PRINTK
static int proc_dointvec_minmax_sysadmin(struct ctl_table *table, int write,
				void __user *buffer, size_t *lenp, loff_t *ppos);
#endif

static int proc_dointvec_minmax_coredump(struct ctl_table *table, int write,
		void __user *buffer, size_t *lenp, loff_t *ppos);
#ifdef CONFIG_COREDUMP
static int proc_dostring_coredump(struct ctl_table *table, int write,
		void __user *buffer, size_t *lenp, loff_t *ppos);
#endif

#ifdef CONFIG_MAGIC_SYSRQ
/* Note: sysrq code uses it's own private copy */
static int __sysrq_enabled = CONFIG_MAGIC_SYSRQ_DEFAULT_ENABLE;

static int sysrq_sysctl_handler(struct ctl_table *table, int write,
				void __user *buffer, size_t *lenp,
				loff_t *ppos)
{
	int error;

	error = proc_dointvec(table, write, buffer, lenp, ppos);
	if (error)
		return error;

	if (write)
		sysrq_toggle_support(__sysrq_enabled);

	return 0;
}

#endif

static struct ctl_table kern_table[];
static struct ctl_table vm_table[];
static struct ctl_table fs_table[];
static struct ctl_table debug_table[];
static struct ctl_table dev_table[];
extern struct ctl_table random_table[];
#ifdef CONFIG_EPOLL
extern struct ctl_table epoll_table[];
#endif

#ifdef HAVE_ARCH_PICK_MMAP_LAYOUT
int sysctl_legacy_va_layout;
#endif

/* The default sysctl tables: */

static struct ctl_table sysctl_base_table[] = {
	{
		.procname	= "kernel",
		.mode		= 0555,
		.child		= kern_table,
	},
	{
		.procname	= "vm",
		.mode		= 0555,
		.child		= vm_table,
	},
	{
		.procname	= "fs",
		.mode		= 0555,
		.child		= fs_table,
	},
	{
		.procname	= "debug",
		.mode		= 0555,
		.child		= debug_table,
	},
	{
		.procname	= "dev",
		.mode		= 0555,
		.child		= dev_table,
	},
	{ }
};

#ifdef CONFIG_SCHED_DEBUG
static int min_sched_granularity_ns = 100000;		/* 100 usecs */
static int max_sched_granularity_ns = NSEC_PER_SEC;	/* 1 second */
static int min_wakeup_granularity_ns;			/* 0 usecs */
static int max_wakeup_granularity_ns = NSEC_PER_SEC;	/* 1 second */
#ifdef CONFIG_SMP
static int min_sched_tunable_scaling = SCHED_TUNABLESCALING_NONE;
static int max_sched_tunable_scaling = SCHED_TUNABLESCALING_END-1;
#endif /* CONFIG_SMP */
#endif /* CONFIG_SCHED_DEBUG */

#ifdef CONFIG_COMPACTION
static int min_extfrag_threshold;
static int max_extfrag_threshold = 1000;
#endif

static struct ctl_table kern_table[] = {
	{
		.procname	= "sched_child_runs_first",
		.data		= &sysctl_sched_child_runs_first,
		.maxlen		= sizeof(unsigned int),
		.mode		= 0644,
		.proc_handler	= proc_dointvec,
	},
#ifdef CONFIG_SCHED_DEBUG
	{
		.procname	= "sched_min_granularity_ns",
		.data		= &sysctl_sched_min_granularity,
		.maxlen		= sizeof(unsigned int),
		.mode		= 0644,
		.proc_handler	= sched_proc_update_handler,
		.extra1		= &min_sched_granularity_ns,
		.extra2		= &max_sched_granularity_ns,
	},
	{
		.procname	= "sched_latency_ns",
		.data		= &sysctl_sched_latency,
		.maxlen		= sizeof(unsigned int),
		.mode		= 0644,
		.proc_handler	= sched_proc_update_handler,
		.extra1		= &min_sched_granularity_ns,
		.extra2		= &max_sched_granularity_ns,
	},
	{
		.procname	= "sched_wakeup_granularity_ns",
		.data		= &sysctl_sched_wakeup_granularity,
		.maxlen		= sizeof(unsigned int),
		.mode		= 0644,
		.proc_handler	= sched_proc_update_handler,
		.extra1		= &min_wakeup_granularity_ns,
		.extra2		= &max_wakeup_granularity_ns,
	},
#ifdef CONFIG_SMP
	{
		.procname	= "sched_tunable_scaling",
		.data		= &sysctl_sched_tunable_scaling,
		.maxlen		= sizeof(enum sched_tunable_scaling),
		.mode		= 0644,
		.proc_handler	= sched_proc_update_handler,
		.extra1		= &min_sched_tunable_scaling,
		.extra2		= &max_sched_tunable_scaling,
	},
	{
		.procname	= "sched_migration_cost_ns",
		.data		= &sysctl_sched_migration_cost,
		.maxlen		= sizeof(unsigned int),
		.mode		= 0644,
		.proc_handler	= proc_dointvec,
	},
	{
		.procname	= "sched_nr_migrate",
		.data		= &sysctl_sched_nr_migrate,
		.maxlen		= sizeof(unsigned int),
		.mode		= 0644,
		.proc_handler	= proc_dointvec,
	},
	{
		.procname	= "sched_time_avg_ms",
		.data		= &sysctl_sched_time_avg,
		.maxlen		= sizeof(unsigned int),
		.mode		= 0644,
		.proc_handler	= proc_dointvec,
	},
	{
		.procname	= "sched_shares_window_ns",
		.data		= &sysctl_sched_shares_window,
		.maxlen		= sizeof(unsigned int),
		.mode		= 0644,
		.proc_handler	= proc_dointvec,
	},
#endif /* CONFIG_SMP */
#ifdef CONFIG_NUMA_BALANCING
	{
		.procname	= "numa_balancing_scan_delay_ms",
		.data		= &sysctl_numa_balancing_scan_delay,
		.maxlen		= sizeof(unsigned int),
		.mode		= 0644,
		.proc_handler	= proc_dointvec,
	},
	{
		.procname	= "numa_balancing_scan_period_min_ms",
		.data		= &sysctl_numa_balancing_scan_period_min,
		.maxlen		= sizeof(unsigned int),
		.mode		= 0644,
		.proc_handler	= proc_dointvec,
	},
	{
		.procname	= "numa_balancing_scan_period_max_ms",
		.data		= &sysctl_numa_balancing_scan_period_max,
		.maxlen		= sizeof(unsigned int),
		.mode		= 0644,
		.proc_handler	= proc_dointvec,
	},
	{
		.procname	= "numa_balancing_scan_size_mb",
		.data		= &sysctl_numa_balancing_scan_size,
		.maxlen		= sizeof(unsigned int),
		.mode		= 0644,
		.proc_handler	= proc_dointvec_minmax,
		.extra1		= &one,
	},
	{
		.procname	= "numa_balancing",
		.data		= NULL, /* filled in by handler */
		.maxlen		= sizeof(unsigned int),
		.mode		= 0644,
		.proc_handler	= sysctl_numa_balancing,
		.extra1		= &zero,
		.extra2		= &one,
	},
#endif /* CONFIG_NUMA_BALANCING */
#endif /* CONFIG_SCHED_DEBUG */
	{
		.procname	= "sched_rt_period_us",
		.data		= &sysctl_sched_rt_period,
		.maxlen		= sizeof(unsigned int),
		.mode		= 0644,
		.proc_handler	= sched_rt_handler,
	},
	{
		.procname	= "sched_rt_runtime_us",
		.data		= &sysctl_sched_rt_runtime,
		.maxlen		= sizeof(int),
		.mode		= 0644,
		.proc_handler	= sched_rt_handler,
	},
	{
		.procname	= "sched_rr_timeslice_ms",
		.data		= &sched_rr_timeslice,
		.maxlen		= sizeof(int),
		.mode		= 0644,
		.proc_handler	= sched_rr_handler,
	},
#ifdef CONFIG_SCHED_AUTOGROUP
	{
		.procname	= "sched_autogroup_enabled",
		.data		= &sysctl_sched_autogroup_enabled,
		.maxlen		= sizeof(unsigned int),
		.mode		= 0644,
		.proc_handler	= proc_dointvec_minmax,
		.extra1		= &zero,
		.extra2		= &one,
	},
#endif
#ifdef CONFIG_CFS_BANDWIDTH
	{
		.procname	= "sched_cfs_bandwidth_slice_us",
		.data		= &sysctl_sched_cfs_bandwidth_slice,
		.maxlen		= sizeof(unsigned int),
		.mode		= 0644,
		.proc_handler	= proc_dointvec_minmax,
		.extra1		= &one,
	},
#endif
#ifdef CONFIG_PROVE_LOCKING
	{
		.procname	= "prove_locking",
		.data		= &prove_locking,
		.maxlen		= sizeof(int),
		.mode		= 0644,
		.proc_handler	= proc_dointvec,
	},
#endif
#ifdef CONFIG_LOCK_STAT
	{
		.procname	= "lock_stat",
		.data		= &lock_stat,
		.maxlen		= sizeof(int),
		.mode		= 0644,
		.proc_handler	= proc_dointvec,
	},
#endif
	{
		.procname	= "panic",
		.data		= &panic_timeout,
		.maxlen		= sizeof(int),
		.mode		= 0644,
		.proc_handler	= proc_dointvec,
	},
#ifdef CONFIG_COREDUMP
	{
		.procname	= "core_uses_pid",
		.data		= &core_uses_pid,
		.maxlen		= sizeof(int),
		.mode		= 0644,
		.proc_handler	= proc_dointvec,
	},
	{
		.procname	= "core_pattern",
		.data		= core_pattern,
		.maxlen		= CORENAME_MAX_SIZE,
		.mode		= 0644,
		.proc_handler	= proc_dostring_coredump,
	},
	{
		.procname	= "core_pipe_limit",
		.data		= &core_pipe_limit,
		.maxlen		= sizeof(unsigned int),
		.mode		= 0644,
		.proc_handler	= proc_dointvec,
	},
#endif
#ifdef CONFIG_PROC_SYSCTL
	{
		.procname	= "tainted",
		.maxlen 	= sizeof(long),
		.mode		= 0644,
		.proc_handler	= proc_taint,
	},
	{
		.procname	= "sysctl_writes_strict",
		.data		= &sysctl_writes_strict,
		.maxlen		= sizeof(int),
		.mode		= 0644,
		.proc_handler	= proc_dointvec_minmax,
		.extra1		= &neg_one,
		.extra2		= &one,
	},
#endif
#ifdef CONFIG_LATENCYTOP
	{
		.procname	= "latencytop",
		.data		= &latencytop_enabled,
		.maxlen		= sizeof(int),
		.mode		= 0644,
		.proc_handler	= proc_dointvec,
	},
#endif
#ifdef CONFIG_BLK_DEV_INITRD
	{
		.procname	= "real-root-dev",
		.data		= &real_root_dev,
		.maxlen		= sizeof(int),
		.mode		= 0644,
		.proc_handler	= proc_dointvec,
	},
#endif
	{
		.procname	= "print-fatal-signals",
		.data		= &print_fatal_signals,
		.maxlen		= sizeof(int),
		.mode		= 0644,
		.proc_handler	= proc_dointvec,
	},
#ifdef CONFIG_SPARC
	{
		.procname	= "reboot-cmd",
		.data		= reboot_command,
		.maxlen		= 256,
		.mode		= 0644,
		.proc_handler	= proc_dostring,
	},
	{
		.procname	= "stop-a",
		.data		= &stop_a_enabled,
		.maxlen		= sizeof (int),
		.mode		= 0644,
		.proc_handler	= proc_dointvec,
	},
	{
		.procname	= "scons-poweroff",
		.data		= &scons_pwroff,
		.maxlen		= sizeof (int),
		.mode		= 0644,
		.proc_handler	= proc_dointvec,
	},
#endif
#ifdef CONFIG_SPARC64
	{
		.procname	= "tsb-ratio",
		.data		= &sysctl_tsb_ratio,
		.maxlen		= sizeof (int),
		.mode		= 0644,
		.proc_handler	= proc_dointvec,
	},
#endif
#ifdef __hppa__
	{
		.procname	= "soft-power",
		.data		= &pwrsw_enabled,
		.maxlen		= sizeof (int),
	 	.mode		= 0644,
		.proc_handler	= proc_dointvec,
	},
#endif
#ifdef CONFIG_SYSCTL_ARCH_UNALIGN_ALLOW
	{
		.procname	= "unaligned-trap",
		.data		= &unaligned_enabled,
		.maxlen		= sizeof (int),
		.mode		= 0644,
		.proc_handler	= proc_dointvec,
	},
#endif
	{
		.procname	= "ctrl-alt-del",
		.data		= &C_A_D,
		.maxlen		= sizeof(int),
		.mode		= 0644,
		.proc_handler	= proc_dointvec,
	},
#ifdef CONFIG_FUNCTION_TRACER
	{
		.procname	= "ftrace_enabled",
		.data		= &ftrace_enabled,
		.maxlen		= sizeof(int),
		.mode		= 0644,
		.proc_handler	= ftrace_enable_sysctl,
	},
#endif
#ifdef CONFIG_STACK_TRACER
	{
		.procname	= "stack_tracer_enabled",
		.data		= &stack_tracer_enabled,
		.maxlen		= sizeof(int),
		.mode		= 0644,
		.proc_handler	= stack_trace_sysctl,
	},
#endif
#ifdef CONFIG_TRACING
	{
		.procname	= "ftrace_dump_on_oops",
		.data		= &ftrace_dump_on_oops,
		.maxlen		= sizeof(int),
		.mode		= 0644,
		.proc_handler	= proc_dointvec,
	},
	{
		.procname	= "traceoff_on_warning",
		.data		= &__disable_trace_on_warning,
		.maxlen		= sizeof(__disable_trace_on_warning),
		.mode		= 0644,
		.proc_handler	= proc_dointvec,
	},
	{
		.procname	= "tracepoint_printk",
		.data		= &tracepoint_printk,
		.maxlen		= sizeof(tracepoint_printk),
		.mode		= 0644,
		.proc_handler	= proc_dointvec,
	},
#endif
#ifdef CONFIG_KEXEC_CORE
	{
		.procname	= "kexec_load_disabled",
		.data		= &kexec_load_disabled,
		.maxlen		= sizeof(int),
		.mode		= 0644,
		/* only handle a transition from default "0" to "1" */
		.proc_handler	= proc_dointvec_minmax,
		.extra1		= &one,
		.extra2		= &one,
	},
#endif
#ifdef CONFIG_MODULES
	{
		.procname	= "modprobe",
		.data		= &modprobe_path,
		.maxlen		= KMOD_PATH_LEN,
		.mode		= 0644,
		.proc_handler	= proc_dostring,
	},
	{
		.procname	= "modules_disabled",
		.data		= &modules_disabled,
		.maxlen		= sizeof(int),
		.mode		= 0644,
		/* only handle a transition from default "0" to "1" */
		.proc_handler	= proc_dointvec_minmax,
		.extra1		= &one,
		.extra2		= &one,
	},
#endif
#ifdef CONFIG_UEVENT_HELPER
	{
		.procname	= "hotplug",
		.data		= &uevent_helper,
		.maxlen		= UEVENT_HELPER_PATH_LEN,
		.mode		= 0644,
		.proc_handler	= proc_dostring,
	},
#endif
#ifdef CONFIG_CHR_DEV_SG
	{
		.procname	= "sg-big-buff",
		.data		= &sg_big_buff,
		.maxlen		= sizeof (int),
		.mode		= 0444,
		.proc_handler	= proc_dointvec,
	},
#endif
#ifdef CONFIG_BSD_PROCESS_ACCT
	{
		.procname	= "acct",
		.data		= &acct_parm,
		.maxlen		= 3*sizeof(int),
		.mode		= 0644,
		.proc_handler	= proc_dointvec,
	},
#endif
#ifdef CONFIG_MAGIC_SYSRQ
	{
		.procname	= "sysrq",
		.data		= &__sysrq_enabled,
		.maxlen		= sizeof (int),
		.mode		= 0644,
		.proc_handler	= sysrq_sysctl_handler,
	},
#endif
#ifdef CONFIG_PROC_SYSCTL
	{
		.procname	= "cad_pid",
		.data		= NULL,
		.maxlen		= sizeof (int),
		.mode		= 0600,
		.proc_handler	= proc_do_cad_pid,
	},
#endif
	{
		.procname	= "threads-max",
		.data		= NULL,
		.maxlen		= sizeof(int),
		.mode		= 0644,
		.proc_handler	= sysctl_max_threads,
	},
	{
		.procname	= "random",
		.mode		= 0555,
		.child		= random_table,
	},
	{
		.procname	= "usermodehelper",
		.mode		= 0555,
		.child		= usermodehelper_table,
	},
	{
		.procname	= "overflowuid",
		.data		= &overflowuid,
		.maxlen		= sizeof(int),
		.mode		= 0644,
		.proc_handler	= proc_dointvec_minmax,
		.extra1		= &minolduid,
		.extra2		= &maxolduid,
	},
	{
		.procname	= "overflowgid",
		.data		= &overflowgid,
		.maxlen		= sizeof(int),
		.mode		= 0644,
		.proc_handler	= proc_dointvec_minmax,
		.extra1		= &minolduid,
		.extra2		= &maxolduid,
	},
#ifdef CONFIG_S390
#ifdef CONFIG_MATHEMU
	{
		.procname	= "ieee_emulation_warnings",
		.data		= &sysctl_ieee_emulation_warnings,
		.maxlen		= sizeof(int),
		.mode		= 0644,
		.proc_handler	= proc_dointvec,
	},
#endif
	{
		.procname	= "userprocess_debug",
		.data		= &show_unhandled_signals,
		.maxlen		= sizeof(int),
		.mode		= 0644,
		.proc_handler	= proc_dointvec,
	},
#endif
	{
		.procname	= "pid_max",
		.data		= &pid_max,
		.maxlen		= sizeof (int),
		.mode		= 0644,
		.proc_handler	= proc_dointvec_minmax,
		.extra1		= &pid_max_min,
		.extra2		= &pid_max_max,
	},
	{
		.procname	= "panic_on_oops",
		.data		= &panic_on_oops,
		.maxlen		= sizeof(int),
		.mode		= 0644,
		.proc_handler	= proc_dointvec,
	},
#if defined CONFIG_PRINTK
	{
		.procname	= "printk",
		.data		= &console_loglevel,
		.maxlen		= 4*sizeof(int),
		.mode		= 0644,
		.proc_handler	= proc_dointvec,
	},
	{
		.procname	= "printk_ratelimit",
		.data		= &printk_ratelimit_state.interval,
		.maxlen		= sizeof(int),
		.mode		= 0644,
		.proc_handler	= proc_dointvec_jiffies,
	},
	{
		.procname	= "printk_ratelimit_burst",
		.data		= &printk_ratelimit_state.burst,
		.maxlen		= sizeof(int),
		.mode		= 0644,
		.proc_handler	= proc_dointvec,
	},
	{
		.procname	= "printk_delay",
		.data		= &printk_delay_msec,
		.maxlen		= sizeof(int),
		.mode		= 0644,
		.proc_handler	= proc_dointvec_minmax,
		.extra1		= &zero,
		.extra2		= &ten_thousand,
	},
	{
		.procname	= "dmesg_restrict",
		.data		= &dmesg_restrict,
		.maxlen		= sizeof(int),
		.mode		= 0644,
		.proc_handler	= proc_dointvec_minmax_sysadmin,
		.extra1		= &zero,
		.extra2		= &one,
	},
	{
		.procname	= "kptr_restrict",
		.data		= &kptr_restrict,
		.maxlen		= sizeof(int),
		.mode		= 0644,
		.proc_handler	= proc_dointvec_minmax_sysadmin,
		.extra1		= &zero,
		.extra2		= &two,
	},
#endif
	{
		.procname	= "ngroups_max",
		.data		= &ngroups_max,
		.maxlen		= sizeof (int),
		.mode		= 0444,
		.proc_handler	= proc_dointvec,
	},
	{
		.procname	= "cap_last_cap",
		.data		= (void *)&cap_last_cap,
		.maxlen		= sizeof(int),
		.mode		= 0444,
		.proc_handler	= proc_dointvec,
	},
#if defined(CONFIG_LOCKUP_DETECTOR)
	{
		.procname       = "watchdog",
		.data           = &watchdog_user_enabled,
		.maxlen         = sizeof (int),
		.mode           = 0644,
		.proc_handler   = proc_watchdog,
		.extra1		= &zero,
		.extra2		= &one,
	},
	{
		.procname	= "watchdog_thresh",
		.data		= &watchdog_thresh,
		.maxlen		= sizeof(int),
		.mode		= 0644,
		.proc_handler	= proc_watchdog_thresh,
		.extra1		= &zero,
		.extra2		= &sixty,
	},
	{
		.procname       = "nmi_watchdog",
		.data           = &nmi_watchdog_enabled,
		.maxlen         = sizeof (int),
		.mode           = 0644,
		.proc_handler   = proc_nmi_watchdog,
		.extra1		= &zero,
#if defined(CONFIG_HAVE_NMI_WATCHDOG) || defined(CONFIG_HARDLOCKUP_DETECTOR)
		.extra2		= &one,
#else
		.extra2		= &zero,
#endif
	},
	{
		.procname       = "soft_watchdog",
		.data           = &soft_watchdog_enabled,
		.maxlen         = sizeof (int),
		.mode           = 0644,
		.proc_handler   = proc_soft_watchdog,
		.extra1		= &zero,
		.extra2		= &one,
	},
	{
		.procname	= "watchdog_cpumask",
		.data		= &watchdog_cpumask_bits,
		.maxlen		= NR_CPUS,
		.mode		= 0644,
		.proc_handler	= proc_watchdog_cpumask,
	},
	{
		.procname	= "softlockup_panic",
		.data		= &softlockup_panic,
		.maxlen		= sizeof(int),
		.mode		= 0644,
		.proc_handler	= proc_dointvec_minmax,
		.extra1		= &zero,
		.extra2		= &one,
	},
#ifdef CONFIG_HARDLOCKUP_DETECTOR
	{
		.procname	= "hardlockup_panic",
		.data		= &hardlockup_panic,
		.maxlen		= sizeof(int),
		.mode		= 0644,
		.proc_handler	= proc_dointvec_minmax,
		.extra1		= &zero,
		.extra2		= &one,
	},
#endif
#ifdef CONFIG_SMP
	{
		.procname	= "softlockup_all_cpu_backtrace",
		.data		= &sysctl_softlockup_all_cpu_backtrace,
		.maxlen		= sizeof(int),
		.mode		= 0644,
		.proc_handler	= proc_dointvec_minmax,
		.extra1		= &zero,
		.extra2		= &one,
	},
	{
		.procname	= "hardlockup_all_cpu_backtrace",
		.data		= &sysctl_hardlockup_all_cpu_backtrace,
		.maxlen		= sizeof(int),
		.mode		= 0644,
		.proc_handler	= proc_dointvec_minmax,
		.extra1		= &zero,
		.extra2		= &one,
	},
#endif /* CONFIG_SMP */
#endif
#if defined(CONFIG_X86_LOCAL_APIC) && defined(CONFIG_X86)
	{
		.procname       = "unknown_nmi_panic",
		.data           = &unknown_nmi_panic,
		.maxlen         = sizeof (int),
		.mode           = 0644,
		.proc_handler   = proc_dointvec,
	},
#endif
#if defined(CONFIG_X86)
	{
		.procname	= "panic_on_unrecovered_nmi",
		.data		= &panic_on_unrecovered_nmi,
		.maxlen		= sizeof(int),
		.mode		= 0644,
		.proc_handler	= proc_dointvec,
	},
	{
		.procname	= "panic_on_io_nmi",
		.data		= &panic_on_io_nmi,
		.maxlen		= sizeof(int),
		.mode		= 0644,
		.proc_handler	= proc_dointvec,
	},
#ifdef CONFIG_DEBUG_STACKOVERFLOW
	{
		.procname	= "panic_on_stackoverflow",
		.data		= &sysctl_panic_on_stackoverflow,
		.maxlen		= sizeof(int),
		.mode		= 0644,
		.proc_handler	= proc_dointvec,
	},
#endif
	{
		.procname	= "bootloader_type",
		.data		= &bootloader_type,
		.maxlen		= sizeof (int),
		.mode		= 0444,
		.proc_handler	= proc_dointvec,
	},
	{
		.procname	= "bootloader_version",
		.data		= &bootloader_version,
		.maxlen		= sizeof (int),
		.mode		= 0444,
		.proc_handler	= proc_dointvec,
	},
	{
		.procname	= "kstack_depth_to_print",
		.data		= &kstack_depth_to_print,
		.maxlen		= sizeof(int),
		.mode		= 0644,
		.proc_handler	= proc_dointvec,
	},
	{
		.procname	= "io_delay_type",
		.data		= &io_delay_type,
		.maxlen		= sizeof(int),
		.mode		= 0644,
		.proc_handler	= proc_dointvec,
	},
#endif
#if defined(CONFIG_MMU)
	{
		.procname	= "randomize_va_space",
		.data		= &randomize_va_space,
		.maxlen		= sizeof(int),
		.mode		= 0644,
		.proc_handler	= proc_dointvec,
	},
#endif
#if defined(CONFIG_S390) && defined(CONFIG_SMP)
	{
		.procname	= "spin_retry",
		.data		= &spin_retry,
		.maxlen		= sizeof (int),
		.mode		= 0644,
		.proc_handler	= proc_dointvec,
	},
#endif
#if	defined(CONFIG_ACPI_SLEEP) && defined(CONFIG_X86)
	{
		.procname	= "acpi_video_flags",
		.data		= &acpi_realmode_flags,
		.maxlen		= sizeof (unsigned long),
		.mode		= 0644,
		.proc_handler	= proc_doulongvec_minmax,
	},
#endif
#ifdef CONFIG_SYSCTL_ARCH_UNALIGN_NO_WARN
	{
		.procname	= "ignore-unaligned-usertrap",
		.data		= &no_unaligned_warning,
		.maxlen		= sizeof (int),
	 	.mode		= 0644,
		.proc_handler	= proc_dointvec,
	},
#endif
#ifdef CONFIG_IA64
	{
		.procname	= "unaligned-dump-stack",
		.data		= &unaligned_dump_stack,
		.maxlen		= sizeof (int),
		.mode		= 0644,
		.proc_handler	= proc_dointvec,
	},
#endif
#ifdef CONFIG_DETECT_HUNG_TASK
	{
		.procname	= "hung_task_panic",
		.data		= &sysctl_hung_task_panic,
		.maxlen		= sizeof(int),
		.mode		= 0644,
		.proc_handler	= proc_dointvec_minmax,
		.extra1		= &zero,
		.extra2		= &one,
	},
	{
		.procname	= "hung_task_check_count",
		.data		= &sysctl_hung_task_check_count,
		.maxlen		= sizeof(int),
		.mode		= 0644,
		.proc_handler	= proc_dointvec_minmax,
		.extra1		= &zero,
	},
	{
		.procname	= "hung_task_timeout_secs",
		.data		= &sysctl_hung_task_timeout_secs,
		.maxlen		= sizeof(unsigned long),
		.mode		= 0644,
		.proc_handler	= proc_dohung_task_timeout_secs,
		.extra2		= &hung_task_timeout_max,
	},
	{
		.procname	= "hung_task_warnings",
		.data		= &sysctl_hung_task_warnings,
		.maxlen		= sizeof(int),
		.mode		= 0644,
		.proc_handler	= proc_dointvec_minmax,
		.extra1		= &neg_one,
	},
#endif
#ifdef CONFIG_COMPAT
	{
		.procname	= "compat-log",
		.data		= &compat_log,
		.maxlen		= sizeof (int),
	 	.mode		= 0644,
		.proc_handler	= proc_dointvec,
	},
#endif
#ifdef CONFIG_RT_MUTEXES
	{
		.procname	= "max_lock_depth",
		.data		= &max_lock_depth,
		.maxlen		= sizeof(int),
		.mode		= 0644,
		.proc_handler	= proc_dointvec,
	},
#endif
	{
		.procname	= "poweroff_cmd",
		.data		= &poweroff_cmd,
		.maxlen		= POWEROFF_CMD_PATH_LEN,
		.mode		= 0644,
		.proc_handler	= proc_dostring,
	},
#ifdef CONFIG_KEYS
	{
		.procname	= "keys",
		.mode		= 0555,
		.child		= key_sysctls,
	},
#endif
#ifdef CONFIG_PERF_EVENTS
	/*
	 * User-space scripts rely on the existence of this file
	 * as a feature check for perf_events being enabled.
	 *
	 * So it's an ABI, do not remove!
	 */
	{
		.procname	= "perf_event_paranoid",
		.data		= &sysctl_perf_event_paranoid,
		.maxlen		= sizeof(sysctl_perf_event_paranoid),
		.mode		= 0644,
		.proc_handler	= proc_dointvec,
	},
	{
		.procname	= "perf_event_mlock_kb",
		.data		= &sysctl_perf_event_mlock,
		.maxlen		= sizeof(sysctl_perf_event_mlock),
		.mode		= 0644,
		.proc_handler	= proc_dointvec,
	},
	{
		.procname	= "perf_event_max_sample_rate",
		.data		= &sysctl_perf_event_sample_rate,
		.maxlen		= sizeof(sysctl_perf_event_sample_rate),
		.mode		= 0644,
		.proc_handler	= perf_proc_update_handler,
		.extra1		= &one,
	},
	{
		.procname	= "perf_cpu_time_max_percent",
		.data		= &sysctl_perf_cpu_time_max_percent,
		.maxlen		= sizeof(sysctl_perf_cpu_time_max_percent),
		.mode		= 0644,
		.proc_handler	= perf_cpu_time_max_percent_handler,
		.extra1		= &zero,
		.extra2		= &one_hundred,
	},
#endif
#ifdef CONFIG_KMEMCHECK
	{
		.procname	= "kmemcheck",
		.data		= &kmemcheck_enabled,
		.maxlen		= sizeof(int),
		.mode		= 0644,
		.proc_handler	= proc_dointvec,
	},
#endif
	{
		.procname	= "panic_on_warn",
		.data		= &panic_on_warn,
		.maxlen		= sizeof(int),
		.mode		= 0644,
		.proc_handler	= proc_dointvec_minmax,
		.extra1		= &zero,
		.extra2		= &one,
	},
#if defined(CONFIG_SMP) && defined(CONFIG_NO_HZ_COMMON)
	{
		.procname	= "timer_migration",
		.data		= &sysctl_timer_migration,
		.maxlen		= sizeof(unsigned int),
		.mode		= 0644,
		.proc_handler	= timer_migration_handler,
	},
#endif
#ifdef CONFIG_BPF_SYSCALL
	{
		.procname	= "unprivileged_bpf_disabled",
		.data		= &sysctl_unprivileged_bpf_disabled,
		.maxlen		= sizeof(sysctl_unprivileged_bpf_disabled),
		.mode		= 0644,
		/* only handle a transition from default "0" to "1" */
		.proc_handler	= proc_dointvec_minmax,
		.extra1		= &one,
		.extra2		= &one,
	},
#endif
	{ }
};

static struct ctl_table vm_table[] = {
	{
		.procname	= "overcommit_memory",
		.data		= &sysctl_overcommit_memory,
		.maxlen		= sizeof(sysctl_overcommit_memory),
		.mode		= 0644,
		.proc_handler	= proc_dointvec_minmax,
		.extra1		= &zero,
		.extra2		= &two,
	},
	{
		.procname	= "panic_on_oom",
		.data		= &sysctl_panic_on_oom,
		.maxlen		= sizeof(sysctl_panic_on_oom),
		.mode		= 0644,
		.proc_handler	= proc_dointvec_minmax,
		.extra1		= &zero,
		.extra2		= &two,
	},
	{
		.procname	= "oom_kill_allocating_task",
		.data		= &sysctl_oom_kill_allocating_task,
		.maxlen		= sizeof(sysctl_oom_kill_allocating_task),
		.mode		= 0644,
		.proc_handler	= proc_dointvec,
	},
	{
		.procname	= "oom_dump_tasks",
		.data		= &sysctl_oom_dump_tasks,
		.maxlen		= sizeof(sysctl_oom_dump_tasks),
		.mode		= 0644,
		.proc_handler	= proc_dointvec,
	},
	{
		.procname	= "overcommit_ratio",
		.data		= &sysctl_overcommit_ratio,
		.maxlen		= sizeof(sysctl_overcommit_ratio),
		.mode		= 0644,
		.proc_handler	= overcommit_ratio_handler,
	},
	{
		.procname	= "overcommit_kbytes",
		.data		= &sysctl_overcommit_kbytes,
		.maxlen		= sizeof(sysctl_overcommit_kbytes),
		.mode		= 0644,
		.proc_handler	= overcommit_kbytes_handler,
	},
	{
		.procname	= "page-cluster", 
		.data		= &page_cluster,
		.maxlen		= sizeof(int),
		.mode		= 0644,
		.proc_handler	= proc_dointvec_minmax,
		.extra1		= &zero,
	},
	{
		.procname	= "dirty_background_ratio",
		.data		= &dirty_background_ratio,
		.maxlen		= sizeof(dirty_background_ratio),
		.mode		= 0644,
		.proc_handler	= dirty_background_ratio_handler,
		.extra1		= &zero,
		.extra2		= &one_hundred,
	},
	{
		.procname	= "dirty_background_bytes",
		.data		= &dirty_background_bytes,
		.maxlen		= sizeof(dirty_background_bytes),
		.mode		= 0644,
		.proc_handler	= dirty_background_bytes_handler,
		.extra1		= &one_ul,
	},
	{
		.procname	= "dirty_ratio",
		.data		= &vm_dirty_ratio,
		.maxlen		= sizeof(vm_dirty_ratio),
		.mode		= 0644,
		.proc_handler	= dirty_ratio_handler,
		.extra1		= &zero,
		.extra2		= &one_hundred,
	},
	{
		.procname	= "dirty_bytes",
		.data		= &vm_dirty_bytes,
		.maxlen		= sizeof(vm_dirty_bytes),
		.mode		= 0644,
		.proc_handler	= dirty_bytes_handler,
		.extra1		= &dirty_bytes_min,
	},
	{
		.procname	= "dirty_writeback_centisecs",
		.data		= &dirty_writeback_interval,
		.maxlen		= sizeof(dirty_writeback_interval),
		.mode		= 0644,
		.proc_handler	= dirty_writeback_centisecs_handler,
	},
	{
		.procname	= "dirty_expire_centisecs",
		.data		= &dirty_expire_interval,
		.maxlen		= sizeof(dirty_expire_interval),
		.mode		= 0644,
		.proc_handler	= proc_dointvec_minmax,
		.extra1		= &zero,
	},
	{
		.procname	= "dirtytime_expire_seconds",
		.data		= &dirtytime_expire_interval,
		.maxlen		= sizeof(dirty_expire_interval),
		.mode		= 0644,
		.proc_handler	= dirtytime_interval_handler,
		.extra1		= &zero,
	},
	{
		.procname       = "nr_pdflush_threads",
		.mode           = 0444 /* read-only */,
		.proc_handler   = pdflush_proc_obsolete,
	},
	{
		.procname	= "swappiness",
		.data		= &vm_swappiness,
		.maxlen		= sizeof(vm_swappiness),
		.mode		= 0644,
		.proc_handler	= proc_dointvec_minmax,
		.extra1		= &zero,
		.extra2		= &one_hundred,
	},
#ifdef CONFIG_HUGETLB_PAGE
	{
		.procname	= "nr_hugepages",
		.data		= NULL,
		.maxlen		= sizeof(unsigned long),
		.mode		= 0644,
		.proc_handler	= hugetlb_sysctl_handler,
	},
#ifdef CONFIG_NUMA
	{
		.procname       = "nr_hugepages_mempolicy",
		.data           = NULL,
		.maxlen         = sizeof(unsigned long),
		.mode           = 0644,
		.proc_handler   = &hugetlb_mempolicy_sysctl_handler,
	},
#endif
	 {
		.procname	= "hugetlb_shm_group",
		.data		= &sysctl_hugetlb_shm_group,
		.maxlen		= sizeof(gid_t),
		.mode		= 0644,
		.proc_handler	= proc_dointvec,
	 },
	 {
		.procname	= "hugepages_treat_as_movable",
		.data		= &hugepages_treat_as_movable,
		.maxlen		= sizeof(int),
		.mode		= 0644,
		.proc_handler	= proc_dointvec,
	},
	{
		.procname	= "nr_overcommit_hugepages",
		.data		= NULL,
		.maxlen		= sizeof(unsigned long),
		.mode		= 0644,
		.proc_handler	= hugetlb_overcommit_handler,
	},
#endif
	{
		.procname	= "lowmem_reserve_ratio",
		.data		= &sysctl_lowmem_reserve_ratio,
		.maxlen		= sizeof(sysctl_lowmem_reserve_ratio),
		.mode		= 0644,
		.proc_handler	= lowmem_reserve_ratio_sysctl_handler,
	},
	{
		.procname	= "drop_caches",
		.data		= &sysctl_drop_caches,
		.maxlen		= sizeof(int),
		.mode		= 0644,
		.proc_handler	= drop_caches_sysctl_handler,
		.extra1		= &one,
		.extra2		= &four,
	},
#ifdef CONFIG_COMPACTION
	{
		.procname	= "compact_memory",
		.data		= &sysctl_compact_memory,
		.maxlen		= sizeof(int),
		.mode		= 0200,
		.proc_handler	= sysctl_compaction_handler,
	},
	{
		.procname	= "extfrag_threshold",
		.data		= &sysctl_extfrag_threshold,
		.maxlen		= sizeof(int),
		.mode		= 0644,
		.proc_handler	= sysctl_extfrag_handler,
		.extra1		= &min_extfrag_threshold,
		.extra2		= &max_extfrag_threshold,
	},
	{
		.procname	= "compact_unevictable_allowed",
		.data		= &sysctl_compact_unevictable_allowed,
		.maxlen		= sizeof(int),
		.mode		= 0644,
		.proc_handler	= proc_dointvec,
		.extra1		= &zero,
		.extra2		= &one,
	},

#endif /* CONFIG_COMPACTION */
	{
		.procname	= "min_free_kbytes",
		.data		= &min_free_kbytes,
		.maxlen		= sizeof(min_free_kbytes),
		.mode		= 0644,
		.proc_handler	= min_free_kbytes_sysctl_handler,
		.extra1		= &zero,
	},
	{
		.procname	= "extra_free_kbytes",
		.data		= &extra_free_kbytes,
		.maxlen		= sizeof(extra_free_kbytes),
		.mode		= 0644,
		.proc_handler	= min_free_kbytes_sysctl_handler,
		.extra1		= &zero,
	},
	{
		.procname	= "percpu_pagelist_fraction",
		.data		= &percpu_pagelist_fraction,
		.maxlen		= sizeof(percpu_pagelist_fraction),
		.mode		= 0644,
		.proc_handler	= percpu_pagelist_fraction_sysctl_handler,
		.extra1		= &zero,
	},
#ifdef CONFIG_MMU
	{
		.procname	= "max_map_count",
		.data		= &sysctl_max_map_count,
		.maxlen		= sizeof(sysctl_max_map_count),
		.mode		= 0644,
		.proc_handler	= proc_dointvec_minmax,
		.extra1		= &zero,
	},
#else
	{
		.procname	= "nr_trim_pages",
		.data		= &sysctl_nr_trim_pages,
		.maxlen		= sizeof(sysctl_nr_trim_pages),
		.mode		= 0644,
		.proc_handler	= proc_dointvec_minmax,
		.extra1		= &zero,
	},
#endif
	{
		.procname	= "laptop_mode",
		.data		= &laptop_mode,
		.maxlen		= sizeof(laptop_mode),
		.mode		= 0644,
		.proc_handler	= proc_dointvec_jiffies,
	},
	{
		.procname	= "block_dump",
		.data		= &block_dump,
		.maxlen		= sizeof(block_dump),
		.mode		= 0644,
		.proc_handler	= proc_dointvec,
		.extra1		= &zero,
	},
	{
		.procname	= "vfs_cache_pressure",
		.data		= &sysctl_vfs_cache_pressure,
		.maxlen		= sizeof(sysctl_vfs_cache_pressure),
		.mode		= 0644,
		.proc_handler	= proc_dointvec,
		.extra1		= &zero,
	},
#ifdef HAVE_ARCH_PICK_MMAP_LAYOUT
	{
		.procname	= "legacy_va_layout",
		.data		= &sysctl_legacy_va_layout,
		.maxlen		= sizeof(sysctl_legacy_va_layout),
		.mode		= 0644,
		.proc_handler	= proc_dointvec,
		.extra1		= &zero,
	},
#endif
#ifdef CONFIG_NUMA
	{
		.procname	= "zone_reclaim_mode",
		.data		= &zone_reclaim_mode,
		.maxlen		= sizeof(zone_reclaim_mode),
		.mode		= 0644,
		.proc_handler	= proc_dointvec,
		.extra1		= &zero,
	},
	{
		.procname	= "min_unmapped_ratio",
		.data		= &sysctl_min_unmapped_ratio,
		.maxlen		= sizeof(sysctl_min_unmapped_ratio),
		.mode		= 0644,
		.proc_handler	= sysctl_min_unmapped_ratio_sysctl_handler,
		.extra1		= &zero,
		.extra2		= &one_hundred,
	},
	{
		.procname	= "min_slab_ratio",
		.data		= &sysctl_min_slab_ratio,
		.maxlen		= sizeof(sysctl_min_slab_ratio),
		.mode		= 0644,
		.proc_handler	= sysctl_min_slab_ratio_sysctl_handler,
		.extra1		= &zero,
		.extra2		= &one_hundred,
	},
#endif
#ifdef CONFIG_SMP
	{
		.procname	= "stat_interval",
		.data		= &sysctl_stat_interval,
		.maxlen		= sizeof(sysctl_stat_interval),
		.mode		= 0644,
		.proc_handler	= proc_dointvec_jiffies,
	},
#endif
#ifdef CONFIG_MMU
	{
		.procname	= "mmap_min_addr",
		.data		= &dac_mmap_min_addr,
		.maxlen		= sizeof(unsigned long),
		.mode		= 0644,
		.proc_handler	= mmap_min_addr_handler,
	},
#endif
#ifdef CONFIG_NUMA
	{
		.procname	= "numa_zonelist_order",
		.data		= &numa_zonelist_order,
		.maxlen		= NUMA_ZONELIST_ORDER_LEN,
		.mode		= 0644,
		.proc_handler	= numa_zonelist_order_handler,
	},
#endif
#if (defined(CONFIG_X86_32) && !defined(CONFIG_UML))|| \
   (defined(CONFIG_SUPERH) && defined(CONFIG_VSYSCALL))
	{
		.procname	= "vdso_enabled",
#ifdef CONFIG_X86_32
		.data		= &vdso32_enabled,
		.maxlen		= sizeof(vdso32_enabled),
#else
		.data		= &vdso_enabled,
		.maxlen		= sizeof(vdso_enabled),
#endif
		.mode		= 0644,
		.proc_handler	= proc_dointvec,
		.extra1		= &zero,
	},
#endif
#ifdef CONFIG_HIGHMEM
	{
		.procname	= "highmem_is_dirtyable",
		.data		= &vm_highmem_is_dirtyable,
		.maxlen		= sizeof(vm_highmem_is_dirtyable),
		.mode		= 0644,
		.proc_handler	= proc_dointvec_minmax,
		.extra1		= &zero,
		.extra2		= &one,
	},
#endif
#ifdef CONFIG_MEMORY_FAILURE
	{
		.procname	= "memory_failure_early_kill",
		.data		= &sysctl_memory_failure_early_kill,
		.maxlen		= sizeof(sysctl_memory_failure_early_kill),
		.mode		= 0644,
		.proc_handler	= proc_dointvec_minmax,
		.extra1		= &zero,
		.extra2		= &one,
	},
	{
		.procname	= "memory_failure_recovery",
		.data		= &sysctl_memory_failure_recovery,
		.maxlen		= sizeof(sysctl_memory_failure_recovery),
		.mode		= 0644,
		.proc_handler	= proc_dointvec_minmax,
		.extra1		= &zero,
		.extra2		= &one,
	},
#endif
	{
		.procname	= "user_reserve_kbytes",
		.data		= &sysctl_user_reserve_kbytes,
		.maxlen		= sizeof(sysctl_user_reserve_kbytes),
		.mode		= 0644,
		.proc_handler	= proc_doulongvec_minmax,
	},
	{
		.procname	= "admin_reserve_kbytes",
		.data		= &sysctl_admin_reserve_kbytes,
		.maxlen		= sizeof(sysctl_admin_reserve_kbytes),
		.mode		= 0644,
		.proc_handler	= proc_doulongvec_minmax,
	},
<<<<<<< HEAD
#ifdef CONFIG_HAVE_ARCH_MMAP_RND_BITS
	{
		.procname	= "mmap_rnd_bits",
		.data		= &mmap_rnd_bits,
		.maxlen		= sizeof(mmap_rnd_bits),
		.mode		= 0600,
		.proc_handler	= proc_dointvec_minmax,
		.extra1		= (void *)&mmap_rnd_bits_min,
		.extra2		= (void *)&mmap_rnd_bits_max,
	},
#endif
#ifdef CONFIG_HAVE_ARCH_MMAP_RND_COMPAT_BITS
	{
		.procname	= "mmap_rnd_compat_bits",
		.data		= &mmap_rnd_compat_bits,
		.maxlen		= sizeof(mmap_rnd_compat_bits),
		.mode		= 0600,
		.proc_handler	= proc_dointvec_minmax,
		.extra1		= (void *)&mmap_rnd_compat_bits_min,
		.extra2		= (void *)&mmap_rnd_compat_bits_max,
=======
	{
		.procname	= "min_filelist_kbytes",
		.data		= &min_filelist_kbytes,
		.maxlen		= sizeof(min_filelist_kbytes),
		.mode		= 0644,
		.proc_handler	= proc_dointvec,
	},
#ifdef CONFIG_DISK_BASED_SWAP
	{
		.procname	= "disk_based_swap",
		.data		= &sysctl_disk_based_swap,
		.maxlen		= sizeof(sysctl_disk_based_swap),
		.mode		= 0644,
		.proc_handler	= proc_dointvec_minmax,
		.extra1		= &zero,
		.extra2		= &one,
>>>>>>> a40a816d
	},
#endif
	{ }
};

static struct ctl_table fs_table[] = {
	{
		.procname	= "inode-nr",
		.data		= &inodes_stat,
		.maxlen		= 2*sizeof(long),
		.mode		= 0444,
		.proc_handler	= proc_nr_inodes,
	},
	{
		.procname	= "inode-state",
		.data		= &inodes_stat,
		.maxlen		= 7*sizeof(long),
		.mode		= 0444,
		.proc_handler	= proc_nr_inodes,
	},
	{
		.procname	= "file-nr",
		.data		= &files_stat,
		.maxlen		= sizeof(files_stat),
		.mode		= 0444,
		.proc_handler	= proc_nr_files,
	},
	{
		.procname	= "file-max",
		.data		= &files_stat.max_files,
		.maxlen		= sizeof(files_stat.max_files),
		.mode		= 0644,
		.proc_handler	= proc_doulongvec_minmax,
	},
	{
		.procname	= "nr_open",
		.data		= &sysctl_nr_open,
		.maxlen		= sizeof(int),
		.mode		= 0644,
		.proc_handler	= proc_dointvec_minmax,
		.extra1		= &sysctl_nr_open_min,
		.extra2		= &sysctl_nr_open_max,
	},
	{
		.procname	= "dentry-state",
		.data		= &dentry_stat,
		.maxlen		= 6*sizeof(long),
		.mode		= 0444,
		.proc_handler	= proc_nr_dentry,
	},
	{
		.procname	= "overflowuid",
		.data		= &fs_overflowuid,
		.maxlen		= sizeof(int),
		.mode		= 0644,
		.proc_handler	= proc_dointvec_minmax,
		.extra1		= &minolduid,
		.extra2		= &maxolduid,
	},
	{
		.procname	= "overflowgid",
		.data		= &fs_overflowgid,
		.maxlen		= sizeof(int),
		.mode		= 0644,
		.proc_handler	= proc_dointvec_minmax,
		.extra1		= &minolduid,
		.extra2		= &maxolduid,
	},
#ifdef CONFIG_FILE_LOCKING
	{
		.procname	= "leases-enable",
		.data		= &leases_enable,
		.maxlen		= sizeof(int),
		.mode		= 0644,
		.proc_handler	= proc_dointvec,
	},
#endif
#ifdef CONFIG_DNOTIFY
	{
		.procname	= "dir-notify-enable",
		.data		= &dir_notify_enable,
		.maxlen		= sizeof(int),
		.mode		= 0644,
		.proc_handler	= proc_dointvec,
	},
#endif
#ifdef CONFIG_MMU
#ifdef CONFIG_FILE_LOCKING
	{
		.procname	= "lease-break-time",
		.data		= &lease_break_time,
		.maxlen		= sizeof(int),
		.mode		= 0644,
		.proc_handler	= proc_dointvec,
	},
#endif
#ifdef CONFIG_AIO
	{
		.procname	= "aio-nr",
		.data		= &aio_nr,
		.maxlen		= sizeof(aio_nr),
		.mode		= 0444,
		.proc_handler	= proc_doulongvec_minmax,
	},
	{
		.procname	= "aio-max-nr",
		.data		= &aio_max_nr,
		.maxlen		= sizeof(aio_max_nr),
		.mode		= 0644,
		.proc_handler	= proc_doulongvec_minmax,
	},
#endif /* CONFIG_AIO */
#ifdef CONFIG_INOTIFY_USER
	{
		.procname	= "inotify",
		.mode		= 0555,
		.child		= inotify_table,
	},
#endif	
#ifdef CONFIG_EPOLL
	{
		.procname	= "epoll",
		.mode		= 0555,
		.child		= epoll_table,
	},
#endif
#endif
	{
		.procname	= "protected_symlinks",
		.data		= &sysctl_protected_symlinks,
		.maxlen		= sizeof(int),
		.mode		= 0600,
		.proc_handler	= proc_dointvec_minmax,
		.extra1		= &zero,
		.extra2		= &one,
	},
	{
		.procname	= "protected_hardlinks",
		.data		= &sysctl_protected_hardlinks,
		.maxlen		= sizeof(int),
		.mode		= 0600,
		.proc_handler	= proc_dointvec_minmax,
		.extra1		= &zero,
		.extra2		= &one,
	},
	{
		.procname	= "suid_dumpable",
		.data		= &suid_dumpable,
		.maxlen		= sizeof(int),
		.mode		= 0644,
		.proc_handler	= proc_dointvec_minmax_coredump,
		.extra1		= &zero,
		.extra2		= &two,
	},
#if defined(CONFIG_BINFMT_MISC) || defined(CONFIG_BINFMT_MISC_MODULE)
	{
		.procname	= "binfmt_misc",
		.mode		= 0555,
		.child		= sysctl_mount_point,
	},
#endif
	{
		.procname	= "pipe-max-size",
		.data		= &pipe_max_size,
		.maxlen		= sizeof(int),
		.mode		= 0644,
		.proc_handler	= &pipe_proc_fn,
		.extra1		= &pipe_min_size,
	},
	{ }
};

static struct ctl_table debug_table[] = {
#ifdef CONFIG_SYSCTL_EXCEPTION_TRACE
	{
		.procname	= "exception-trace",
		.data		= &show_unhandled_signals,
		.maxlen		= sizeof(int),
		.mode		= 0644,
		.proc_handler	= proc_dointvec
	},
#endif
#if defined(CONFIG_OPTPROBES)
	{
		.procname	= "kprobes-optimization",
		.data		= &sysctl_kprobes_optimization,
		.maxlen		= sizeof(int),
		.mode		= 0644,
		.proc_handler	= proc_kprobes_optimization_handler,
		.extra1		= &zero,
		.extra2		= &one,
	},
#endif
	{ }
};

static struct ctl_table dev_table[] = {
	{ }
};

int __init sysctl_init(void)
{
	struct ctl_table_header *hdr;

	hdr = register_sysctl_table(sysctl_base_table);
	kmemleak_not_leak(hdr);
	return 0;
}

#endif /* CONFIG_SYSCTL */

/*
 * /proc/sys support
 */

#ifdef CONFIG_PROC_SYSCTL

static int _proc_do_string(char *data, int maxlen, int write,
			   char __user *buffer,
			   size_t *lenp, loff_t *ppos)
{
	size_t len;
	char __user *p;
	char c;

	if (!data || !maxlen || !*lenp) {
		*lenp = 0;
		return 0;
	}

	if (write) {
		if (sysctl_writes_strict == SYSCTL_WRITES_STRICT) {
			/* Only continue writes not past the end of buffer. */
			len = strlen(data);
			if (len > maxlen - 1)
				len = maxlen - 1;

			if (*ppos > len)
				return 0;
			len = *ppos;
		} else {
			/* Start writing from beginning of buffer. */
			len = 0;
		}

		*ppos += *lenp;
		p = buffer;
		while ((p - buffer) < *lenp && len < maxlen - 1) {
			if (get_user(c, p++))
				return -EFAULT;
			if (c == 0 || c == '\n')
				break;
			data[len++] = c;
		}
		data[len] = 0;
	} else {
		len = strlen(data);
		if (len > maxlen)
			len = maxlen;

		if (*ppos > len) {
			*lenp = 0;
			return 0;
		}

		data += *ppos;
		len  -= *ppos;

		if (len > *lenp)
			len = *lenp;
		if (len)
			if (copy_to_user(buffer, data, len))
				return -EFAULT;
		if (len < *lenp) {
			if (put_user('\n', buffer + len))
				return -EFAULT;
			len++;
		}
		*lenp = len;
		*ppos += len;
	}
	return 0;
}

static void warn_sysctl_write(struct ctl_table *table)
{
	pr_warn_once("%s wrote to %s when file position was not 0!\n"
		"This will not be supported in the future. To silence this\n"
		"warning, set kernel.sysctl_writes_strict = -1\n",
		current->comm, table->procname);
}

/**
 * proc_dostring - read a string sysctl
 * @table: the sysctl table
 * @write: %TRUE if this is a write to the sysctl file
 * @buffer: the user buffer
 * @lenp: the size of the user buffer
 * @ppos: file position
 *
 * Reads/writes a string from/to the user buffer. If the kernel
 * buffer provided is not large enough to hold the string, the
 * string is truncated. The copied string is %NULL-terminated.
 * If the string is being read by the user process, it is copied
 * and a newline '\n' is added. It is truncated if the buffer is
 * not large enough.
 *
 * Returns 0 on success.
 */
int proc_dostring(struct ctl_table *table, int write,
		  void __user *buffer, size_t *lenp, loff_t *ppos)
{
	if (write && *ppos && sysctl_writes_strict == SYSCTL_WRITES_WARN)
		warn_sysctl_write(table);

	return _proc_do_string((char *)(table->data), table->maxlen, write,
			       (char __user *)buffer, lenp, ppos);
}

static size_t proc_skip_spaces(char **buf)
{
	size_t ret;
	char *tmp = skip_spaces(*buf);
	ret = tmp - *buf;
	*buf = tmp;
	return ret;
}

static void proc_skip_char(char **buf, size_t *size, const char v)
{
	while (*size) {
		if (**buf != v)
			break;
		(*size)--;
		(*buf)++;
	}
}

#define TMPBUFLEN 22
/**
 * proc_get_long - reads an ASCII formatted integer from a user buffer
 *
 * @buf: a kernel buffer
 * @size: size of the kernel buffer
 * @val: this is where the number will be stored
 * @neg: set to %TRUE if number is negative
 * @perm_tr: a vector which contains the allowed trailers
 * @perm_tr_len: size of the perm_tr vector
 * @tr: pointer to store the trailer character
 *
 * In case of success %0 is returned and @buf and @size are updated with
 * the amount of bytes read. If @tr is non-NULL and a trailing
 * character exists (size is non-zero after returning from this
 * function), @tr is updated with the trailing character.
 */
static int proc_get_long(char **buf, size_t *size,
			  unsigned long *val, bool *neg,
			  const char *perm_tr, unsigned perm_tr_len, char *tr)
{
	int len;
	char *p, tmp[TMPBUFLEN];

	if (!*size)
		return -EINVAL;

	len = *size;
	if (len > TMPBUFLEN - 1)
		len = TMPBUFLEN - 1;

	memcpy(tmp, *buf, len);

	tmp[len] = 0;
	p = tmp;
	if (*p == '-' && *size > 1) {
		*neg = true;
		p++;
	} else
		*neg = false;
	if (!isdigit(*p))
		return -EINVAL;

	*val = simple_strtoul(p, &p, 0);

	len = p - tmp;

	/* We don't know if the next char is whitespace thus we may accept
	 * invalid integers (e.g. 1234...a) or two integers instead of one
	 * (e.g. 123...1). So lets not allow such large numbers. */
	if (len == TMPBUFLEN - 1)
		return -EINVAL;

	if (len < *size && perm_tr_len && !memchr(perm_tr, *p, perm_tr_len))
		return -EINVAL;

	if (tr && (len < *size))
		*tr = *p;

	*buf += len;
	*size -= len;

	return 0;
}

/**
 * proc_put_long - converts an integer to a decimal ASCII formatted string
 *
 * @buf: the user buffer
 * @size: the size of the user buffer
 * @val: the integer to be converted
 * @neg: sign of the number, %TRUE for negative
 *
 * In case of success %0 is returned and @buf and @size are updated with
 * the amount of bytes written.
 */
static int proc_put_long(void __user **buf, size_t *size, unsigned long val,
			  bool neg)
{
	int len;
	char tmp[TMPBUFLEN], *p = tmp;

	sprintf(p, "%s%lu", neg ? "-" : "", val);
	len = strlen(tmp);
	if (len > *size)
		len = *size;
	if (copy_to_user(*buf, tmp, len))
		return -EFAULT;
	*size -= len;
	*buf += len;
	return 0;
}
#undef TMPBUFLEN

static int proc_put_char(void __user **buf, size_t *size, char c)
{
	if (*size) {
		char __user **buffer = (char __user **)buf;
		if (put_user(c, *buffer))
			return -EFAULT;
		(*size)--, (*buffer)++;
		*buf = *buffer;
	}
	return 0;
}

static int do_proc_dointvec_conv(bool *negp, unsigned long *lvalp,
				 int *valp,
				 int write, void *data)
{
	if (write) {
		if (*negp) {
			if (*lvalp > (unsigned long) INT_MAX + 1)
				return -EINVAL;
			*valp = -*lvalp;
		} else {
			if (*lvalp > (unsigned long) INT_MAX)
				return -EINVAL;
			*valp = *lvalp;
		}
	} else {
		int val = *valp;
		if (val < 0) {
			*negp = true;
			*lvalp = -(unsigned long)val;
		} else {
			*negp = false;
			*lvalp = (unsigned long)val;
		}
	}
	return 0;
}

static const char proc_wspace_sep[] = { ' ', '\t', '\n' };

static int __do_proc_dointvec(void *tbl_data, struct ctl_table *table,
		  int write, void __user *buffer,
		  size_t *lenp, loff_t *ppos,
		  int (*conv)(bool *negp, unsigned long *lvalp, int *valp,
			      int write, void *data),
		  void *data)
{
	int *i, vleft, first = 1, err = 0;
	unsigned long page = 0;
	size_t left;
	char *kbuf;
	
	if (!tbl_data || !table->maxlen || !*lenp || (*ppos && !write)) {
		*lenp = 0;
		return 0;
	}
	
	i = (int *) tbl_data;
	vleft = table->maxlen / sizeof(*i);
	left = *lenp;

	if (!conv)
		conv = do_proc_dointvec_conv;

	if (write) {
		if (*ppos) {
			switch (sysctl_writes_strict) {
			case SYSCTL_WRITES_STRICT:
				goto out;
			case SYSCTL_WRITES_WARN:
				warn_sysctl_write(table);
				break;
			default:
				break;
			}
		}

		if (left > PAGE_SIZE - 1)
			left = PAGE_SIZE - 1;
		page = __get_free_page(GFP_TEMPORARY);
		kbuf = (char *) page;
		if (!kbuf)
			return -ENOMEM;
		if (copy_from_user(kbuf, buffer, left)) {
			err = -EFAULT;
			goto free;
		}
		kbuf[left] = 0;
	}

	for (; left && vleft--; i++, first=0) {
		unsigned long lval;
		bool neg;

		if (write) {
			left -= proc_skip_spaces(&kbuf);

			if (!left)
				break;
			err = proc_get_long(&kbuf, &left, &lval, &neg,
					     proc_wspace_sep,
					     sizeof(proc_wspace_sep), NULL);
			if (err)
				break;
			if (conv(&neg, &lval, i, 1, data)) {
				err = -EINVAL;
				break;
			}
		} else {
			if (conv(&neg, &lval, i, 0, data)) {
				err = -EINVAL;
				break;
			}
			if (!first)
				err = proc_put_char(&buffer, &left, '\t');
			if (err)
				break;
			err = proc_put_long(&buffer, &left, lval, neg);
			if (err)
				break;
		}
	}

	if (!write && !first && left && !err)
		err = proc_put_char(&buffer, &left, '\n');
	if (write && !err && left)
		left -= proc_skip_spaces(&kbuf);
free:
	if (write) {
		free_page(page);
		if (first)
			return err ? : -EINVAL;
	}
	*lenp -= left;
out:
	*ppos += *lenp;
	return err;
}

static int do_proc_dointvec(struct ctl_table *table, int write,
		  void __user *buffer, size_t *lenp, loff_t *ppos,
		  int (*conv)(bool *negp, unsigned long *lvalp, int *valp,
			      int write, void *data),
		  void *data)
{
	return __do_proc_dointvec(table->data, table, write,
			buffer, lenp, ppos, conv, data);
}

/**
 * proc_dointvec - read a vector of integers
 * @table: the sysctl table
 * @write: %TRUE if this is a write to the sysctl file
 * @buffer: the user buffer
 * @lenp: the size of the user buffer
 * @ppos: file position
 *
 * Reads/writes up to table->maxlen/sizeof(unsigned int) integer
 * values from/to the user buffer, treated as an ASCII string. 
 *
 * Returns 0 on success.
 */
int proc_dointvec(struct ctl_table *table, int write,
		     void __user *buffer, size_t *lenp, loff_t *ppos)
{
    return do_proc_dointvec(table,write,buffer,lenp,ppos,
		    	    NULL,NULL);
}

/*
 * Taint values can only be increased
 * This means we can safely use a temporary.
 */
static int proc_taint(struct ctl_table *table, int write,
			       void __user *buffer, size_t *lenp, loff_t *ppos)
{
	struct ctl_table t;
	unsigned long tmptaint = get_taint();
	int err;

	if (write && !capable(CAP_SYS_ADMIN))
		return -EPERM;

	t = *table;
	t.data = &tmptaint;
	err = proc_doulongvec_minmax(&t, write, buffer, lenp, ppos);
	if (err < 0)
		return err;

	if (write) {
		/*
		 * Poor man's atomic or. Not worth adding a primitive
		 * to everyone's atomic.h for this
		 */
		int i;
		for (i = 0; i < BITS_PER_LONG && tmptaint >> i; i++) {
			if ((tmptaint >> i) & 1)
				add_taint(i, LOCKDEP_STILL_OK);
		}
	}

	return err;
}

#ifdef CONFIG_PRINTK
static int proc_dointvec_minmax_sysadmin(struct ctl_table *table, int write,
				void __user *buffer, size_t *lenp, loff_t *ppos)
{
	if (write && !capable(CAP_SYS_ADMIN))
		return -EPERM;

	return proc_dointvec_minmax(table, write, buffer, lenp, ppos);
}
#endif

struct do_proc_dointvec_minmax_conv_param {
	int *min;
	int *max;
};

static int do_proc_dointvec_minmax_conv(bool *negp, unsigned long *lvalp,
					int *valp,
					int write, void *data)
{
	struct do_proc_dointvec_minmax_conv_param *param = data;
	if (write) {
		int val = *negp ? -*lvalp : *lvalp;
		if ((param->min && *param->min > val) ||
		    (param->max && *param->max < val))
			return -EINVAL;
		*valp = val;
	} else {
		int val = *valp;
		if (val < 0) {
			*negp = true;
			*lvalp = -(unsigned long)val;
		} else {
			*negp = false;
			*lvalp = (unsigned long)val;
		}
	}
	return 0;
}

/**
 * proc_dointvec_minmax - read a vector of integers with min/max values
 * @table: the sysctl table
 * @write: %TRUE if this is a write to the sysctl file
 * @buffer: the user buffer
 * @lenp: the size of the user buffer
 * @ppos: file position
 *
 * Reads/writes up to table->maxlen/sizeof(unsigned int) integer
 * values from/to the user buffer, treated as an ASCII string.
 *
 * This routine will ensure the values are within the range specified by
 * table->extra1 (min) and table->extra2 (max).
 *
 * Returns 0 on success.
 */
int proc_dointvec_minmax(struct ctl_table *table, int write,
		  void __user *buffer, size_t *lenp, loff_t *ppos)
{
	struct do_proc_dointvec_minmax_conv_param param = {
		.min = (int *) table->extra1,
		.max = (int *) table->extra2,
	};
	return do_proc_dointvec(table, write, buffer, lenp, ppos,
				do_proc_dointvec_minmax_conv, &param);
}

static void validate_coredump_safety(void)
{
#ifdef CONFIG_COREDUMP
	if (suid_dumpable == SUID_DUMP_ROOT &&
	    core_pattern[0] != '/' && core_pattern[0] != '|') {
		printk(KERN_WARNING "Unsafe core_pattern used with "\
			"suid_dumpable=2. Pipe handler or fully qualified "\
			"core dump path required.\n");
	}
#endif
}

static int proc_dointvec_minmax_coredump(struct ctl_table *table, int write,
		void __user *buffer, size_t *lenp, loff_t *ppos)
{
	int error = proc_dointvec_minmax(table, write, buffer, lenp, ppos);
	if (!error)
		validate_coredump_safety();
	return error;
}

#ifdef CONFIG_COREDUMP
static int proc_dostring_coredump(struct ctl_table *table, int write,
		  void __user *buffer, size_t *lenp, loff_t *ppos)
{
	int error = proc_dostring(table, write, buffer, lenp, ppos);
	if (!error)
		validate_coredump_safety();
	return error;
}
#endif

static int __do_proc_doulongvec_minmax(void *data, struct ctl_table *table, int write,
				     void __user *buffer,
				     size_t *lenp, loff_t *ppos,
				     unsigned long convmul,
				     unsigned long convdiv)
{
	unsigned long *i, *min, *max;
	int vleft, first = 1, err = 0;
	unsigned long page = 0;
	size_t left;
	char *kbuf;

	if (!data || !table->maxlen || !*lenp || (*ppos && !write)) {
		*lenp = 0;
		return 0;
	}

	i = (unsigned long *) data;
	min = (unsigned long *) table->extra1;
	max = (unsigned long *) table->extra2;
	vleft = table->maxlen / sizeof(unsigned long);
	left = *lenp;

	if (write) {
		if (*ppos) {
			switch (sysctl_writes_strict) {
			case SYSCTL_WRITES_STRICT:
				goto out;
			case SYSCTL_WRITES_WARN:
				warn_sysctl_write(table);
				break;
			default:
				break;
			}
		}

		if (left > PAGE_SIZE - 1)
			left = PAGE_SIZE - 1;
		page = __get_free_page(GFP_TEMPORARY);
		kbuf = (char *) page;
		if (!kbuf)
			return -ENOMEM;
		if (copy_from_user(kbuf, buffer, left)) {
			err = -EFAULT;
			goto free;
		}
		kbuf[left] = 0;
	}

	for (; left && vleft--; i++, first = 0) {
		unsigned long val;

		if (write) {
			bool neg;

			left -= proc_skip_spaces(&kbuf);

			err = proc_get_long(&kbuf, &left, &val, &neg,
					     proc_wspace_sep,
					     sizeof(proc_wspace_sep), NULL);
			if (err)
				break;
			if (neg)
				continue;
			if ((min && val < *min) || (max && val > *max))
				continue;
			*i = val;
		} else {
			val = convdiv * (*i) / convmul;
			if (!first) {
				err = proc_put_char(&buffer, &left, '\t');
				if (err)
					break;
			}
			err = proc_put_long(&buffer, &left, val, false);
			if (err)
				break;
		}
	}

	if (!write && !first && left && !err)
		err = proc_put_char(&buffer, &left, '\n');
	if (write && !err)
		left -= proc_skip_spaces(&kbuf);
free:
	if (write) {
		free_page(page);
		if (first)
			return err ? : -EINVAL;
	}
	*lenp -= left;
out:
	*ppos += *lenp;
	return err;
}

static int do_proc_doulongvec_minmax(struct ctl_table *table, int write,
				     void __user *buffer,
				     size_t *lenp, loff_t *ppos,
				     unsigned long convmul,
				     unsigned long convdiv)
{
	return __do_proc_doulongvec_minmax(table->data, table, write,
			buffer, lenp, ppos, convmul, convdiv);
}

/**
 * proc_doulongvec_minmax - read a vector of long integers with min/max values
 * @table: the sysctl table
 * @write: %TRUE if this is a write to the sysctl file
 * @buffer: the user buffer
 * @lenp: the size of the user buffer
 * @ppos: file position
 *
 * Reads/writes up to table->maxlen/sizeof(unsigned long) unsigned long
 * values from/to the user buffer, treated as an ASCII string.
 *
 * This routine will ensure the values are within the range specified by
 * table->extra1 (min) and table->extra2 (max).
 *
 * Returns 0 on success.
 */
int proc_doulongvec_minmax(struct ctl_table *table, int write,
			   void __user *buffer, size_t *lenp, loff_t *ppos)
{
    return do_proc_doulongvec_minmax(table, write, buffer, lenp, ppos, 1l, 1l);
}

/**
 * proc_doulongvec_ms_jiffies_minmax - read a vector of millisecond values with min/max values
 * @table: the sysctl table
 * @write: %TRUE if this is a write to the sysctl file
 * @buffer: the user buffer
 * @lenp: the size of the user buffer
 * @ppos: file position
 *
 * Reads/writes up to table->maxlen/sizeof(unsigned long) unsigned long
 * values from/to the user buffer, treated as an ASCII string. The values
 * are treated as milliseconds, and converted to jiffies when they are stored.
 *
 * This routine will ensure the values are within the range specified by
 * table->extra1 (min) and table->extra2 (max).
 *
 * Returns 0 on success.
 */
int proc_doulongvec_ms_jiffies_minmax(struct ctl_table *table, int write,
				      void __user *buffer,
				      size_t *lenp, loff_t *ppos)
{
    return do_proc_doulongvec_minmax(table, write, buffer,
				     lenp, ppos, HZ, 1000l);
}


static int do_proc_dointvec_jiffies_conv(bool *negp, unsigned long *lvalp,
					 int *valp,
					 int write, void *data)
{
	if (write) {
		if (*lvalp > LONG_MAX / HZ)
			return 1;
		*valp = *negp ? -(*lvalp*HZ) : (*lvalp*HZ);
	} else {
		int val = *valp;
		unsigned long lval;
		if (val < 0) {
			*negp = true;
			lval = -(unsigned long)val;
		} else {
			*negp = false;
			lval = (unsigned long)val;
		}
		*lvalp = lval / HZ;
	}
	return 0;
}

static int do_proc_dointvec_userhz_jiffies_conv(bool *negp, unsigned long *lvalp,
						int *valp,
						int write, void *data)
{
	if (write) {
		if (USER_HZ < HZ && *lvalp > (LONG_MAX / HZ) * USER_HZ)
			return 1;
		*valp = clock_t_to_jiffies(*negp ? -*lvalp : *lvalp);
	} else {
		int val = *valp;
		unsigned long lval;
		if (val < 0) {
			*negp = true;
			lval = -(unsigned long)val;
		} else {
			*negp = false;
			lval = (unsigned long)val;
		}
		*lvalp = jiffies_to_clock_t(lval);
	}
	return 0;
}

static int do_proc_dointvec_ms_jiffies_conv(bool *negp, unsigned long *lvalp,
					    int *valp,
					    int write, void *data)
{
	if (write) {
		unsigned long jif = msecs_to_jiffies(*negp ? -*lvalp : *lvalp);

		if (jif > INT_MAX)
			return 1;
		*valp = (int)jif;
	} else {
		int val = *valp;
		unsigned long lval;
		if (val < 0) {
			*negp = true;
			lval = -(unsigned long)val;
		} else {
			*negp = false;
			lval = (unsigned long)val;
		}
		*lvalp = jiffies_to_msecs(lval);
	}
	return 0;
}

/**
 * proc_dointvec_jiffies - read a vector of integers as seconds
 * @table: the sysctl table
 * @write: %TRUE if this is a write to the sysctl file
 * @buffer: the user buffer
 * @lenp: the size of the user buffer
 * @ppos: file position
 *
 * Reads/writes up to table->maxlen/sizeof(unsigned int) integer
 * values from/to the user buffer, treated as an ASCII string. 
 * The values read are assumed to be in seconds, and are converted into
 * jiffies.
 *
 * Returns 0 on success.
 */
int proc_dointvec_jiffies(struct ctl_table *table, int write,
			  void __user *buffer, size_t *lenp, loff_t *ppos)
{
    return do_proc_dointvec(table,write,buffer,lenp,ppos,
		    	    do_proc_dointvec_jiffies_conv,NULL);
}

/**
 * proc_dointvec_userhz_jiffies - read a vector of integers as 1/USER_HZ seconds
 * @table: the sysctl table
 * @write: %TRUE if this is a write to the sysctl file
 * @buffer: the user buffer
 * @lenp: the size of the user buffer
 * @ppos: pointer to the file position
 *
 * Reads/writes up to table->maxlen/sizeof(unsigned int) integer
 * values from/to the user buffer, treated as an ASCII string. 
 * The values read are assumed to be in 1/USER_HZ seconds, and 
 * are converted into jiffies.
 *
 * Returns 0 on success.
 */
int proc_dointvec_userhz_jiffies(struct ctl_table *table, int write,
				 void __user *buffer, size_t *lenp, loff_t *ppos)
{
    return do_proc_dointvec(table,write,buffer,lenp,ppos,
		    	    do_proc_dointvec_userhz_jiffies_conv,NULL);
}

/**
 * proc_dointvec_ms_jiffies - read a vector of integers as 1 milliseconds
 * @table: the sysctl table
 * @write: %TRUE if this is a write to the sysctl file
 * @buffer: the user buffer
 * @lenp: the size of the user buffer
 * @ppos: file position
 * @ppos: the current position in the file
 *
 * Reads/writes up to table->maxlen/sizeof(unsigned int) integer
 * values from/to the user buffer, treated as an ASCII string. 
 * The values read are assumed to be in 1/1000 seconds, and 
 * are converted into jiffies.
 *
 * Returns 0 on success.
 */
int proc_dointvec_ms_jiffies(struct ctl_table *table, int write,
			     void __user *buffer, size_t *lenp, loff_t *ppos)
{
	return do_proc_dointvec(table, write, buffer, lenp, ppos,
				do_proc_dointvec_ms_jiffies_conv, NULL);
}

static int proc_do_cad_pid(struct ctl_table *table, int write,
			   void __user *buffer, size_t *lenp, loff_t *ppos)
{
	struct pid *new_pid;
	pid_t tmp;
	int r;

	tmp = pid_vnr(cad_pid);

	r = __do_proc_dointvec(&tmp, table, write, buffer,
			       lenp, ppos, NULL, NULL);
	if (r || !write)
		return r;

	new_pid = find_get_pid(tmp);
	if (!new_pid)
		return -ESRCH;

	put_pid(xchg(&cad_pid, new_pid));
	return 0;
}

/**
 * proc_do_large_bitmap - read/write from/to a large bitmap
 * @table: the sysctl table
 * @write: %TRUE if this is a write to the sysctl file
 * @buffer: the user buffer
 * @lenp: the size of the user buffer
 * @ppos: file position
 *
 * The bitmap is stored at table->data and the bitmap length (in bits)
 * in table->maxlen.
 *
 * We use a range comma separated format (e.g. 1,3-4,10-10) so that
 * large bitmaps may be represented in a compact manner. Writing into
 * the file will clear the bitmap then update it with the given input.
 *
 * Returns 0 on success.
 */
int proc_do_large_bitmap(struct ctl_table *table, int write,
			 void __user *buffer, size_t *lenp, loff_t *ppos)
{
	int err = 0;
	bool first = 1;
	size_t left = *lenp;
	unsigned long bitmap_len = table->maxlen;
	unsigned long *bitmap = *(unsigned long **) table->data;
	unsigned long *tmp_bitmap = NULL;
	char tr_a[] = { '-', ',', '\n' }, tr_b[] = { ',', '\n', 0 }, c;

	if (!bitmap || !bitmap_len || !left || (*ppos && !write)) {
		*lenp = 0;
		return 0;
	}

	if (write) {
		unsigned long page = 0;
		char *kbuf;

		if (left > PAGE_SIZE - 1)
			left = PAGE_SIZE - 1;

		page = __get_free_page(GFP_TEMPORARY);
		kbuf = (char *) page;
		if (!kbuf)
			return -ENOMEM;
		if (copy_from_user(kbuf, buffer, left)) {
			free_page(page);
			return -EFAULT;
                }
		kbuf[left] = 0;

		tmp_bitmap = kzalloc(BITS_TO_LONGS(bitmap_len) * sizeof(unsigned long),
				     GFP_KERNEL);
		if (!tmp_bitmap) {
			free_page(page);
			return -ENOMEM;
		}
		proc_skip_char(&kbuf, &left, '\n');
		while (!err && left) {
			unsigned long val_a, val_b;
			bool neg;

			err = proc_get_long(&kbuf, &left, &val_a, &neg, tr_a,
					     sizeof(tr_a), &c);
			if (err)
				break;
			if (val_a >= bitmap_len || neg) {
				err = -EINVAL;
				break;
			}

			val_b = val_a;
			if (left) {
				kbuf++;
				left--;
			}

			if (c == '-') {
				err = proc_get_long(&kbuf, &left, &val_b,
						     &neg, tr_b, sizeof(tr_b),
						     &c);
				if (err)
					break;
				if (val_b >= bitmap_len || neg ||
				    val_a > val_b) {
					err = -EINVAL;
					break;
				}
				if (left) {
					kbuf++;
					left--;
				}
			}

			bitmap_set(tmp_bitmap, val_a, val_b - val_a + 1);
			first = 0;
			proc_skip_char(&kbuf, &left, '\n');
		}
		free_page(page);
	} else {
		unsigned long bit_a, bit_b = 0;

		while (left) {
			bit_a = find_next_bit(bitmap, bitmap_len, bit_b);
			if (bit_a >= bitmap_len)
				break;
			bit_b = find_next_zero_bit(bitmap, bitmap_len,
						   bit_a + 1) - 1;

			if (!first) {
				err = proc_put_char(&buffer, &left, ',');
				if (err)
					break;
			}
			err = proc_put_long(&buffer, &left, bit_a, false);
			if (err)
				break;
			if (bit_a != bit_b) {
				err = proc_put_char(&buffer, &left, '-');
				if (err)
					break;
				err = proc_put_long(&buffer, &left, bit_b, false);
				if (err)
					break;
			}

			first = 0; bit_b++;
		}
		if (!err)
			err = proc_put_char(&buffer, &left, '\n');
	}

	if (!err) {
		if (write) {
			if (*ppos)
				bitmap_or(bitmap, bitmap, tmp_bitmap, bitmap_len);
			else
				bitmap_copy(bitmap, tmp_bitmap, bitmap_len);
		}
		kfree(tmp_bitmap);
		*lenp -= left;
		*ppos += *lenp;
		return 0;
	} else {
		kfree(tmp_bitmap);
		return err;
	}
}

#else /* CONFIG_PROC_SYSCTL */

int proc_dostring(struct ctl_table *table, int write,
		  void __user *buffer, size_t *lenp, loff_t *ppos)
{
	return -ENOSYS;
}

int proc_dointvec(struct ctl_table *table, int write,
		  void __user *buffer, size_t *lenp, loff_t *ppos)
{
	return -ENOSYS;
}

int proc_dointvec_minmax(struct ctl_table *table, int write,
		    void __user *buffer, size_t *lenp, loff_t *ppos)
{
	return -ENOSYS;
}

int proc_dointvec_jiffies(struct ctl_table *table, int write,
		    void __user *buffer, size_t *lenp, loff_t *ppos)
{
	return -ENOSYS;
}

int proc_dointvec_userhz_jiffies(struct ctl_table *table, int write,
		    void __user *buffer, size_t *lenp, loff_t *ppos)
{
	return -ENOSYS;
}

int proc_dointvec_ms_jiffies(struct ctl_table *table, int write,
			     void __user *buffer, size_t *lenp, loff_t *ppos)
{
	return -ENOSYS;
}

int proc_doulongvec_minmax(struct ctl_table *table, int write,
		    void __user *buffer, size_t *lenp, loff_t *ppos)
{
	return -ENOSYS;
}

int proc_doulongvec_ms_jiffies_minmax(struct ctl_table *table, int write,
				      void __user *buffer,
				      size_t *lenp, loff_t *ppos)
{
    return -ENOSYS;
}


#endif /* CONFIG_PROC_SYSCTL */

/*
 * No sense putting this after each symbol definition, twice,
 * exception granted :-)
 */
EXPORT_SYMBOL(proc_dointvec);
EXPORT_SYMBOL(proc_dointvec_jiffies);
EXPORT_SYMBOL(proc_dointvec_minmax);
EXPORT_SYMBOL(proc_dointvec_userhz_jiffies);
EXPORT_SYMBOL(proc_dointvec_ms_jiffies);
EXPORT_SYMBOL(proc_dostring);
EXPORT_SYMBOL(proc_doulongvec_minmax);
EXPORT_SYMBOL(proc_doulongvec_ms_jiffies_minmax);<|MERGE_RESOLUTION|>--- conflicted
+++ resolved
@@ -1577,7 +1577,6 @@
 		.mode		= 0644,
 		.proc_handler	= proc_doulongvec_minmax,
 	},
-<<<<<<< HEAD
 #ifdef CONFIG_HAVE_ARCH_MMAP_RND_BITS
 	{
 		.procname	= "mmap_rnd_bits",
@@ -1598,7 +1597,8 @@
 		.proc_handler	= proc_dointvec_minmax,
 		.extra1		= (void *)&mmap_rnd_compat_bits_min,
 		.extra2		= (void *)&mmap_rnd_compat_bits_max,
-=======
+	},
+#endif
 	{
 		.procname	= "min_filelist_kbytes",
 		.data		= &min_filelist_kbytes,
@@ -1615,7 +1615,6 @@
 		.proc_handler	= proc_dointvec_minmax,
 		.extra1		= &zero,
 		.extra2		= &one,
->>>>>>> a40a816d
 	},
 #endif
 	{ }
