# Backward compatibility
asflags-y  += $(EXTRA_AFLAGS)
ccflags-y  += $(EXTRA_CFLAGS)
cppflags-y += $(EXTRA_CPPFLAGS)
ldflags-y  += $(EXTRA_LDFLAGS)

#
# flags that take effect in sub directories
export KBUILD_SUBDIR_ASFLAGS := $(KBUILD_SUBDIR_ASFLAGS) $(subdir-asflags-y)
export KBUILD_SUBDIR_CCFLAGS := $(KBUILD_SUBDIR_CCFLAGS) $(subdir-ccflags-y)

# Figure out what we need to build from the various variables
# ===========================================================================

# When an object is listed to be built compiled-in and modular,
# only build the compiled-in version

obj-m := $(filter-out $(obj-y),$(obj-m))

# Libraries are always collected in one lib file.
# Filter out objects already built-in

lib-y := $(filter-out $(obj-y), $(sort $(lib-y) $(lib-m)))


# Handle objects in subdirs
# ---------------------------------------------------------------------------
# o if we encounter foo/ in $(obj-y), replace it by foo/built-in.o
#   and add the directory to the list of dirs to descend into: $(subdir-y)
# o if we encounter foo/ in $(obj-m), remove it from $(obj-m) 
#   and add the directory to the list of dirs to descend into: $(subdir-m)

# Determine modorder.
# Unfortunately, we don't have information about ordering between -y
# and -m subdirs.  Just put -y's first.
modorder	:= $(patsubst %/,%/modules.order, $(filter %/, $(obj-y)) $(obj-m:.o=.ko))

__subdir-y	:= $(patsubst %/,%,$(filter %/, $(obj-y)))
subdir-y	+= $(__subdir-y)
__subdir-m	:= $(patsubst %/,%,$(filter %/, $(obj-m)))
subdir-m	+= $(__subdir-m)
obj-y		:= $(patsubst %/, %/built-in.o, $(obj-y))
obj-m		:= $(filter-out %/, $(obj-m))

# Subdirectories we need to descend into

subdir-ym	:= $(sort $(subdir-y) $(subdir-m))

# if $(foo-objs) exists, foo.o is a composite object 
multi-used-y := $(sort $(foreach m,$(obj-y), $(if $(strip $($(m:.o=-objs)) $($(m:.o=-y))), $(m))))
multi-used-m := $(sort $(foreach m,$(obj-m), $(if $(strip $($(m:.o=-objs)) $($(m:.o=-y))), $(m))))
multi-used   := $(multi-used-y) $(multi-used-m)
single-used-m := $(sort $(filter-out $(multi-used-m),$(obj-m)))

# Build list of the parts of our composite objects, our composite
# objects depend on those (obviously)
multi-objs-y := $(foreach m, $(multi-used-y), $($(m:.o=-objs)) $($(m:.o=-y)))
multi-objs-m := $(foreach m, $(multi-used-m), $($(m:.o=-objs)) $($(m:.o=-y)))
multi-objs   := $(multi-objs-y) $(multi-objs-m)

# $(subdir-obj-y) is the list of objects in $(obj-y) which uses dir/ to
# tell kbuild to descend
subdir-obj-y := $(filter %/built-in.o, $(obj-y))

# $(obj-dirs) is a list of directories that contain object files
obj-dirs := $(dir $(multi-objs) $(subdir-obj-y))

# Replace multi-part objects by their individual parts, look at local dir only
real-objs-y := $(foreach m, $(filter-out $(subdir-obj-y), $(obj-y)), $(if $(strip $($(m:.o=-objs)) $($(m:.o=-y))),$($(m:.o=-objs)) $($(m:.o=-y)),$(m))) $(extra-y)
real-objs-m := $(foreach m, $(obj-m), $(if $(strip $($(m:.o=-objs)) $($(m:.o=-y))),$($(m:.o=-objs)) $($(m:.o=-y)),$(m)))

# Add subdir path

extra-y		:= $(addprefix $(obj)/,$(extra-y))
always		:= $(addprefix $(obj)/,$(always))
targets		:= $(addprefix $(obj)/,$(targets))
modorder	:= $(addprefix $(obj)/,$(modorder))
obj-y		:= $(addprefix $(obj)/,$(obj-y))
obj-m		:= $(addprefix $(obj)/,$(obj-m))
lib-y		:= $(addprefix $(obj)/,$(lib-y))
subdir-obj-y	:= $(addprefix $(obj)/,$(subdir-obj-y))
real-objs-y	:= $(addprefix $(obj)/,$(real-objs-y))
real-objs-m	:= $(addprefix $(obj)/,$(real-objs-m))
single-used-m	:= $(addprefix $(obj)/,$(single-used-m))
multi-used-y	:= $(addprefix $(obj)/,$(multi-used-y))
multi-used-m	:= $(addprefix $(obj)/,$(multi-used-m))
multi-objs-y	:= $(addprefix $(obj)/,$(multi-objs-y))
multi-objs-m	:= $(addprefix $(obj)/,$(multi-objs-m))
subdir-ym	:= $(addprefix $(obj)/,$(subdir-ym))
obj-dirs	:= $(addprefix $(obj)/,$(obj-dirs))

# These flags are needed for modversions and compiling, so we define them here
# already
# $(modname_flags) #defines KBUILD_MODNAME as the name of the module it will 
# end up in (or would, if it gets compiled in)
# Note: Files that end up in two or more modules are compiled without the
#       KBUILD_MODNAME definition. The reason is that any made-up name would
#       differ in different configs.
name-fix = $(subst $(comma),_,$(subst -,_,$1))
basename_flags = -D"KBUILD_BASENAME=KBUILD_STR($(call name-fix,$(basetarget)))"
modname_flags  = $(if $(filter 1,$(words $(modname))),\
                 -D"KBUILD_MODNAME=KBUILD_STR($(call name-fix,$(modname)))")

orig_c_flags   = $(KBUILD_CPPFLAGS) $(KBUILD_CFLAGS) $(KBUILD_SUBDIR_CCFLAGS) \
                 $(ccflags-y) $(CFLAGS_$(basetarget).o)
_c_flags       = $(filter-out $(CFLAGS_REMOVE_$(basetarget).o), $(orig_c_flags))
_a_flags       = $(KBUILD_CPPFLAGS) $(KBUILD_AFLAGS) $(KBUILD_SUBDIR_ASFLAGS) \
                 $(asflags-y) $(AFLAGS_$(basetarget).o)
_cpp_flags     = $(KBUILD_CPPFLAGS) $(cppflags-y) $(CPPFLAGS_$(@F))

#
# Enable gcov profiling flags for a file, directory or for all files depending
# on variables GCOV_PROFILE_obj.o, GCOV_PROFILE and CONFIG_GCOV_PROFILE_ALL
# (in this order)
#
ifeq ($(CONFIG_GCOV_KERNEL),y)
_c_flags += $(if $(patsubst n%,, \
		$(GCOV_PROFILE_$(basetarget).o)$(GCOV_PROFILE)$(CONFIG_GCOV_PROFILE_ALL)), \
		$(CFLAGS_GCOV))
endif

# If building the kernel in a separate objtree expand all occurrences
# of -Idir to -I$(srctree)/dir except for absolute paths (starting with '/').

ifeq ($(KBUILD_SRC),)
__c_flags	= $(_c_flags)
__a_flags	= $(_a_flags)
__cpp_flags     = $(_cpp_flags)
else

# -I$(obj) locates generated .h files
# $(call addtree,-I$(obj)) locates .h files in srctree, from generated .c files
#   and locates generated .h files
# FIXME: Replace both with specific CFLAGS* statements in the makefiles
__c_flags	= $(call addtree,-I$(obj)) $(call flags,_c_flags)
__a_flags	=                          $(call flags,_a_flags)
__cpp_flags     =                          $(call flags,_cpp_flags)
endif

c_flags        = -Wp,-MD,$(depfile) $(NOSTDINC_FLAGS) $(LINUXINCLUDE)     \
		 $(__c_flags) $(modkern_cflags)                           \
		 -D"KBUILD_STR(s)=\#s" $(basename_flags) $(modname_flags)

a_flags        = -Wp,-MD,$(depfile) $(NOSTDINC_FLAGS) $(LINUXINCLUDE)     \
		 $(__a_flags) $(modkern_aflags)

cpp_flags      = -Wp,-MD,$(depfile) $(NOSTDINC_FLAGS) $(LINUXINCLUDE)     \
		 $(__cpp_flags)

ld_flags       = $(LDFLAGS) $(ldflags-y)

dtc_cpp_flags  = -Wp,-MD,$(depfile).pre.tmp -nostdinc                    \
		 -I$(srctree)/arch/$(SRCARCH)/boot/dts                   \
		 -I$(srctree)/arch/$(SRCARCH)/boot/dts/include           \
		 -undef -D__DTS__

# Finds the multi-part object the current object will be linked into
modname-multi = $(sort $(foreach m,$(multi-used),\
		$(if $(filter $(subst $(obj)/,,$*.o), $($(m:.o=-objs)) $($(m:.o=-y))),$(m:.o=))))

ifdef REGENERATE_PARSERS

# GPERF
# ---------------------------------------------------------------------------
quiet_cmd_gperf = GPERF $@
      cmd_gperf = gperf -t --output-file $@ -a -C -E -g -k 1,3,$$ -p -t $<

.PRECIOUS: $(src)/%.hash.c_shipped
$(src)/%.hash.c_shipped: $(src)/%.gperf
	$(call cmd,gperf)

# LEX
# ---------------------------------------------------------------------------
LEX_PREFIX = $(if $(LEX_PREFIX_${baseprereq}),$(LEX_PREFIX_${baseprereq}),yy)

quiet_cmd_flex = LEX     $@
      cmd_flex = flex -o$@ -L -P $(LEX_PREFIX) $<

.PRECIOUS: $(src)/%.lex.c_shipped
$(src)/%.lex.c_shipped: $(src)/%.l
	$(call cmd,flex)

# YACC
# ---------------------------------------------------------------------------
YACC_PREFIX = $(if $(YACC_PREFIX_${baseprereq}),$(YACC_PREFIX_${baseprereq}),yy)

quiet_cmd_bison = YACC    $@
      cmd_bison = bison -o$@ -t -l -p $(YACC_PREFIX) $<

.PRECIOUS: $(src)/%.tab.c_shipped
$(src)/%.tab.c_shipped: $(src)/%.y
	$(call cmd,bison)

quiet_cmd_bison_h = YACC    $@
      cmd_bison_h = bison -o/dev/null --defines=$@ -t -l -p $(YACC_PREFIX) $<

.PRECIOUS: $(src)/%.tab.h_shipped
$(src)/%.tab.h_shipped: $(src)/%.y
	$(call cmd,bison_h)

endif

# Shipped files
# ===========================================================================

quiet_cmd_shipped = SHIPPED $@
cmd_shipped = cat $< > $@

$(obj)/%: $(src)/%_shipped
	$(call cmd,shipped)

# Commands useful for building a boot image
# ===========================================================================
# 
#	Use as following:
#
#	target: source(s) FORCE
#		$(if_changed,ld/objcopy/gzip)
#
#	and add target to extra-y so that we know we have to
#	read in the saved command line

# Linking
# ---------------------------------------------------------------------------

quiet_cmd_ld = LD      $@
cmd_ld = $(LD) $(LDFLAGS) $(ldflags-y) $(LDFLAGS_$(@F)) \
	       $(filter-out FORCE,$^) -o $@ 

# Objcopy
# ---------------------------------------------------------------------------

quiet_cmd_objcopy = OBJCOPY $@
cmd_objcopy = $(OBJCOPY) $(OBJCOPYFLAGS) $(OBJCOPYFLAGS_$(@F)) $< $@

# Gzip
# ---------------------------------------------------------------------------

quiet_cmd_gzip = GZIP    $@
cmd_gzip = (cat $(filter-out FORCE,$^) | gzip -n -f -9 > $@) || \
	(rm -f $@ ; false)

# DTC
# ---------------------------------------------------------------------------

# Generate an assembly file to wrap the output of the device tree compiler
quiet_cmd_dt_S_dtb= DTB    $@
cmd_dt_S_dtb=						\
(							\
	echo '\#include <asm-generic/vmlinux.lds.h>'; 	\
	echo '.section .dtb.init.rodata,"a"';		\
	echo '.balign STRUCT_ALIGNMENT';		\
	echo '.global __dtb_$(*F)_begin';		\
	echo '__dtb_$(*F)_begin:';			\
	echo '.incbin "$<" ';				\
	echo '__dtb_$(*F)_end:';			\
	echo '.global __dtb_$(*F)_end';			\
	echo '.balign STRUCT_ALIGNMENT'; 		\
) > $@

$(obj)/%.dtb.S: $(obj)/%.dtb
	$(call cmd,dt_S_dtb)

quiet_cmd_dtc = DTC     $@
cmd_dtc = $(CPP) $(dtc_cpp_flags) -x assembler-with-cpp -o $(dtc-tmp) $< ; \
	$(objtree)/scripts/dtc/dtc -O dtb -o $@ -b 0 \
<<<<<<< HEAD
		-i $(dir $<) $(DTC_FLAGS) \
		-d $(depfile).dtc $(dtc-tmp) ; \
	cat $(depfile).pre $(depfile).dtc > $(depfile)
=======
		-i $(srctree)/arch/$(SRCARCH)/boot/dts $(DTC_FLAGS) \
		-d $(depfile).dtc.tmp $(dtc-tmp) ; \
	cat $(depfile).pre.tmp $(depfile).dtc.tmp > $(depfile)
>>>>>>> 2c302eb0

$(obj)/%.dtb: $(src)/%.dts FORCE
	$(call if_changed_dep,dtc)

dtc-tmp = $(subst $(comma),_,$(dot-target).dts.tmp)

# Bzip2
# ---------------------------------------------------------------------------

# Bzip2 and LZMA do not include size in file... so we have to fake that;
# append the size as a 32-bit littleendian number as gzip does.
size_append = printf $(shell						\
dec_size=0;								\
for F in $1; do								\
	fsize=$$(stat -c "%s" $$F);					\
	dec_size=$$(expr $$dec_size + $$fsize);				\
done;									\
printf "%08x\n" $$dec_size |						\
	sed 's/\(..\)/\1 /g' | {					\
		read ch0 ch1 ch2 ch3;					\
		for ch in $$ch3 $$ch2 $$ch1 $$ch0; do			\
			printf '%s%03o' '\\' $$((0x$$ch)); 		\
		done;							\
	}								\
)

quiet_cmd_bzip2 = BZIP2   $@
cmd_bzip2 = (cat $(filter-out FORCE,$^) | \
	bzip2 -9 && $(call size_append, $(filter-out FORCE,$^))) > $@ || \
	(rm -f $@ ; false)

# Lzma
# ---------------------------------------------------------------------------

quiet_cmd_lzma = LZMA    $@
cmd_lzma = (cat $(filter-out FORCE,$^) | \
	lzma -9 && $(call size_append, $(filter-out FORCE,$^))) > $@ || \
	(rm -f $@ ; false)

quiet_cmd_lzo = LZO     $@
cmd_lzo = (cat $(filter-out FORCE,$^) | \
	lzop -9 && $(call size_append, $(filter-out FORCE,$^))) > $@ || \
	(rm -f $@ ; false)

# U-Boot mkimage
# ---------------------------------------------------------------------------

MKIMAGE := $(srctree)/scripts/mkuboot.sh

# SRCARCH just happens to match slightly more than ARCH (on sparc), so reduces
# the number of overrides in arch makefiles
UIMAGE_ARCH ?= $(SRCARCH)
UIMAGE_COMPRESSION ?= $(if $(2),$(2),none)
UIMAGE_OPTS-y ?=
UIMAGE_TYPE ?= kernel
UIMAGE_LOADADDR ?= arch_must_set_this
UIMAGE_ENTRYADDR ?= $(UIMAGE_LOADADDR)
UIMAGE_NAME ?= 'Linux-$(KERNELRELEASE)'
UIMAGE_IN ?= $<
UIMAGE_OUT ?= $@

quiet_cmd_uimage = UIMAGE  $(UIMAGE_OUT)
      cmd_uimage = $(CONFIG_SHELL) $(MKIMAGE) -A $(UIMAGE_ARCH) -O linux \
			-C $(UIMAGE_COMPRESSION) $(UIMAGE_OPTS-y) \
			-T $(UIMAGE_TYPE) \
			-a $(UIMAGE_LOADADDR) -e $(UIMAGE_ENTRYADDR) \
			-n $(UIMAGE_NAME) -d $(UIMAGE_IN) $(UIMAGE_OUT)

# XZ
# ---------------------------------------------------------------------------
# Use xzkern to compress the kernel image and xzmisc to compress other things.
#
# xzkern uses a big LZMA2 dictionary since it doesn't increase memory usage
# of the kernel decompressor. A BCJ filter is used if it is available for
# the target architecture. xzkern also appends uncompressed size of the data
# using size_append. The .xz format has the size information available at
# the end of the file too, but it's in more complex format and it's good to
# avoid changing the part of the boot code that reads the uncompressed size.
# Note that the bytes added by size_append will make the xz tool think that
# the file is corrupt. This is expected.
#
# xzmisc doesn't use size_append, so it can be used to create normal .xz
# files. xzmisc uses smaller LZMA2 dictionary than xzkern, because a very
# big dictionary would increase the memory usage too much in the multi-call
# decompression mode. A BCJ filter isn't used either.
quiet_cmd_xzkern = XZKERN  $@
cmd_xzkern = (cat $(filter-out FORCE,$^) | \
	sh $(srctree)/scripts/xz_wrap.sh && \
	$(call size_append, $(filter-out FORCE,$^))) > $@ || \
	(rm -f $@ ; false)

quiet_cmd_xzmisc = XZMISC  $@
cmd_xzmisc = (cat $(filter-out FORCE,$^) | \
	xz --check=crc32 --lzma2=dict=1MiB) > $@ || \
	(rm -f $@ ; false)

# misc stuff
# ---------------------------------------------------------------------------
quote:="<|MERGE_RESOLUTION|>--- conflicted
+++ resolved
@@ -264,15 +264,9 @@
 quiet_cmd_dtc = DTC     $@
 cmd_dtc = $(CPP) $(dtc_cpp_flags) -x assembler-with-cpp -o $(dtc-tmp) $< ; \
 	$(objtree)/scripts/dtc/dtc -O dtb -o $@ -b 0 \
-<<<<<<< HEAD
 		-i $(dir $<) $(DTC_FLAGS) \
-		-d $(depfile).dtc $(dtc-tmp) ; \
-	cat $(depfile).pre $(depfile).dtc > $(depfile)
-=======
-		-i $(srctree)/arch/$(SRCARCH)/boot/dts $(DTC_FLAGS) \
 		-d $(depfile).dtc.tmp $(dtc-tmp) ; \
 	cat $(depfile).pre.tmp $(depfile).dtc.tmp > $(depfile)
->>>>>>> 2c302eb0
 
 $(obj)/%.dtb: $(src)/%.dts FORCE
 	$(call if_changed_dep,dtc)
