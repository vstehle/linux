#
# This is a simple wrapper Makefile that calls the main Makefile.perf
# with a -j option to do parallel builds
#
# If you want to invoke the perf build in some non-standard way then
# you can use the 'make -f Makefile.perf' method to invoke it.
#

#
# Clear out the built-in rules GNU make defines by default (such as .o targets),
# so that we pass through all targets to Makefile.perf:
#
.SUFFIXES:

#
# We don't want to pass along options like -j:
#
unexport MAKEFLAGS

#
# Do a parallel build with multiple jobs, based on the number of CPUs online
# in this system: 'make -j8' on a 8-CPU system, etc.
#
# (To override it, run 'make JOBS=1' and similar.)
#
ifeq ($(JOBS),)
  JOBS := $(shell grep -c ^processor /proc/cpuinfo 2>/dev/null)
  ifeq ($(JOBS),)
    JOBS := 1
  endif
endif

#
# Only pass canonical directory names as the output directory:
#
ifneq ($(O),)
  FULL_O := $(shell readlink -f $(O) || echo $(O))
endif

#
# Only accept the 'DEBUG' variable from the command line:
#
ifeq ("$(origin DEBUG)", "command line")
  ifeq ($(DEBUG),)
    override DEBUG = 0
  else
    SET_DEBUG = "DEBUG=$(DEBUG)"
  endif
else
  override DEBUG = 0
endif

define print_msg
  @printf '  BUILD:   Doing '\''make \033[33m-j'$(JOBS)'\033[m'\'' parallel build\n'
endef

define make
  @$(MAKE) -f Makefile.perf --no-print-directory -j$(JOBS) O=$(FULL_O) $(SET_DEBUG) $@
endef

#
# Needed if no target specified:
#
all:
	$(print_msg)
	$(make)

#
# The clean target is not really parallel, don't print the jobs info:
#
clean:
	$(make)

<<<<<<< HEAD
$(OUTPUT)ui/browsers/hists.o: ui/browsers/hists.c $(OUTPUT)PERF-CFLAGS
	$(QUIET_CC)$(CC) -o $@ -c $(CFLAGS) -DENABLE_SLFUTURE_CONST $<

$(OUTPUT)ui/browsers/map.o: ui/browsers/map.c $(OUTPUT)PERF-CFLAGS
	$(QUIET_CC)$(CC) -o $@ -c $(CFLAGS) -DENABLE_SLFUTURE_CONST $<

$(OUTPUT)ui/browsers/scripts.o: ui/browsers/scripts.c $(OUTPUT)PERF-CFLAGS
	$(QUIET_CC)$(CC) -o $@ -c $(CFLAGS) -DENABLE_SLFUTURE_CONST $<

$(OUTPUT)util/rbtree.o: ../../lib/rbtree.c $(OUTPUT)PERF-CFLAGS
	$(QUIET_CC)$(CC) -o $@ -c $(CFLAGS) -Wno-unused-parameter -DETC_PERFCONFIG='"$(ETC_PERFCONFIG_SQ)"' $<

$(OUTPUT)util/parse-events.o: util/parse-events.c $(OUTPUT)PERF-CFLAGS
	$(QUIET_CC)$(CC) -o $@ -c $(CFLAGS) -Wno-redundant-decls $<

$(OUTPUT)util/scripting-engines/trace-event-perl.o: util/scripting-engines/trace-event-perl.c $(OUTPUT)PERF-CFLAGS
	$(QUIET_CC)$(CC) -o $@ -c $(CFLAGS) $(PERL_EMBED_CCOPTS) -Wno-redundant-decls -Wno-strict-prototypes -Wno-unused-parameter -Wno-shadow -Wno-undef -Wno-switch-default $<

$(OUTPUT)scripts/perl/Perf-Trace-Util/Context.o: scripts/perl/Perf-Trace-Util/Context.c $(OUTPUT)PERF-CFLAGS
	$(QUIET_CC)$(CC) -o $@ -c $(CFLAGS) $(PERL_EMBED_CCOPTS) -Wno-redundant-decls -Wno-strict-prototypes -Wno-unused-parameter -Wno-nested-externs -Wno-undef -Wno-switch-default $<

$(OUTPUT)util/scripting-engines/trace-event-python.o: util/scripting-engines/trace-event-python.c $(OUTPUT)PERF-CFLAGS
	$(QUIET_CC)$(CC) -o $@ -c $(CFLAGS) $(PYTHON_EMBED_CCOPTS) -Wno-redundant-decls -Wno-strict-prototypes -Wno-unused-parameter -Wno-shadow $<

$(OUTPUT)scripts/python/Perf-Trace-Util/Context.o: scripts/python/Perf-Trace-Util/Context.c $(OUTPUT)PERF-CFLAGS
	$(QUIET_CC)$(CC) -o $@ -c $(CFLAGS) $(PYTHON_EMBED_CCOPTS) -Wno-redundant-decls -Wno-strict-prototypes -Wno-unused-parameter -Wno-nested-externs $<

$(OUTPUT)perf-%: %.o $(PERFLIBS)
	$(QUIET_LINK)$(CC) $(CFLAGS) -o $@ $(LDFLAGS) $(filter %.o,$^) $(LIBS)

$(LIB_OBJS) $(BUILTIN_OBJS): $(LIB_H)
$(patsubst perf-%,%.o,$(PROGRAMS)): $(LIB_H) $(wildcard */*.h)

# we compile into subdirectories. if the target directory is not the source directory, they might not exists. So
# we depend the various files onto their directories.
DIRECTORY_DEPS = $(LIB_OBJS) $(BUILTIN_OBJS) $(OUTPUT)PERF-VERSION-FILE $(OUTPUT)common-cmds.h
$(DIRECTORY_DEPS): | $(sort $(dir $(DIRECTORY_DEPS)))
# In the second step, we make a rule to actually create these directories
$(sort $(dir $(DIRECTORY_DEPS))):
	$(QUIET_MKDIR)$(MKDIR) -p $@ 2>/dev/null

$(LIB_FILE): $(LIB_OBJS)
	$(QUIET_AR)$(RM) $@ && $(AR) rcs $@ $(LIB_OBJS)

# libtraceevent.a
$(LIBTRACEEVENT):
	$(QUIET_SUBDIR0)$(TRACE_EVENT_DIR) $(QUIET_SUBDIR1) O=$(OUTPUT) libtraceevent.a

$(LIBTRACEEVENT)-clean:
	$(QUIET_SUBDIR0)$(TRACE_EVENT_DIR) $(QUIET_SUBDIR1) O=$(OUTPUT) clean

# if subdir is set, we've been called from above so target has been built
# already
$(LIBLK):
ifeq ($(subdir),)
	$(QUIET_SUBDIR0)$(LK_DIR) $(QUIET_SUBDIR1) O=$(OUTPUT) liblk.a
endif

$(LIBLK)-clean:
ifeq ($(subdir),)
	$(QUIET_SUBDIR0)$(LK_DIR) $(QUIET_SUBDIR1) O=$(OUTPUT) clean
endif

help:
	@echo 'Perf make targets:'
	@echo '  doc		- make *all* documentation (see below)'
	@echo '  man		- make manpage documentation (access with man <foo>)'
	@echo '  html		- make html documentation'
	@echo '  info		- make GNU info documentation (access with info <foo>)'
	@echo '  pdf		- make pdf documentation'
	@echo '  TAGS		- use etags to make tag information for source browsing'
	@echo '  tags		- use ctags to make tag information for source browsing'
	@echo '  cscope	- use cscope to make interactive browsing database'
	@echo ''
	@echo 'Perf install targets:'
	@echo '  NOTE: documentation build requires asciidoc, xmlto packages to be installed'
	@echo '  HINT: use "make prefix=<path> <install target>" to install to a particular'
	@echo '        path like make prefix=/usr/local install install-doc'
	@echo '  install	- install compiled binaries'
	@echo '  install-doc	- install *all* documentation'
	@echo '  install-man	- install manpage documentation'
	@echo '  install-html	- install html documentation'
	@echo '  install-info	- install GNU info documentation'
	@echo '  install-pdf	- install pdf documentation'
	@echo ''
	@echo '  quick-install-doc	- alias for quick-install-man'
	@echo '  quick-install-man	- install the documentation quickly'
	@echo '  quick-install-html	- install the html documentation quickly'
	@echo ''
	@echo 'Perf maintainer targets:'
	@echo '  clean			- clean all binary objects and build output'


DOC_TARGETS := doc man html info pdf

INSTALL_DOC_TARGETS := $(patsubst %,install-%,$(DOC_TARGETS)) try-install-man
INSTALL_DOC_TARGETS += quick-install-doc quick-install-man quick-install-html

# 'make doc' should call 'make -C Documentation all'
$(DOC_TARGETS):
	$(QUIET_SUBDIR0)Documentation $(QUIET_SUBDIR1) $(@:doc=all)

TAGS:
	$(RM) TAGS
	$(FIND) . -name '*.[hcS]' -print | xargs etags -a

tags:
	$(RM) tags
	$(FIND) . -name '*.[hcS]' -print | xargs ctags -a

cscope:
	$(RM) cscope*
	$(FIND) . -name '*.[hcS]' -print | xargs cscope -b

### Detect prefix changes
TRACK_CFLAGS = $(subst ','\'',$(CFLAGS)):\
             $(bindir_SQ):$(perfexecdir_SQ):$(template_dir_SQ):$(prefix_SQ)

$(OUTPUT)PERF-CFLAGS: .FORCE-PERF-CFLAGS
	@FLAGS='$(TRACK_CFLAGS)'; \
	    if test x"$$FLAGS" != x"`cat $(OUTPUT)PERF-CFLAGS 2>/dev/null`" ; then \
		echo 1>&2 "    * new build flags or prefix"; \
		echo "$$FLAGS" >$(OUTPUT)PERF-CFLAGS; \
            fi

### Testing rules

# GNU make supports exporting all variables by "export" without parameters.
# However, the environment gets quite big, and some programs have problems
# with that.

check: $(OUTPUT)common-cmds.h
	if sparse; \
	then \
		for i in *.c */*.c; \
		do \
			sparse $(CFLAGS) $(SPARSE_FLAGS) $$i || exit; \
		done; \
	else \
		exit 1; \
	fi

### Installation rules

install-bin: all
	$(INSTALL) -d -m 755 '$(DESTDIR_SQ)$(bindir_SQ)'
	$(INSTALL) $(OUTPUT)perf '$(DESTDIR_SQ)$(bindir_SQ)'
	$(INSTALL) -d -m 755 '$(DESTDIR_SQ)$(perfexec_instdir_SQ)'
	$(INSTALL) $(OUTPUT)perf-archive -t '$(DESTDIR_SQ)$(perfexec_instdir_SQ)'
ifndef NO_LIBPERL
	$(INSTALL) -d -m 755 '$(DESTDIR_SQ)$(perfexec_instdir_SQ)/scripts/perl/Perf-Trace-Util/lib/Perf/Trace'
	$(INSTALL) -d -m 755 '$(DESTDIR_SQ)$(perfexec_instdir_SQ)/scripts/perl/bin'
	$(INSTALL) scripts/perl/Perf-Trace-Util/lib/Perf/Trace/* -t '$(DESTDIR_SQ)$(perfexec_instdir_SQ)/scripts/perl/Perf-Trace-Util/lib/Perf/Trace'
	$(INSTALL) scripts/perl/*.pl -t '$(DESTDIR_SQ)$(perfexec_instdir_SQ)/scripts/perl'
	$(INSTALL) scripts/perl/bin/* -t '$(DESTDIR_SQ)$(perfexec_instdir_SQ)/scripts/perl/bin'
endif
ifndef NO_LIBPYTHON
	$(INSTALL) -d -m 755 '$(DESTDIR_SQ)$(perfexec_instdir_SQ)/scripts/python/Perf-Trace-Util/lib/Perf/Trace'
	$(INSTALL) -d -m 755 '$(DESTDIR_SQ)$(perfexec_instdir_SQ)/scripts/python/bin'
	$(INSTALL) scripts/python/Perf-Trace-Util/lib/Perf/Trace/* -t '$(DESTDIR_SQ)$(perfexec_instdir_SQ)/scripts/python/Perf-Trace-Util/lib/Perf/Trace'
	$(INSTALL) scripts/python/*.py -t '$(DESTDIR_SQ)$(perfexec_instdir_SQ)/scripts/python'
	$(INSTALL) scripts/python/bin/* -t '$(DESTDIR_SQ)$(perfexec_instdir_SQ)/scripts/python/bin'
endif
	$(INSTALL) -d -m 755 '$(DESTDIR_SQ)$(sysconfdir_SQ)/bash_completion.d'
	$(INSTALL) bash_completion '$(DESTDIR_SQ)$(sysconfdir_SQ)/bash_completion.d/perf'
	$(INSTALL) -d -m 755 '$(DESTDIR_SQ)$(perfexec_instdir_SQ)/tests'
	$(INSTALL) tests/attr.py '$(DESTDIR_SQ)$(perfexec_instdir_SQ)/tests'
	$(INSTALL) -d -m 755 '$(DESTDIR_SQ)$(perfexec_instdir_SQ)/tests/attr'
	$(INSTALL) tests/attr/* '$(DESTDIR_SQ)$(perfexec_instdir_SQ)/tests/attr'

install: install-bin try-install-man

install-python_ext:
	$(PYTHON_WORD) util/setup.py --quiet install --root='/$(DESTDIR_SQ)'

# 'make install-doc' should call 'make -C Documentation install'
$(INSTALL_DOC_TARGETS):
	$(QUIET_SUBDIR0)Documentation $(QUIET_SUBDIR1) $(@:-doc=)

### Cleaning rules

clean: $(LIBTRACEEVENT)-clean $(LIBLK)-clean
	$(RM) $(LIB_OBJS) $(BUILTIN_OBJS) $(LIB_FILE) $(OUTPUT)perf-archive $(OUTPUT)perf.o $(LANG_BINDINGS)
	$(RM) $(ALL_PROGRAMS) perf
	$(RM) *.spec *.pyc *.pyo */*.pyc */*.pyo $(OUTPUT)common-cmds.h TAGS tags cscope*
	$(QUIET_SUBDIR0)Documentation $(QUIET_SUBDIR1) clean
	$(RM) $(OUTPUT)PERF-VERSION-FILE $(OUTPUT)PERF-CFLAGS
	$(RM) $(OUTPUT)util/*-bison*
	$(RM) $(OUTPUT)util/*-flex*
	$(python-clean)

.PHONY: all install clean strip $(LIBTRACEEVENT) $(LIBLK)
.PHONY: shell_compatibility_test please_set_SHELL_PATH_to_a_more_modern_shell
.PHONY: .FORCE-PERF-VERSION-FILE TAGS tags cscope .FORCE-PERF-CFLAGS
=======
#
# All other targets get passed through:
#
%:
	$(print_msg)
	$(make)
>>>>>>> 9fee8240
<|MERGE_RESOLUTION|>--- conflicted
+++ resolved
@@ -71,206 +71,9 @@
 clean:
 	$(make)
 
-<<<<<<< HEAD
-$(OUTPUT)ui/browsers/hists.o: ui/browsers/hists.c $(OUTPUT)PERF-CFLAGS
-	$(QUIET_CC)$(CC) -o $@ -c $(CFLAGS) -DENABLE_SLFUTURE_CONST $<
-
-$(OUTPUT)ui/browsers/map.o: ui/browsers/map.c $(OUTPUT)PERF-CFLAGS
-	$(QUIET_CC)$(CC) -o $@ -c $(CFLAGS) -DENABLE_SLFUTURE_CONST $<
-
-$(OUTPUT)ui/browsers/scripts.o: ui/browsers/scripts.c $(OUTPUT)PERF-CFLAGS
-	$(QUIET_CC)$(CC) -o $@ -c $(CFLAGS) -DENABLE_SLFUTURE_CONST $<
-
-$(OUTPUT)util/rbtree.o: ../../lib/rbtree.c $(OUTPUT)PERF-CFLAGS
-	$(QUIET_CC)$(CC) -o $@ -c $(CFLAGS) -Wno-unused-parameter -DETC_PERFCONFIG='"$(ETC_PERFCONFIG_SQ)"' $<
-
-$(OUTPUT)util/parse-events.o: util/parse-events.c $(OUTPUT)PERF-CFLAGS
-	$(QUIET_CC)$(CC) -o $@ -c $(CFLAGS) -Wno-redundant-decls $<
-
-$(OUTPUT)util/scripting-engines/trace-event-perl.o: util/scripting-engines/trace-event-perl.c $(OUTPUT)PERF-CFLAGS
-	$(QUIET_CC)$(CC) -o $@ -c $(CFLAGS) $(PERL_EMBED_CCOPTS) -Wno-redundant-decls -Wno-strict-prototypes -Wno-unused-parameter -Wno-shadow -Wno-undef -Wno-switch-default $<
-
-$(OUTPUT)scripts/perl/Perf-Trace-Util/Context.o: scripts/perl/Perf-Trace-Util/Context.c $(OUTPUT)PERF-CFLAGS
-	$(QUIET_CC)$(CC) -o $@ -c $(CFLAGS) $(PERL_EMBED_CCOPTS) -Wno-redundant-decls -Wno-strict-prototypes -Wno-unused-parameter -Wno-nested-externs -Wno-undef -Wno-switch-default $<
-
-$(OUTPUT)util/scripting-engines/trace-event-python.o: util/scripting-engines/trace-event-python.c $(OUTPUT)PERF-CFLAGS
-	$(QUIET_CC)$(CC) -o $@ -c $(CFLAGS) $(PYTHON_EMBED_CCOPTS) -Wno-redundant-decls -Wno-strict-prototypes -Wno-unused-parameter -Wno-shadow $<
-
-$(OUTPUT)scripts/python/Perf-Trace-Util/Context.o: scripts/python/Perf-Trace-Util/Context.c $(OUTPUT)PERF-CFLAGS
-	$(QUIET_CC)$(CC) -o $@ -c $(CFLAGS) $(PYTHON_EMBED_CCOPTS) -Wno-redundant-decls -Wno-strict-prototypes -Wno-unused-parameter -Wno-nested-externs $<
-
-$(OUTPUT)perf-%: %.o $(PERFLIBS)
-	$(QUIET_LINK)$(CC) $(CFLAGS) -o $@ $(LDFLAGS) $(filter %.o,$^) $(LIBS)
-
-$(LIB_OBJS) $(BUILTIN_OBJS): $(LIB_H)
-$(patsubst perf-%,%.o,$(PROGRAMS)): $(LIB_H) $(wildcard */*.h)
-
-# we compile into subdirectories. if the target directory is not the source directory, they might not exists. So
-# we depend the various files onto their directories.
-DIRECTORY_DEPS = $(LIB_OBJS) $(BUILTIN_OBJS) $(OUTPUT)PERF-VERSION-FILE $(OUTPUT)common-cmds.h
-$(DIRECTORY_DEPS): | $(sort $(dir $(DIRECTORY_DEPS)))
-# In the second step, we make a rule to actually create these directories
-$(sort $(dir $(DIRECTORY_DEPS))):
-	$(QUIET_MKDIR)$(MKDIR) -p $@ 2>/dev/null
-
-$(LIB_FILE): $(LIB_OBJS)
-	$(QUIET_AR)$(RM) $@ && $(AR) rcs $@ $(LIB_OBJS)
-
-# libtraceevent.a
-$(LIBTRACEEVENT):
-	$(QUIET_SUBDIR0)$(TRACE_EVENT_DIR) $(QUIET_SUBDIR1) O=$(OUTPUT) libtraceevent.a
-
-$(LIBTRACEEVENT)-clean:
-	$(QUIET_SUBDIR0)$(TRACE_EVENT_DIR) $(QUIET_SUBDIR1) O=$(OUTPUT) clean
-
-# if subdir is set, we've been called from above so target has been built
-# already
-$(LIBLK):
-ifeq ($(subdir),)
-	$(QUIET_SUBDIR0)$(LK_DIR) $(QUIET_SUBDIR1) O=$(OUTPUT) liblk.a
-endif
-
-$(LIBLK)-clean:
-ifeq ($(subdir),)
-	$(QUIET_SUBDIR0)$(LK_DIR) $(QUIET_SUBDIR1) O=$(OUTPUT) clean
-endif
-
-help:
-	@echo 'Perf make targets:'
-	@echo '  doc		- make *all* documentation (see below)'
-	@echo '  man		- make manpage documentation (access with man <foo>)'
-	@echo '  html		- make html documentation'
-	@echo '  info		- make GNU info documentation (access with info <foo>)'
-	@echo '  pdf		- make pdf documentation'
-	@echo '  TAGS		- use etags to make tag information for source browsing'
-	@echo '  tags		- use ctags to make tag information for source browsing'
-	@echo '  cscope	- use cscope to make interactive browsing database'
-	@echo ''
-	@echo 'Perf install targets:'
-	@echo '  NOTE: documentation build requires asciidoc, xmlto packages to be installed'
-	@echo '  HINT: use "make prefix=<path> <install target>" to install to a particular'
-	@echo '        path like make prefix=/usr/local install install-doc'
-	@echo '  install	- install compiled binaries'
-	@echo '  install-doc	- install *all* documentation'
-	@echo '  install-man	- install manpage documentation'
-	@echo '  install-html	- install html documentation'
-	@echo '  install-info	- install GNU info documentation'
-	@echo '  install-pdf	- install pdf documentation'
-	@echo ''
-	@echo '  quick-install-doc	- alias for quick-install-man'
-	@echo '  quick-install-man	- install the documentation quickly'
-	@echo '  quick-install-html	- install the html documentation quickly'
-	@echo ''
-	@echo 'Perf maintainer targets:'
-	@echo '  clean			- clean all binary objects and build output'
-
-
-DOC_TARGETS := doc man html info pdf
-
-INSTALL_DOC_TARGETS := $(patsubst %,install-%,$(DOC_TARGETS)) try-install-man
-INSTALL_DOC_TARGETS += quick-install-doc quick-install-man quick-install-html
-
-# 'make doc' should call 'make -C Documentation all'
-$(DOC_TARGETS):
-	$(QUIET_SUBDIR0)Documentation $(QUIET_SUBDIR1) $(@:doc=all)
-
-TAGS:
-	$(RM) TAGS
-	$(FIND) . -name '*.[hcS]' -print | xargs etags -a
-
-tags:
-	$(RM) tags
-	$(FIND) . -name '*.[hcS]' -print | xargs ctags -a
-
-cscope:
-	$(RM) cscope*
-	$(FIND) . -name '*.[hcS]' -print | xargs cscope -b
-
-### Detect prefix changes
-TRACK_CFLAGS = $(subst ','\'',$(CFLAGS)):\
-             $(bindir_SQ):$(perfexecdir_SQ):$(template_dir_SQ):$(prefix_SQ)
-
-$(OUTPUT)PERF-CFLAGS: .FORCE-PERF-CFLAGS
-	@FLAGS='$(TRACK_CFLAGS)'; \
-	    if test x"$$FLAGS" != x"`cat $(OUTPUT)PERF-CFLAGS 2>/dev/null`" ; then \
-		echo 1>&2 "    * new build flags or prefix"; \
-		echo "$$FLAGS" >$(OUTPUT)PERF-CFLAGS; \
-            fi
-
-### Testing rules
-
-# GNU make supports exporting all variables by "export" without parameters.
-# However, the environment gets quite big, and some programs have problems
-# with that.
-
-check: $(OUTPUT)common-cmds.h
-	if sparse; \
-	then \
-		for i in *.c */*.c; \
-		do \
-			sparse $(CFLAGS) $(SPARSE_FLAGS) $$i || exit; \
-		done; \
-	else \
-		exit 1; \
-	fi
-
-### Installation rules
-
-install-bin: all
-	$(INSTALL) -d -m 755 '$(DESTDIR_SQ)$(bindir_SQ)'
-	$(INSTALL) $(OUTPUT)perf '$(DESTDIR_SQ)$(bindir_SQ)'
-	$(INSTALL) -d -m 755 '$(DESTDIR_SQ)$(perfexec_instdir_SQ)'
-	$(INSTALL) $(OUTPUT)perf-archive -t '$(DESTDIR_SQ)$(perfexec_instdir_SQ)'
-ifndef NO_LIBPERL
-	$(INSTALL) -d -m 755 '$(DESTDIR_SQ)$(perfexec_instdir_SQ)/scripts/perl/Perf-Trace-Util/lib/Perf/Trace'
-	$(INSTALL) -d -m 755 '$(DESTDIR_SQ)$(perfexec_instdir_SQ)/scripts/perl/bin'
-	$(INSTALL) scripts/perl/Perf-Trace-Util/lib/Perf/Trace/* -t '$(DESTDIR_SQ)$(perfexec_instdir_SQ)/scripts/perl/Perf-Trace-Util/lib/Perf/Trace'
-	$(INSTALL) scripts/perl/*.pl -t '$(DESTDIR_SQ)$(perfexec_instdir_SQ)/scripts/perl'
-	$(INSTALL) scripts/perl/bin/* -t '$(DESTDIR_SQ)$(perfexec_instdir_SQ)/scripts/perl/bin'
-endif
-ifndef NO_LIBPYTHON
-	$(INSTALL) -d -m 755 '$(DESTDIR_SQ)$(perfexec_instdir_SQ)/scripts/python/Perf-Trace-Util/lib/Perf/Trace'
-	$(INSTALL) -d -m 755 '$(DESTDIR_SQ)$(perfexec_instdir_SQ)/scripts/python/bin'
-	$(INSTALL) scripts/python/Perf-Trace-Util/lib/Perf/Trace/* -t '$(DESTDIR_SQ)$(perfexec_instdir_SQ)/scripts/python/Perf-Trace-Util/lib/Perf/Trace'
-	$(INSTALL) scripts/python/*.py -t '$(DESTDIR_SQ)$(perfexec_instdir_SQ)/scripts/python'
-	$(INSTALL) scripts/python/bin/* -t '$(DESTDIR_SQ)$(perfexec_instdir_SQ)/scripts/python/bin'
-endif
-	$(INSTALL) -d -m 755 '$(DESTDIR_SQ)$(sysconfdir_SQ)/bash_completion.d'
-	$(INSTALL) bash_completion '$(DESTDIR_SQ)$(sysconfdir_SQ)/bash_completion.d/perf'
-	$(INSTALL) -d -m 755 '$(DESTDIR_SQ)$(perfexec_instdir_SQ)/tests'
-	$(INSTALL) tests/attr.py '$(DESTDIR_SQ)$(perfexec_instdir_SQ)/tests'
-	$(INSTALL) -d -m 755 '$(DESTDIR_SQ)$(perfexec_instdir_SQ)/tests/attr'
-	$(INSTALL) tests/attr/* '$(DESTDIR_SQ)$(perfexec_instdir_SQ)/tests/attr'
-
-install: install-bin try-install-man
-
-install-python_ext:
-	$(PYTHON_WORD) util/setup.py --quiet install --root='/$(DESTDIR_SQ)'
-
-# 'make install-doc' should call 'make -C Documentation install'
-$(INSTALL_DOC_TARGETS):
-	$(QUIET_SUBDIR0)Documentation $(QUIET_SUBDIR1) $(@:-doc=)
-
-### Cleaning rules
-
-clean: $(LIBTRACEEVENT)-clean $(LIBLK)-clean
-	$(RM) $(LIB_OBJS) $(BUILTIN_OBJS) $(LIB_FILE) $(OUTPUT)perf-archive $(OUTPUT)perf.o $(LANG_BINDINGS)
-	$(RM) $(ALL_PROGRAMS) perf
-	$(RM) *.spec *.pyc *.pyo */*.pyc */*.pyo $(OUTPUT)common-cmds.h TAGS tags cscope*
-	$(QUIET_SUBDIR0)Documentation $(QUIET_SUBDIR1) clean
-	$(RM) $(OUTPUT)PERF-VERSION-FILE $(OUTPUT)PERF-CFLAGS
-	$(RM) $(OUTPUT)util/*-bison*
-	$(RM) $(OUTPUT)util/*-flex*
-	$(python-clean)
-
-.PHONY: all install clean strip $(LIBTRACEEVENT) $(LIBLK)
-.PHONY: shell_compatibility_test please_set_SHELL_PATH_to_a_more_modern_shell
-.PHONY: .FORCE-PERF-VERSION-FILE TAGS tags cscope .FORCE-PERF-CFLAGS
-=======
 #
 # All other targets get passed through:
 #
 %:
 	$(print_msg)
-	$(make)
->>>>>>> 9fee8240
+	$(make)