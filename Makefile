--- conflicted
+++ resolved
@@ -1,11 +1,7 @@
 VERSION = 3
 PATCHLEVEL = 15
 SUBLEVEL = 0
-<<<<<<< HEAD
-EXTRAVERSION = -rc4
-=======
 EXTRAVERSION = -rc5
->>>>>>> 486ad2ed
 NAME = Shuffling Zombie Juror
 
 # *DOCUMENTATION*
